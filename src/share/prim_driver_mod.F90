--- conflicted
+++ resolved
@@ -83,13 +83,9 @@
     ! --------------------------------
     use metagraph_mod, only : metavertex_t, metaedge_t, localelemcount, initmetagraph, printmetavertex
     ! --------------------------------
-<<<<<<< HEAD
-    use gridgraph_mod, only : gridvertex_t, gridedge_t, allocate_gridvertex_nbrs, deallocate_gridvertex_nbrs, PrintGridVertex
-=======
     use derivative_mod, only : allocate_subcell_integration_matrix
     ! --------------------------------
     use gridgraph_mod, only : gridvertex_t, gridedge_t, allocate_gridvertex_nbrs, deallocate_gridvertex_nbrs
->>>>>>> fb2c34dc
     ! --------------------------------
     use schedtype_mod, only : schedule
     ! --------------------------------
