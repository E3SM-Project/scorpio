! Copyright (c) 2013,  Los Alamos National Security, LLC (LANS)
! and the University Corporation for Atmospheric Research (UCAR).
!
! Unless noted otherwise source code is licensed under the BSD license.
! Additional copyright and license information can be found in the LICENSE file
! distributed with this code, or at http://mpas-dev.github.com/license.html
!
module test_core

   use mpas_framework
   use mpas_timekeeping

   type (MPAS_Clock_type), pointer :: clock

   contains

   !***********************************************************************
   !
   !  function test_core_init
   !
   !> \brief   MPAS Core Initialization Function
   !> \author  Doug Jacobsen
   !> \date    04/06/2015
   !> \details 
   !>  This function performs the necessary initialization of a core. This can
   !>   involve things like setting up coeffiecients for remapping and advection,
   !>   but more generally can include anything the core needs to initialize.
   !
   !-----------------------------------------------------------------------
   function test_core_init(domain, startTimeStamp) result(iErr)!{{{
   
      use mpas_derived_types
   
      implicit none
   
      type (domain_type), intent(inout) :: domain
      character(len=*), intent(out) :: startTimeStamp
   
      type (MPAS_Time_Type) :: startTime
      integer :: iErr


      iErr = 0

      !
      ! Set "local" clock to point to the clock contained in the domain type
      !
      clock => domain % clock

      !
      ! Set startTimeStamp based on the start time of the simulation clock
      !
      startTime = mpas_get_clock_time(clock, MPAS_START_TIME, iErr)
      call mpas_get_time(startTime, dateTimeString=startTimeStamp) 

   end function test_core_init!}}}


   !***********************************************************************
   !
   !  function test_core_run
   !
   !> \brief   MPAS Core Run Function
   !> \author  Doug Jacobsen
   !> \date    04/06/2015
   !> \details 
   !>  This function performs a run of the MPAS core. This can involve time
   !>  stepping if the core requires time stepping, but more generally includes
   !>  anything a core would typically do after it was initialized.
   !
   !-----------------------------------------------------------------------
   function test_core_run(domain) result(iErr)!{{{
   
      use mpas_derived_types
      use mpas_kind_types
      use mpas_timer
<<<<<<< HEAD
      use mpas_vector_operations
=======
>>>>>>> 9b6d4baa
      use mpas_geometry_utils
   
      implicit none
   
      type (domain_type), intent(inout) :: domain
      integer :: iErr

      type (mpas_pool_type), pointer :: pool
      type (mpas_pool_iterator_type) :: itr


      iErr = 0

<<<<<<< HEAD
      call mpas_unit_test_fix_periodicity(iErr)
      call mpas_unit_test_triangle_signed_area_sphere(iErr)
=======
      call mpas_unit_test_velocity_conversion(iErr)
      call mpas_unit_test_wachspress_hexagon(iErr)
      call mpas_unit_test_wachspress_triangle(iErr)
>>>>>>> 9b6d4baa

   end function test_core_run!}}}

   !***********************************************************************
   !
   !  function test_core_finalize
   !
   !> \brief   MPAS Core Finalization Function
   !> \author  Doug Jacobsen
   !> \date    04/06/2015
   !> \details 
   !>  This function finalizes the MPAS core. It should at a minimum destroy the
   !>  simulation clock, but can perform any functions necessary to clean up the
   !>  MPAS core.
   !
   !-----------------------------------------------------------------------
   function test_core_finalize(domain) result(iErr)!{{{
   
      use mpas_derived_types
   
      implicit none

      type (domain_type), intent(inout) :: domain 
      integer :: iErr
 

      iErr = 0

      call mpas_destroy_clock(clock, iErr)

   end function test_core_finalize!}}}

end module test_core<|MERGE_RESOLUTION|>--- conflicted
+++ resolved
@@ -74,10 +74,7 @@
       use mpas_derived_types
       use mpas_kind_types
       use mpas_timer
-<<<<<<< HEAD
       use mpas_vector_operations
-=======
->>>>>>> 9b6d4baa
       use mpas_geometry_utils
    
       implicit none
@@ -91,14 +88,12 @@
 
       iErr = 0
 
-<<<<<<< HEAD
       call mpas_unit_test_fix_periodicity(iErr)
       call mpas_unit_test_triangle_signed_area_sphere(iErr)
-=======
+
       call mpas_unit_test_velocity_conversion(iErr)
       call mpas_unit_test_wachspress_hexagon(iErr)
       call mpas_unit_test_wachspress_triangle(iErr)
->>>>>>> 9b6d4baa
 
    end function test_core_run!}}}
 
