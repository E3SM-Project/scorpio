--- conflicted
+++ resolved
@@ -60,13 +60,10 @@
     use seaice_forcing, only: seaice_forcing_init, seaice_reset_coupler_fluxes
     use seaice_diagnostics, only: &
          seaice_set_testing_system_test_arrays
-<<<<<<< HEAD
     use seaice_mesh_pool, only: &
          seaice_mesh_pool_create
-=======
     use seaice_prescribed, only: &
          seaice_init_prescribed_ice
->>>>>>> 95eddf13
 
     type(domain_type), intent(inout) :: &
          domain !< Input/Output:
