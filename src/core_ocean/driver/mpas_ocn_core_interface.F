! Copyright (c) 2013,  Los Alamos National Security, LLC (LANS)
! and the University Corporation for Atmospheric Research (UCAR).
!
! Unless noted otherwise source code is licensed under the BSD license.
! Additional copyright and license information can be found in the LICENSE file
! distributed with this code, or at http://mpas-dev.github.com/license.html
!
module ocn_core_interface

   use mpas_derived_types
   use mpas_pool_routines
   use mpas_dmpar
   use mpas_constants
   use mpas_io_units
   use ocn_core

   use ocn_forward_mode
   use ocn_analysis_mode
   use ocn_init_mode

   private

   public :: ocn_setup_core, ocn_setup_domain

   contains
   !***********************************************************************
   !
   !  routine ocn_setup_core
   !
   !> \brief   Ocean core setup routine
   !> \author  Doug Jacobsen
   !> \date    03/18/2015
   !> \details 
   !>  This routine is intended to setup the necessary variables within a core_type
   !>  for the ocean core.
   !
   !-----------------------------------------------------------------------
   subroutine ocn_setup_core(core)!{{{
      type (core_type), pointer :: core

      core % core_init => ocn_core_init
      core % core_run => ocn_core_run
      core % core_finalize => ocn_core_finalize
      core % define_packages => ocn_define_packages
      core % setup_packages => ocn_setup_packages
      core % setup_decompositions => ocn_setup_decompositions
      core % setup_clock => ocn_setup_clock
      core % get_mesh_stream => ocn_get_mesh_stream
      core % setup_immutable_streams => ocn_setup_immutable_streams
      core % setup_derived_dimensions => ocn_setup_derived_dimensions
      core % setup_block => ocn_setup_block
      core % setup_namelist => ocn_setup_namelists

      core % Conventions = 'MPAS'
      core % source = 'MPAS'
#include "../inc/core_variables.inc"

   end subroutine ocn_setup_core!}}}


   !***********************************************************************
   !
   !  routine ocn_setup_domain
   !
   !> \brief   Ocean domain setup routine
   !> \author  Doug Jacobsen
   !> \date    03/18/2015
   !> \details 
   !>  This routine is intended to setup the necessary variables within a domain_type
   !>  for the ocean core.
   !
   !-----------------------------------------------------------------------
   subroutine ocn_setup_domain(domain)!{{{
      type (domain_type), pointer :: domain

#include "../inc/domain_variables.inc"

   end subroutine ocn_setup_domain!}}}


   !***********************************************************************
   !
   !  function ocn_setup_packages
   !
   !> \brief   Pacakge setup routine
   !> \author  Doug Jacobsen
   !> \date    03/12/2015
   !> \details 
   !>  This function is intended to correctly configure the packages for this MPAS
   !>   core. It can use any Fortran logic to properly configure packages, and it
   !>   can also make use of any namelist options. All variables in the model are
   !>   *not* allocated until after this routine is called.
   !
   !-----------------------------------------------------------------------
   function ocn_setup_packages(configPool, packagePool) result(ierr)!{{{

      use ocn_analysis_driver

      type (mpas_pool_type), intent(inout) :: configPool
      type (mpas_pool_type), intent(inout) :: packagePool

      integer :: ierr

      integer :: err_tmp

      logical, pointer :: forwardModeActive, analysisModeActive, initModeActive
      logical, pointer :: thicknessFilterActive
      logical, pointer :: splitTimeIntegratorActive
      logical, pointer :: surfaceRestoringActive
      logical, pointer :: bulkForcingActive
      logical, pointer :: frazilIceActive
      logical, pointer :: inSituEOSActive

      logical, pointer :: config_use_freq_filtered_thickness
      logical, pointer :: config_frazil_ice_formation
      character (len=StrKIND), pointer :: config_time_integrator, config_forcing_type
      character (len=StrKIND), pointer :: config_ocean_run_mode, config_pressure_gradient_type

      ! Get Packages
      call mpas_pool_get_package(packagePool, 'forwardModeActive', forwardModeActive)
      call mpas_pool_get_package(packagePool, 'analysisModeActive', analysisModeActive)
      call mpas_pool_get_package(packagePool, 'initModeActive', initModeActive)
      call mpas_pool_get_package(packagePool, 'thicknessFilterActive', thicknessFilterActive)
      call mpas_pool_get_package(packagePool, 'splitTimeIntegratorActive', splitTimeIntegratorActive)
      call mpas_pool_get_package(packagePool, 'surfaceRestoringActive', surfaceRestoringActive)
      call mpas_pool_get_package(packagePool, 'bulkForcingActive', bulkForcingActive)
      call mpas_pool_get_package(packagePool, 'frazilIceActive', frazilIceActive)
      call mpas_pool_get_package(packagePool, 'inSituEOSActive', inSituEOSActive)

      call mpas_pool_get_config(configPool, 'config_ocean_run_mode', config_ocean_run_mode)

      ierr = 0

      if ( trim(config_ocean_run_mode) == 'forward' ) then
         forwardModeActive = .true.

         call mpas_pool_get_config(configPool, 'config_use_freq_filtered_thickness', config_use_freq_filtered_thickness)
         call mpas_pool_get_config(configPool, 'config_time_integrator', config_time_integrator)
         call mpas_pool_get_config(configPool, 'config_forcing_type', config_forcing_type)
         call mpas_pool_get_config(configPool, 'config_frazil_ice_formation', config_frazil_ice_formation)
         call mpas_pool_get_config(configPool, 'config_pressure_gradient_type', config_pressure_gradient_type)

         if (config_use_freq_filtered_thickness) then
            thicknessFilterActive = .true.
         end if

         if (config_time_integrator == trim('split_explicit') &
            .or. config_time_integrator == trim('unsplit_explicit') ) then

            splitTimeIntegratorActive = .true.
         end if

         if (config_forcing_type == trim('restoring')) then
            surfaceRestoringActive = .true.
         else if (config_forcing_type == trim('bulk')) then
            bulkForcingActive = .true.
         end if

         if (config_frazil_ice_formation) then
            frazilIceActive = .true.
         end if

         if (config_pressure_gradient_type.eq.'Jacobian_from_TS') then
            inSituEOSActive = .true.
         end if

         call ocn_analysis_setup_packages(configPool, packagePool, err_tmp)
         ierr = ior(ierr, err_tmp)
      else if (trim(config_ocean_run_mode) == 'analysis' ) then
         analysisModeActive = .true.
      else if (trim(config_ocean_run_mode) == 'init' ) then
         initModeActive = .true.
      end if

      call ocn_analysis_setup_packages(configPool, packagePool, ierr)
      call ocn_init_mode_validate_configuration(configPool, packagePool, ierr)

   end function ocn_setup_packages!}}}


   !***********************************************************************
   !
   !  routine ocn_setup_decompositions
   !
   !> \brief   Decomposition setup routine
   !> \author  Doug Jacobsen
   !> \date    04/08/2015
   !> \details 
   !>  This routine is intended to create the decomposition list within a
   !>  domain type, and register any decompositons the core wants within it.
   !
   !-----------------------------------------------------------------------
   function ocn_setup_decompositions(decompList) result(ierr)!{{{

      use mpas_derived_types
      use mpas_decomp

      implicit none

      type (mpas_decomp_list), pointer :: decompList

      integer :: ierr
      procedure (mpas_decomp_function), pointer :: decompFunc

      ierr = 0

      call mpas_decomp_create_decomp_list(decompList)

      decompFunc => mpas_uniform_decomp

      call mpas_decomp_register_method(decompList, 'uniform', decompFunc, iErr)

      if ( iErr == MPAS_DECOMP_NOERR ) then
         iErr = 0
      end if

   end function ocn_setup_decompositions!}}}


   !***********************************************************************
   !
   !  function ocn_setup_clock
   !
   !> \brief   Pacakge setup routine
   !> \author  Michael Duda
   !> \date    6 August 2014
   !> \details 
   !>  The purpose of this function is to allow the core to set up a simulation
   !>  clock that will be used by the I/O subsystem for timing reads and writes
   !>  of I/O streams.
   !>  This function is called from the superstructure after the framework 
   !>  has been initialized but before any fields have been allocated and 
   !>  initial fields have been read from input files. However, all namelist
   !>  options are available.
   !
   !-----------------------------------------------------------------------
   function ocn_setup_clock(core_clock, configs) result(ierr)!{{{

      use mpas_derived_types

      implicit none

      type (MPAS_Clock_type), intent(inout) :: core_clock
      type (mpas_pool_type), intent(inout) :: configs
      integer :: ierr

      character(len=StrKIND), pointer :: config_ocean_run_mode

      call mpas_pool_get_config(configs, 'config_ocean_run_mode', config_ocean_run_mode)

      if ( trim(config_ocean_run_mode) == 'forward' ) then
         ierr = ocn_forward_mode_setup_clock(core_clock, configs)
      else if ( trim(config_ocean_run_mode) == 'analysis' ) then
         ierr = ocn_analysis_mode_setup_clock(core_clock, configs)
      else if ( trim(config_ocean_run_mode) == 'init' ) then
         ierr = ocn_init_mode_setup_clock(core_clock, configs)
      end if


   end function ocn_setup_clock!}}}


   !***********************************************************************
   !
   !  function ocn_get_mesh_stream
   !
   !> \brief   Returns the name of the stream containing mesh information
   !> \author  Michael Duda
   !> \date    8 August 2014
   !> \details 
   !>  This function returns the name of the I/O stream containing dimensions,
   !>  attributes, and mesh fields needed by the framework bootstrapping 
   !>  routine. At the time this routine is called, only namelist options 
   !>  are available.
   !
   !-----------------------------------------------------------------------
   function ocn_get_mesh_stream(configs, stream) result(ierr)!{{{

      use mpas_derived_types
      use mpas_pool_routines

      implicit none

      type (mpas_pool_type), intent(inout) :: configs
      character(len=StrKIND), intent(out) :: stream
      integer :: ierr

      logical, pointer :: config_do_restart
      character(len=StrKIND), pointer :: config_ocean_run_mode

      ierr = 0

      call mpas_pool_get_config(configs, 'config_ocean_run_mode', config_ocean_run_mode)

      if ( trim(config_ocean_run_mode) == 'forward' .or. trim(config_ocean_run_mode) == 'analysis' ) then
<<<<<<< HEAD
         write(stream,'(a)') 'mesh'
=======
         call mpas_pool_get_config(configs, 'config_do_restart', config_do_restart)

         if (.not. associated(config_do_restart)) then
            ierr = 1
         else if (config_do_restart) then
            write(stream,'(a)') 'restart'
         else
            write(stream,'(a)') 'input'
         end if
      else if ( trim(config_ocean_run_mode) == 'init' ) then
         write(stream,'(a)') 'input_init'
>>>>>>> 074c831e
      end if

   end function ocn_get_mesh_stream!}}}


   !***********************************************************************
   !
   !  function ocn_setup_block
   !
   !> \brief   Ocean block setup function
   !> \author  Doug Jacobsen
   !> \date    03/18/2015
   !> \details 
   !>  This function is a wrapper function to properly setup a block to be a
   !>  ocean core block.
   !
   !-----------------------------------------------------------------------
   function ocn_setup_block(block) result(iErr)!{{{
      use mpas_derived_types
      type (block_type), pointer :: block
      integer :: iErr

      iErr = 0
      call ocn_generate_structs(block, block % structs, block % dimensions, block % packages)
   end function ocn_setup_block!}}}

#include "../inc/setup_immutable_streams.inc"

#include "../inc/block_dimension_routines.inc"

#include "../inc/define_packages.inc"

#include "../inc/structs_and_variables.inc"

#include "../inc/namelist_call.inc"

#include "../inc/namelist_defines.inc"

end module ocn_core_interface
<|MERGE_RESOLUTION|>--- conflicted
+++ resolved
@@ -293,21 +293,9 @@
       call mpas_pool_get_config(configs, 'config_ocean_run_mode', config_ocean_run_mode)
 
       if ( trim(config_ocean_run_mode) == 'forward' .or. trim(config_ocean_run_mode) == 'analysis' ) then
-<<<<<<< HEAD
          write(stream,'(a)') 'mesh'
-=======
-         call mpas_pool_get_config(configs, 'config_do_restart', config_do_restart)
-
-         if (.not. associated(config_do_restart)) then
-            ierr = 1
-         else if (config_do_restart) then
-            write(stream,'(a)') 'restart'
-         else
-            write(stream,'(a)') 'input'
-         end if
       else if ( trim(config_ocean_run_mode) == 'init' ) then
          write(stream,'(a)') 'input_init'
->>>>>>> 074c831e
       end if
 
    end function ocn_get_mesh_stream!}}}
