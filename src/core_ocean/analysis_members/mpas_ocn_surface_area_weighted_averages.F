--- conflicted
+++ resolved
@@ -214,12 +214,7 @@
       integer :: iCell, iRegion, iTracer, err_tmp
 
       ! package flag
-<<<<<<< HEAD
-      logical, pointer :: bulkForcingPkgActive
-=======
-      logical, pointer :: surfaceAreaWeightedAveragesAMPKGActive
       logical, pointer :: activeTracersBulkRestoringPKG
->>>>>>> 1fe8bcd8
       logical, pointer :: frazilIcePkgActive
 
       ! buffers data for message passaging
