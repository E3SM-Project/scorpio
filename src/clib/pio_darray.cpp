--- conflicted
+++ resolved
@@ -18,15 +18,12 @@
 #include "spio_io_summary.h"
 #include "spio_file_mvcache.h"
 #include "spio_hash.h"
-<<<<<<< HEAD
 #include "spio_gptl_utils.hpp"
 #include "spio_ltimer_utils.hpp"
 #include "pio_rearr_contig.hpp"
 #include "spio_decomp_map_info_pool.hpp"
 #include "spio_decomp_logger.hpp"
-=======
 #include "spio_dt_converter.hpp"
->>>>>>> d3574577
 
 /* uint64_t definition */
 #ifdef _ADIOS2
@@ -434,6 +431,10 @@
       LOG((3,"freeing variable buffer in pio_darray"));
       spio_file_mvcache_free(file, ioid);
     }
+    if((file->iotype == PIO_IOTYPE_HDF5) || (file->iotype == PIO_IOTYPE_HDF5C)){
+      assert(file->dt_converter);
+      static_cast<SPIO_Util::File_Util::DTConverter *>(file->dt_converter)->free(ioid);
+    }
   }
 
   /* The box rearranger will always have data (it could be fill
@@ -470,7 +471,6 @@
       }
     }
 
-<<<<<<< HEAD
     /* Write the darray based on the iotype. */
     switch (file->iotype){
       case PIO_IOTYPE_PNETCDF:
@@ -478,120 +478,6 @@
       case PIO_IOTYPE_NETCDF4P_NCZARR:
           if((ierr = write_darray_multi_par(file, nvars, fndims, varids, iodesc,
                                              DARRAY_FILL, frame))){
-=======
-    /* For PNETCDF the iobuf is freed in flush_output_buffer() */
-    if(file->iotype != PIO_IOTYPE_PNETCDF){
-      /* Release resources. */
-      if(mv_iobuf){
-        LOG((3,"freeing variable buffer in pio_darray"));
-        spio_file_mvcache_free(file, ioid);
-      }
-      if((file->iotype == PIO_IOTYPE_HDF5) || (file->iotype == PIO_IOTYPE_HDF5C)){
-        assert(file->dt_converter);
-        static_cast<SPIO_Util::File_Util::DTConverter *>(file->dt_converter)->free(ioid);
-      }
-    }
-
-    /* The box rearranger will always have data (it could be fill
-     * data) to fill the entire array - that is the aggregate start
-     * and count values will completely describe one unlimited
-     * dimension unit of the array. For the subset method this is not
-     * necessarily the case, areas of missing data may never be
-     * written. In order to make sure that these areas are given the
-     * missing value a 'holegrid' is used to describe the missing
-     * points. This is generally faster than the netcdf method of
-     * filling the entire array with missing values before overwriting
-     * those values later. */
-    if (iodesc->rearranger == PIO_REARR_SUBSET && iodesc->needsfill)
-    {
-        LOG((2, "nvars = %d holegridsize = %ld iodesc->needsfill = %d\n", nvars,
-             iodesc->holegridsize, iodesc->needsfill));
-
-	pioassert(!vdesc0->fillbuf, "buffer overwrite",__FILE__, __LINE__);
-
-        /* Get a buffer. */
-	if (ios->io_rank == 0)
-	    vdesc0->fillbuf = bget(iodesc->maxholegridsize * iodesc->mpitype_size * nvars);
-	else if (iodesc->holegridsize > 0)
-	    vdesc0->fillbuf = bget(iodesc->holegridsize * iodesc->mpitype_size * nvars);
-
-        /* copying the fill value into the data buffer for the box
-         * rearranger. This will be overwritten with data where
-         * provided. */
-        for (int nv = 0; nv < nvars; nv++)
-            for (int i = 0; i < iodesc->holegridsize; i++)
-                memcpy(&((char *)vdesc0->fillbuf)[iodesc->mpitype_size * (i + nv * iodesc->holegridsize)],
-                       &((char *)fillvalue)[iodesc->mpitype_size * nv], iodesc->mpitype_size);
-
-        /* Write the darray based on the iotype. */
-        switch (file->iotype)
-        {
-        case PIO_IOTYPE_PNETCDF:
-        case PIO_IOTYPE_NETCDF4P:
-        case PIO_IOTYPE_NETCDF4P_NCZARR:
-            if ((ierr = write_darray_multi_par(file, nvars, fndims, varids, iodesc,
-                                               DARRAY_FILL, frame)))
-            {
-                GPTLstop("PIO:PIOc_write_darray_multi");
-                spio_ltimer_stop(ios->io_fstats->wr_timer_name);
-                spio_ltimer_stop(ios->io_fstats->tot_timer_name);
-                spio_ltimer_stop(file->io_fstats->wr_timer_name);
-                spio_ltimer_stop(file->io_fstats->tot_timer_name);
-                return pio_err(ios, file, ierr, __FILE__, __LINE__,
-                            "Writing multiple variables to file (%s, ncid=%d) failed. Internal error writing variable fillvalues in parallel (iotype = %s)", pio_get_fname_from_file(file), ncid, pio_iotype_to_string(file->iotype));
-            }
-            break;
-        case PIO_IOTYPE_NETCDF4C:
-        case PIO_IOTYPE_NETCDF:
-            if ((ierr = write_darray_multi_serial(file, nvars, fndims, varids, iodesc,
-                                                  DARRAY_FILL, frame)))
-            {
-                GPTLstop("PIO:PIOc_write_darray_multi");
-                spio_ltimer_stop(ios->io_fstats->wr_timer_name);
-                spio_ltimer_stop(ios->io_fstats->tot_timer_name);
-                spio_ltimer_stop(file->io_fstats->wr_timer_name);
-                spio_ltimer_stop(file->io_fstats->tot_timer_name);
-                return pio_err(ios, file, ierr, __FILE__, __LINE__,
-                            "Writing multiple variables to file (%s, ncid=%d) failed. Internal error writing variable fillvalues serially (iotype = %s)", pio_get_fname_from_file(file), ncid, pio_iotype_to_string(file->iotype));
-            }
-            break;
-        default:
-            GPTLstop("PIO:PIOc_write_darray_multi");
-            spio_ltimer_stop(ios->io_fstats->wr_timer_name);
-            spio_ltimer_stop(ios->io_fstats->tot_timer_name);
-            spio_ltimer_stop(file->io_fstats->wr_timer_name);
-            spio_ltimer_stop(file->io_fstats->tot_timer_name);
-            return pio_err(ios, file, PIO_EBADIOTYPE, __FILE__, __LINE__,
-                        "Writing fillvalues for multiple variables to file (%s, ncid=%d) failed. Unsupported iotype (%s) provided", pio_get_fname_from_file(file), ncid, pio_iotype_to_string(file->iotype));
-        }
-
-        /* For PNETCDF fillbuf is freed in flush_output_buffer() */
-        if (file->iotype != PIO_IOTYPE_PNETCDF)
-        {
-            /* Free resources. */
-            if (vdesc0->fillbuf)
-            {
-                brel(vdesc0->fillbuf);
-                vdesc0->fillbuf = NULL;
-            }
-        }
-    }
-
-    /* Only PNETCDF does non-blocking buffered writes, and hence
-     * needs an explicit flush/wait to make sure data is written
-     * to disk (if the buffer is full)
-     */
-    if (ios->ioproc && file->iotype == PIO_IOTYPE_PNETCDF)
-    {
-        /* Flush data to disk for pnetcdf. */
-        if ((ierr = flush_output_buffer(file, flushtodisk, 0)))
-        {
-            GPTLstop("PIO:PIOc_write_darray_multi");
-            spio_ltimer_stop(ios->io_fstats->wr_timer_name);
-            spio_ltimer_stop(ios->io_fstats->tot_timer_name);
-            spio_ltimer_stop(file->io_fstats->wr_timer_name);
-            spio_ltimer_stop(file->io_fstats->tot_timer_name);
->>>>>>> d3574577
             return pio_err(ios, file, ierr, __FILE__, __LINE__,
                         "Writing multiple variables to file (%s, ncid=%d) failed. Internal error writing variable fillvalues in parallel (iotype = %s)", pio_get_fname_from_file(file), ncid, pio_iotype_to_string(file->iotype));
           }
