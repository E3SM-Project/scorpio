--- conflicted
+++ resolved
@@ -464,14 +464,9 @@
 
         /* Compute the communications pattern for this decomposition. */
         if (iodesc->rearranger == PIO_REARR_BOX)
-<<<<<<< HEAD
             if ((ierr = box_rearrange_create(ios, maplen, compmap, dims, ndims,
                                              iodesc)))
                 return pio_err(ios, NULL, ierr, __FILE__, __LINE__);
-=======
-            if ((ierr = box_rearrange_create(ios, maplen, compmap, dims, ndims, iodesc)))
-                return pio_err(ios, NULL, ierr, __FILE__, __LINE__);                
->>>>>>> 4650a01b
     }
 
     /* Add this IO description to the list. */
