/** @file
 *
 * Private functions to help read and write distributed arrays in PIO.
 *
 * When arrays are distributed, each processor holds some of the
 * array. Only by combining the distributed arrays from all processor
 * can the full array be obtained.
 *
 * @author Jim Edwards
 */

#include <config.h>
#include <pio.h>
#include <pio_internal.h>

/* 10MB default limit. */
extern PIO_Offset pio_buffer_size_limit;

/* Initial size of compute buffer. */
bufsize pio_cnbuffer_limit = 33554432;

/* Global buffer pool pointer. */
extern void *CN_bpool;

/* Maximum buffer usage. */
extern PIO_Offset maxusage;

/**
 * Initialize the compute buffer to size pio_cnbuffer_limit.
 *
 * This routine initializes the compute buffer pool if the bget memory
 * management is used. If malloc is used (that is, PIO_USE_MALLOC is
 * non zero), this function does nothing.
 *
 * @param ios pointer to the iosystem descriptor which will use the
 * new buffer.
 * @returns 0 for success, error code otherwise.
 */
int compute_buffer_init(iosystem_desc_t *ios)
{
#if !PIO_USE_MALLOC

    if (!CN_bpool)
    {
        if (!(CN_bpool = malloc(pio_cnbuffer_limit)))
            return pio_err(ios, NULL, PIO_ENOMEM, __FILE__, __LINE__);

        bpool(CN_bpool, pio_cnbuffer_limit);
        if (!CN_bpool)
            return pio_err(ios, NULL, PIO_ENOMEM, __FILE__, __LINE__);

        bectl(NULL, malloc, free, pio_cnbuffer_limit);
    }
#endif
    LOG((2, "compute_buffer_init CN_bpool = %d", CN_bpool));

    return PIO_NOERR;
}

/**
<<<<<<< HEAD
 * Write a single distributed field to output. This routine is only
 * used if aggregation is off.
 *
 * @param file a pointer to the open file descriptor for the file
 * that will be written to
 * @param iodesc a pointer to the defined iodescriptor for the buffer
 * @param vid the variable id to be written
 * @param iobuf the buffer to be written from this mpi task. May be
 * null. for example we have 8 ionodes and a distributed array with
 * global size 4, then at least 4 nodes will have a null iobuf. In
 * practice the box rearranger trys to have at least blocksize bytes
 * on each io task and so if the total number of bytes to write is
 * less than blocksize*numiotasks then some iotasks will have a NULL
 * iobuf.
 * @param fillvalue the optional fillvalue to be used for missing
 * data in this buffer. Ignored in all cases. (???)
 * @return 0 for success, error code otherwise.
 * @ingroup PIO_write_darray
 */
int pio_write_darray_nc(file_desc_t *file, io_desc_t *iodesc, int vid,
                        void *iobuf, void *fillvalue)
{
    iosystem_desc_t *ios;  /* Pointer to io system information. */
    var_desc_t *vdesc;     /* Pointer to info about the var. */
    int ndims;             /* Number of dimensions according to iodesc. */
    int dsize;             /* Size of the type. */
    MPI_Status status;     /* Status from MPI_Recv calls. */
    int fndims;            /* Number of dims for variable according to netCDF. */
    int mpierr = MPI_SUCCESS, mpierr2;  /* Return code from MPI function codes. */
    int ierr = PIO_NOERR;  /* Return code from function calls. */

    LOG((1, "pio_write_darray_nc vid = %d", vid));

    /* Check inputs. */
    pioassert(file && file->iosystem && iodesc && iobuf, "invalid input",
              __FILE__, __LINE__);

#ifdef TIMING
    /* Start timing this function. */
    GPTLstart("PIO:write_darray_nc");
#endif

    /* Get the IO system info. */
    ios = file->iosystem;

    /* Get pointer to variable information. */
    vdesc = file->varlist + vid;

    ndims = iodesc->ndims;

    /* Get the number of dims for this var from netcdf. */
    ierr = PIOc_inq_varndims(file->pio_ncid, vid, &fndims);

    /* If async is in use, and this is not an IO task, bcast the parameters. */
    if (ios->async_interface)
    {
        if (!ios->ioproc)
        {
            int msg = 0;

            if (ios->compmaster == MPI_ROOT)
                mpierr = MPI_Send(&msg, 1, MPI_INT, ios->ioroot, 1, ios->union_comm);

            if (!mpierr)
                mpierr = MPI_Bcast(&file->pio_ncid, 1, MPI_INT, ios->compmaster, ios->intercomm);
        }

        /* Handle MPI errors. */
        if ((mpierr2 = MPI_Bcast(&mpierr, 1, MPI_INT, ios->comproot, ios->my_comm)))
            return check_mpi(file, mpierr2, __FILE__, __LINE__);
        if (mpierr)
            return check_mpi(file, mpierr, __FILE__, __LINE__);
    }

    /* If this is an IO task, write the data. */
    if (ios->ioproc)
    {
        io_region *region;
        int rrcnt;
        void *bufptr;
        void *tmp_buf = NULL;
        int tsize;            /* Type size. */
        size_t start[fndims]; /* Local start array for this task. */
        size_t count[fndims]; /* Local count array for this task. */
        int buflen;
        int j;                /* Loop counter. */
        int ret;

        PIO_Offset *startlist[iodesc->maxregions];
        PIO_Offset *countlist[iodesc->maxregions];

        /* Get the type size (again?) */
        if ((mpierr = MPI_Type_size(iodesc->basetype, &tsize)))
            return check_mpi(file, mpierr, __FILE__, __LINE__);

        region = iodesc->firstregion;

        /* If this is a var with an unlimited dimension, and the
         * iodesc ndims doesn't contain it, then add it to ndims. */
        if (vdesc->record >= 0 && ndims < fndims)
            ndims++;

#ifdef _PNETCDF
        /* Make sure we have room in the buffer. */
        if (file->iotype == PIO_IOTYPE_PNETCDF)
            if ((ret = flush_output_buffer(file, false, tsize * (iodesc->maxiobuflen))))
                return pio_err(NULL, file, ret, __FILE__, __LINE__);
#endif

        rrcnt = 0;
        /* For each region, figure out start/count arrays. */
        for (int regioncnt = 0; regioncnt < iodesc->maxregions; regioncnt++)
        {
            /* Init arrays to zeros. */
            for (int i = 0; i < ndims; i++)
            {
                start[i] = 0;
                count[i] = 0;
            }

            if (region)
            {
                bufptr = (void *)((char *)iobuf + tsize * region->loffset);
                if (vdesc->record >= 0)
                {
                    /* This is a record based multidimensional array. */

                    /* This does not look correct, but will work if
                     * unlimited dim is dim 0. */
                    start[0] = vdesc->record;

                    /* Set the local start and count arrays. */
                    for (int i = 1; i < ndims; i++)
                    {
                        start[i] = region->start[i - 1];
                        count[i] = region->count[i - 1];
                    }

                    /* If there is data to be written, write one timestep. */
                    if (count[1] > 0)
                        count[0] = 1;
                }
                else
                {
                    /* Array without unlimited dimension. */
                    for (int i = 0; i < ndims; i++)
                    {
                        start[i] = region->start[i];
                        count[i] = region->count[i];
                    }
                }
            }

            switch (file->iotype)
            {
#ifdef _NETCDF4
            case PIO_IOTYPE_NETCDF4P:

                /* Use collective writes with this variable. */
                ierr = nc_var_par_access(file->fh, vid, NC_COLLECTIVE);

                /* Write the data. */
                if (iodesc->basetype == MPI_DOUBLE)
                    ierr = nc_put_vara_double(file->fh, vid, (size_t *)start, (size_t *)count,
                                              (const double *)bufptr);
                else if (iodesc->basetype == MPI_INT)
                    ierr = nc_put_vara_int(file->fh, vid, (size_t *)start, (size_t *)count,
                                           (const int *)bufptr);
                else if (iodesc->basetype == MPI_FLOAT)
                    ierr = nc_put_vara_float(file->fh, vid, (size_t *)start, (size_t *)count,
                                             (const float *)bufptr);
                else
                    fprintf(stderr,"Type not recognized %d in pioc_write_darray\n",
                            (int)iodesc->basetype);
                break;
            case PIO_IOTYPE_NETCDF4C:
#endif /* _NETCDF4 */
            case PIO_IOTYPE_NETCDF:
            {
                /* Find the type size (again?) */
                if ((mpierr = MPI_Type_size(iodesc->basetype, &dsize)))
                    return check_mpi(file, mpierr, __FILE__, __LINE__);

                size_t tstart[ndims], tcount[ndims];

                /* When using the serial netcdf PIO acts like a
                 * funnel. Data is moved from compute tasks to IO
                 * tasks then from IO tasks to IO task 0 for
                 * write. For read data the opposite happens, data is
                 * read on IO task 0 distributed to all io tasks and
                 * then to compute tasks. We could optimize these data
                 * paths but serial netcdf is not the primary mode for
                 * PIO. */
                if (ios->io_rank == 0)
                {
                    for (int i = 0; i < iodesc->num_aiotasks; i++)
                    {
                        if (i == 0)
                        {
                            buflen = 1;
                            for (j = 0; j < ndims; j++)
                            {
                                tstart[j] =  start[j];
                                tcount[j] =  count[j];
                                buflen *= tcount[j];
                                tmp_buf = bufptr;
                            }
                        }
                        else
                        {
                            /* Handshake - tell the sending task I'm ready. */
                            if ((mpierr = MPI_Send(&ierr, 1, MPI_INT, i, 0, ios->io_comm)))
                                return check_mpi(file, mpierr, __FILE__, __LINE__);

                            if ((mpierr = MPI_Recv(&buflen, 1, MPI_INT, i, 1, ios->io_comm, &status)))
                                return check_mpi(file, mpierr, __FILE__, __LINE__);

                            if (buflen > 0)
                            {
                                if ((mpierr = MPI_Recv(tstart, ndims, MPI_OFFSET, i, ios->num_iotasks + i,
                                                       ios->io_comm, &status)))
                                    return check_mpi(file, mpierr, __FILE__, __LINE__);

                                if ((mpierr = MPI_Recv(tcount, ndims, MPI_OFFSET, i, 2 * ios->num_iotasks + i,
                                                       ios->io_comm, &status)))
                                    return check_mpi(file, mpierr, __FILE__, __LINE__);

                                if (!(tmp_buf = malloc(buflen * dsize)))
                                    return pio_err(NULL, file, PIO_ENOMEM, __FILE__, __LINE__);
                                if ((mpierr = MPI_Recv(tmp_buf, buflen, iodesc->basetype, i, i, ios->io_comm, &status)))
                                    return check_mpi(file, mpierr, __FILE__, __LINE__);

                            }
                        }

                        if (buflen > 0)
                        {
                            /* Write the data. */
                            if (iodesc->basetype == MPI_INT)
                                ierr = nc_put_vara_int(file->fh, vid, tstart, tcount, (const int *)tmp_buf);
                            else if (iodesc->basetype == MPI_DOUBLE)
                                ierr = nc_put_vara_double(file->fh, vid, tstart, tcount, (const double *)tmp_buf);
                            else if (iodesc->basetype == MPI_FLOAT)
                                ierr = nc_put_vara_float(file->fh, vid, tstart, tcount, (const float *)tmp_buf);
                            else
                                fprintf(stderr,"Type not recognized %d in pioc_write_darray\n",
                                        (int)iodesc->basetype);

                            /* Was there an error from netCDF? */
                            if (ierr == PIO_EEDGE)
                                for (int i = 0; i < ndims; i++)
                                    fprintf(stderr,"dim %d start %ld count %ld\n", i, tstart[i], tcount[i]);

                            /* Free the temporary buffer, if we don't need it any more. */
                            if (tmp_buf != bufptr)
                                free(tmp_buf);
                        }
                    }
                }
                else if (ios->io_rank < iodesc->num_aiotasks)
                {
                    buflen = 1;
                    for (int i = 0; i < ndims; i++)
                    {
                        tstart[i] = (size_t) start[i];
                        tcount[i] = (size_t) count[i];
                        buflen *= tcount[i];
                    }
                    /*       printf("%s %d %d %d %d %d %d %d %d %d\n",__FILE__,__LINE__,ios->io_rank,tstart[0],
                             tstart[1],tcount[0],tcount[1],buflen,ndims,fndims);*/

                    /* task0 is ready to recieve */
                    if ((mpierr = MPI_Recv(&ierr, 1, MPI_INT, 0, 0, ios->io_comm, &status)))
                        return check_mpi(file, mpierr, __FILE__, __LINE__);

                    if ((mpierr = MPI_Rsend(&buflen, 1, MPI_INT, 0, 1, ios->io_comm)))
                        return check_mpi(file, mpierr, __FILE__, __LINE__);

                    if (buflen > 0)
                    {
                        if ((mpierr = MPI_Rsend(tstart, ndims, MPI_OFFSET, 0, ios->num_iotasks+ios->io_rank, ios->io_comm)))
                            return check_mpi(file, mpierr, __FILE__, __LINE__);
                        if ((mpierr = MPI_Rsend(tcount, ndims, MPI_OFFSET, 0,2*ios->num_iotasks+ios->io_rank, ios->io_comm)))
                            return check_mpi(file, mpierr, __FILE__, __LINE__);
                        if ((mpierr = MPI_Rsend(bufptr, buflen, iodesc->basetype, 0, ios->io_rank, ios->io_comm)))
                            return check_mpi(file, mpierr, __FILE__, __LINE__);
                    }
                }
                break;
            }
            break;

#ifdef _PNETCDF
            case PIO_IOTYPE_PNETCDF:
                for (int i = 0, dsize = 1; i < ndims; i++)
                    dsize *= count[i];

                if (dsize > 0)
                {
                    if (!(startlist[rrcnt] = calloc(fndims, sizeof(PIO_Offset))))
                        return pio_err(ios, file, PIO_ENOMEM, __FILE__, __LINE__);
                    if (!(countlist[rrcnt] = calloc(fndims, sizeof(PIO_Offset))))
                        return pio_err(ios, file, PIO_ENOMEM, __FILE__, __LINE__);
                    for (int i = 0; i < fndims; i++)
                    {
                        startlist[rrcnt][i] = start[i];
                        countlist[rrcnt][i] = count[i];
                    }
                    rrcnt++;
                }
                if (regioncnt == iodesc->maxregions - 1)
                {
                    int reqn = 0;

                    if (vdesc->nreqs % PIO_REQUEST_ALLOC_CHUNK == 0 )
                    {
                        if (!(vdesc->request = realloc(vdesc->request,
                                                       sizeof(int) * (vdesc->nreqs + PIO_REQUEST_ALLOC_CHUNK))))
                            return pio_err(ios, file, PIO_ENOMEM, __FILE__, __LINE__);

                        for (int i = vdesc->nreqs; i < vdesc->nreqs + PIO_REQUEST_ALLOC_CHUNK; i++)
                            vdesc->request[i] = NC_REQ_NULL;
                        reqn = vdesc->nreqs;
                    }
                    else
                        while(vdesc->request[reqn] != NC_REQ_NULL)
                            reqn++;

                    ierr = ncmpi_bput_varn(file->fh, vid, rrcnt, startlist, countlist, iobuf, iodesc->llen,
                                           iodesc->basetype, vdesc->request+reqn);

                    if (vdesc->request[reqn] == NC_REQ_NULL)
                        vdesc->request[reqn] = PIO_REQ_NULL;  /* keeps wait calls in sync */
                    vdesc->nreqs = reqn;

                    /* Free memory. */
                    for (int i = 0; i < rrcnt; i++)
                    {
                        free(startlist[i]);
                        free(countlist[i]);
                    }
                }
                break;
#endif /* _PNETCDF */
            default:
                return pio_err(ios, file, PIO_EBADIOTYPE, __FILE__, __LINE__);
            }

            /* Move to the next region. */
            if (region)
                region = region->next;
        } /* next regioncnt */
    } /* endif (ios->ioproc) */

    /* Broadcast and check the return code. */
    if ((mpierr = MPI_Bcast(&ierr, 1, MPI_INT, ios->ioroot, ios->my_comm)))
        return check_mpi(file, mpierr, __FILE__, __LINE__);
    if (ierr)
        return check_netcdf(file, ierr, __FILE__, __LINE__);

#ifdef TIMING
    /* Stop timing this function. */
    GPTLstop("PIO:write_darray_nc");
#endif

    return ierr;
}

/**
=======
>>>>>>> 80f44241
 * Write a set of one or more aggregated arrays to output file. This
 * function is only used with parallel-netcdf and netcdf-4 parallel
 * iotypes. Serial io types use pio_write_darray_multi_nc_serial().
 *
 * This routine is used if aggregation is enabled, data is already on
 * the io-tasks.
 *
 * @param file a pointer to the open file descriptor for the file
 * that will be written to
 * @param nvars the number of variables to be written with this
 * decomposition.
 * @param vid: an array of the variable ids to be written.
 * @param iodesc_ndims: the number of dimensions explicitly in the
 * iodesc.
 * @param basetype the basic type of the minimal data unit
 * @param maxregions max number of blocks to be written from
 * this iotask.
 * @param firstregion pointer to the first element of a linked
 * list of region descriptions. May be NULL.
 * @param llen length of the iobuffer on this task for a single
 * field.
 * @param maxiobuflen maximum llen participating.
 * @param num_aiotasks actual number of iotasks participating.
 * @param iobuf the buffer to be written from this mpi task. May be
 * null. for example we have 8 ionodes and a distributed array with
 * global size 4, then at least 4 nodes will have a null iobuf. In
 * practice the box rearranger trys to have at least blocksize bytes
 * on each io task and so if the total number of bytes to write is
 * less than blocksize*numiotasks then some iotasks will have a NULL
 * iobuf.
 * @param frame the frame or record dimension for each of the nvars
 * variables in iobuf.
 * @return 0 for success, error code otherwise.
 * @ingroup PIO_write_darray
 */
int pio_write_darray_multi_nc(file_desc_t *file, int nvars, const int *vid, int iodesc_ndims,
                              MPI_Datatype basetype, int maxregions, io_region *firstregion,
                              PIO_Offset llen, int maxiobuflen, int num_aiotasks, void *iobuf,
                              const int *frame)
{
    iosystem_desc_t *ios;  /* Pointer to io system information. */
    var_desc_t *vdesc;     /* Pointer to var info struct. */
    int fndims;            /* Number of dims for this var in the file. */
    int dsize;             /* Data size (for one region). */
    int tsize;             /* Size of MPI type. */
    int mpierr = MPI_SUCCESS, mpierr2;  /* Return code from MPI function codes. */
    int ierr = PIO_NOERR;

    /* Check inputs. */
    pioassert(file && file->iosystem && vid && vid[0] >= 0 && vid[0] <= PIO_MAX_VARS,
              "invalid input", __FILE__, __LINE__);

    LOG((1, "pio_write_darray_multi_nc nvars = %d iodesc_ndims = %d basetype = %d "
         "maxregions = %d llen = %d maxiobuflen = %d num_aiotasks = %d", nvars, iodesc_ndims,
         basetype, maxregions, llen, maxiobuflen, num_aiotasks));

#ifdef TIMING
    /* Start timing this function. */
    GPTLstart("PIO:write_darray_multi_nc");
#endif

    /* Get pointer to iosystem. */
    ios = file->iosystem;

    /* Point to var description scruct for first var. */
    vdesc = file->varlist + vid[0];

    /* If async is in use, send message to IO master task. */
    if (ios->async_interface)
    {
        if (!ios->ioproc)
        {
            int msg = 0;
            if (ios->compmaster == MPI_ROOT)
                mpierr = MPI_Send(&msg, 1, MPI_INT, ios->ioroot, 1, ios->union_comm);

            if (!mpierr)
                mpierr = MPI_Bcast(&file->pio_ncid, 1, MPI_INT, ios->compmaster, ios->intercomm);
        }

        /* Handle MPI errors. */
        if ((mpierr2 = MPI_Bcast(&mpierr, 1, MPI_INT, ios->comproot, ios->my_comm)))
            return check_mpi(file, mpierr2, __FILE__, __LINE__);
        if (mpierr)
            return check_mpi(file, mpierr, __FILE__, __LINE__);
    }

    /* Find out how many dims this variable has. */
    if ((ierr = PIOc_inq_varndims(file->pio_ncid, vid[0], &fndims)))
        return pio_err(ios, file, ierr, __FILE__, __LINE__);

    /* Find out the size of the MPI type. */
    if ((mpierr = MPI_Type_size(basetype, &tsize)))
        return check_mpi(file, mpierr, __FILE__, __LINE__);
    LOG((2, "fndims = %d tsize = %d", fndims, tsize));

    /* If this is an IO task write the data. */
    if (ios->ioproc)
    {
        io_region *region;
        int rrcnt;
        void *bufptr;
        size_t start[fndims];
        size_t count[fndims];
        int ndims = iodesc_ndims;
        PIO_Offset *startlist[maxregions];
        PIO_Offset *countlist[maxregions];

        LOG((3, "maxregions = %d", maxregions));

        /* Process each region of data to be written. */
        region = firstregion;
        rrcnt = 0;
        for (int regioncnt = 0; regioncnt < maxregions; regioncnt++)
        {
            /* Init start/count arrays to zero. */
            for (int i = 0; i < fndims; i++)
            {
                start[i] = 0;
                count[i] = 0;
            }

            if (region)
            {
                if (vdesc->record >= 0)
                {
                    /* This is a record based multidimensional
                     * array. Figure out start/count for all but the
                     * record dimension (dimid 0). */
                    for (int i = fndims - ndims; i < fndims; i++)
                    {
                        start[i] = region->start[i - (fndims - ndims)];
                        count[i] = region->count[i - (fndims - ndims)];
                    }

                    /* Now figure out start/count for record dimension. */
                    if (fndims > 1 && ndims < fndims && count[1] > 0)
                    {
                        count[0] = 1;
                        start[0] = frame[0];
                    }
                    else if (fndims == ndims)
                    {
                        start[0] += vdesc->record;
                    }
                }
                else
                {
                    /* This is a non record variable. */
                    for (int i = 0; i < ndims; i++)
                    {
                        start[i] = region->start[i];
                        count[i] = region->count[i];
                    }
                }
#if PIO_ENABLE_LOGGING
                /* Log arrays for debug purposes. */
                for (int i = 0; i < ndims; i++)
                    LOG((3, "start[%d] = %d count[%d] = %d", i, start[i], i, count[i]));
#endif /* PIO_ENABLE_LOGGING */
            }

            /* IO tasks will run the netCDF/pnetcdf functions to write the data. */
            switch (file->iotype)
            {
#ifdef _NETCDF4
            case PIO_IOTYPE_NETCDF4P:
                /* For each variable to be written. */
                for (int nv = 0; nv < nvars; nv++)
                {
                    /* Set the start of the record dimension. (Hasn't
                     * this already been set above ???) */
                    if (vdesc->record >= 0 && ndims < fndims)
                        start[0] = frame[nv];

                    /* If there is data for this region, get a pointer to it. */
                    if (region)
                        bufptr = (void *)((char *)iobuf + tsize * (nv * llen + region->loffset));

                    /* Ensure collective access. */
                    ierr = nc_var_par_access(file->fh, vid[nv], NC_COLLECTIVE);

                    /* Write the data for this variable. */
                    if (basetype == MPI_DOUBLE)
                        ierr = nc_put_vara_double(file->fh, vid[nv], (size_t *)start, (size_t *)count,
                                                  (const double *)bufptr);
                    else if (basetype == MPI_INT)
                        ierr = nc_put_vara_int(file->fh, vid[nv], (size_t *)start, (size_t *)count,
                                               (const int *)bufptr);
                    else if (basetype == MPI_FLOAT)
                        ierr = nc_put_vara_float(file->fh, vid[nv], (size_t *)start, (size_t *)count,
                                                 (const float *)bufptr);
                    else
                        fprintf(stderr,"Type not recognized %d in pioc_write_darray\n",
                                (int)basetype);
                }
                break;
#endif
#ifdef _PNETCDF
            case PIO_IOTYPE_PNETCDF:
                dsize = 1;
                for (int i = 0; i < fndims; i++)
                    dsize *= count[i];

                if (dsize > 0)
                {
                    if (!(startlist[rrcnt] = calloc(fndims, sizeof(PIO_Offset))))
                        return pio_err(ios, file, PIO_ENOMEM, __FILE__, __LINE__);
                    if (!(countlist[rrcnt] = calloc(fndims, sizeof(PIO_Offset))))
                        return pio_err(ios, file, PIO_ENOMEM, __FILE__, __LINE__);
                    for (int i = 0; i < fndims; i++)
                    {
                        startlist[rrcnt][i] = start[i];
                        countlist[rrcnt][i] = count[i];
                    }
                    rrcnt++;
                }

                /* Do this when we reach the last region. */
                if (regioncnt == maxregions - 1)
                {
                    /* For each variable to be written. */
                    for (int nv = 0; nv < nvars; nv++)
                    {
                        /* Get the var info. */
                        vdesc = file->varlist + vid[nv];

                        /* If this is a record var, get the start for the record dimension. */
                        if (vdesc->record >= 0 && ndims < fndims)
                            for (int rc = 0; rc < rrcnt; rc++)
                                startlist[rc][0] = frame[nv];

                        /* Get a pointer to the data. */
                        bufptr = (void *)((char *)iobuf + nv * tsize * llen);

                        int reqn = 0;
                        if (vdesc->nreqs % PIO_REQUEST_ALLOC_CHUNK == 0 )
                        {
                            if (!(vdesc->request = realloc(vdesc->request,
                                                           sizeof(int) * (vdesc->nreqs + PIO_REQUEST_ALLOC_CHUNK))))
                                return pio_err(ios, file, PIO_ENOMEM, __FILE__, __LINE__);

                            for (int i = vdesc->nreqs; i < vdesc->nreqs + PIO_REQUEST_ALLOC_CHUNK; i++)
                                vdesc->request[i] = NC_REQ_NULL;
                            reqn = vdesc->nreqs;
                        }
                        else
                            while(vdesc->request[reqn] != NC_REQ_NULL)
                                reqn++;

                        /* Write, in non-blocking fashion, a list of subarrays. */
                        ierr = ncmpi_iput_varn(file->fh, vid[nv], rrcnt, startlist, countlist,
                                               bufptr, llen, basetype, vdesc->request+reqn);

                        /* keeps wait calls in sync */
                        if (vdesc->request[reqn] == NC_REQ_NULL)
                            vdesc->request[reqn] = PIO_REQ_NULL;

                        vdesc->nreqs += reqn + 1;

                    }

                    /* Free resources. */
                    for (int i = 0; i < rrcnt; i++)
                    {
                        free(startlist[i]);
                        free(countlist[i]);
                    }
                }
                break;
#endif
            default:
                return pio_err(ios, file, PIO_EBADIOTYPE, __FILE__, __LINE__);
            }

            /* Go to next region. */
            if (region)
                region = region->next;
        } /* next regioncnt */
    } /* endif (ios->ioproc) */

    /* Check the return code from the netCDF/pnetcdf call. */
    ierr = check_netcdf(file, ierr, __FILE__,__LINE__);

#ifdef TIMING
    /* Stop timing this function. */
    GPTLstop("PIO:write_darray_multi_nc");
#endif

    return ierr;
}

/**
 * Write a set of one or more aggregated arrays to output file in
 * serial mode. This function is called for netCDF classic and
 * netCDF-4 serial iotypes. Parallel iotypes use
 * pio_write_darray_multi_nc().
 *
 * This routine is used if aggregation is enabled, data is already on
 * the io-tasks.
 *
 * @param file a pointer to the open file descriptor for the file
 * that will be written to.
 * @param nvars the number of variables to be written with this
 * decomposition.
 * @param vid an array of the variable ids to be written
 * @param iodesc_ndims the number of dimensions explicitly in the
 * iodesc.
 * @param basetype the basic type of the minimal data unit
 * @param maxregions max number of blocks to be written from this
 * iotask.
 * @param firstregion pointer to the first element of a linked
 * list of region descriptions. May be NULL.
 * @param llen length of the iobuffer on this task for a single
 * field.
 * @param maxiobuflen maximum llen participating
 * @param num_aiotasks actual number of iotasks participating
 * @param iobuf the buffer to be written from this mpi task. May be
 * null. for example we have 8 ionodes and a distributed array with
 * global size 4, then at least 4 nodes will have a null iobuf. In
 * practice the box rearranger trys to have at least blocksize bytes
 * on each io task and so if the total number of bytes to write is
 * less than blocksize*numiotasks then some iotasks will have a NULL
 * iobuf.
 * @param frame the record dimension for each of the nvars variables
 * in iobuf.
 * @return 0 for success, error code otherwise.
 * @ingroup PIO_write_darray
 */
int pio_write_darray_multi_nc_serial(file_desc_t *file, int nvars, const int *vid, int iodesc_ndims,
                                     MPI_Datatype basetype, int maxregions, io_region *firstregion,
                                     PIO_Offset llen, int maxiobuflen, int num_aiotasks, void *iobuf,
                                     const int *frame)
{
    iosystem_desc_t *ios;  /* Pointer to io system information. */
    var_desc_t *vdesc;     /* Contains info about the variable. */
    int dsize;             /* Size in bytes of one element of basetype. */
    int fndims;            /* Number of dims in the var in the file. */
    int tsize;             /* Size of the MPI type, in bytes. */
    MPI_Status status;     /* Recv status for MPI. */
    int mpierr = MPI_SUCCESS, mpierr2;  /* Return code from MPI function codes. */
    int ierr;              /* Return code. */

    /* Check inputs. */
    pioassert(file && file->iosystem && vid && vid[0] >= 0 && vid[0] <= PIO_MAX_VARS,
              "invalid input", __FILE__, __LINE__);

    LOG((1, "pio_write_darray_multi_nc_serial nvars = %d iodesc_ndims = %d basetype = %d "
         "maxregions = %d llen = %d maxiobuflen = %d num_aiotasks = %d", nvars, iodesc_ndims,
         basetype, maxregions, llen, maxiobuflen, num_aiotasks));

#ifdef TIMING
    /* Start timing this function. */
    GPTLstart("PIO:write_darray_multi_nc_serial");
#endif

    /* Get the iosystem info. */
    ios = file->iosystem;

    /* Get the var info. */
    vdesc = file->varlist + vid[0];
    
    LOG((2, "vdesc record %d ndims %d nreqs %d ios->async_interface = %d", vdesc->record,
         vdesc->ndims, vdesc->nreqs, ios->async_interface));

    /* If async is in use, and this is not an IO task, bcast the parameters. */
    if (ios->async_interface)
    {
        if (!ios->ioproc)
        {
            int msg = 0;

            if (ios->comp_rank == 0)
                mpierr = MPI_Send(&msg, 1, MPI_INT, ios->ioroot, 1, ios->union_comm);

            if (!mpierr)
                mpierr = MPI_Bcast(&file->pio_ncid, 1, MPI_INT, ios->compmaster, ios->intercomm);
        }

        /* Handle MPI errors. */
        if ((mpierr2 = MPI_Bcast(&mpierr, 1, MPI_INT, ios->comproot, ios->my_comm)))
            return check_mpi(file, mpierr2, __FILE__, __LINE__);
        if (mpierr)
            return check_mpi(file, mpierr, __FILE__, __LINE__);
    }

    /* Get the number of dimensions. */
    if ((ierr = PIOc_inq_varndims(file->pio_ncid, vid[0], &fndims)))
        return pio_err(ios, file, ierr, __FILE__, __LINE__);

    /* Get the size of the type. */
    if ((mpierr = MPI_Type_size(basetype, &tsize)))
        return check_mpi(file, mpierr, __FILE__, __LINE__);
    LOG((3, "fndims = %d tsize = %d", fndims, tsize));

    /* Only IO tasks participate in this code. */
    if (ios->ioproc)
    {
        io_region *region;
        void *bufptr;
        size_t tmp_start[fndims * maxregions]; /* A start array for each region. */
        size_t tmp_count[fndims * maxregions]; /* A count array for each region. */

        LOG((3, "maxregions = %d", maxregions));

        /* Fill the tmp_start and tmp_count arrays, which contain the
         * start and count arrays for all regions. */
        region = firstregion;
        for (int regioncnt = 0; regioncnt < maxregions; regioncnt++)
        {
            /* Initialize the start/count arrays for this region to 0. */
            for (int i = 0; i < fndims; i++)
            {
                tmp_start[i + regioncnt * fndims] = 0;
                tmp_count[i + regioncnt * fndims] = 0;
            }

            if (region)
            {
                if (vdesc->record >= 0)
                {
                    /* This is a record based multidimensional
                     * array. Copy start/count for non-record
                     * dimensions. */
                    for (int i = fndims - iodesc_ndims; i < fndims; i++)
                    {
                        tmp_start[i + regioncnt * fndims] = region->start[i - (fndims - iodesc_ndims)];
                        tmp_count[i + regioncnt * fndims] = region->count[i - (fndims - iodesc_ndims)];
                        LOG((3, "tmp_start[%d] = %d tmp_count[%d] = %d", i + regioncnt * fndims,
                             tmp_start[i + regioncnt * fndims], i + regioncnt * fndims,
                             tmp_count[i + regioncnt * fndims]));
                    }
                }
                else
                {
                    /* This is not a record based multidimensional array. */
                    for (int i = 0; i < iodesc_ndims; i++)
                    {
                        tmp_start[i + regioncnt * fndims] = region->start[i];
                        tmp_count[i + regioncnt * fndims] = region->count[i];
                        LOG((3, "tmp_start[%d] = %d tmp_count[%d] = %d", i + regioncnt * fndims,
                             tmp_start[i + regioncnt * fndims], i + regioncnt * fndims,
                             tmp_count[i + regioncnt * fndims]));
                    }
                }

                /* Move to next region. */
                region = region->next;

            } /* endif region */
        } /* next regioncnt */

        /* Tasks other than 0 will send their data to task 0. */
        if (ios->io_rank > 0)
        {
            /* Do a handshake. */
            if ((mpierr = MPI_Recv(&ierr, 1, MPI_INT, 0, 0, ios->io_comm, &status)))
                return check_mpi(file, mpierr, __FILE__, __LINE__);

            /* Send local length of iobuffer for each field (all
             * fields are the same length). */
            if ((mpierr = MPI_Send((void *)&llen, 1, MPI_OFFSET, 0, ios->io_rank, ios->io_comm)))
                return check_mpi(file, mpierr, __FILE__, __LINE__);
            LOG((3, "sent llen = %d", llen));

            /* Send the number of data regions, the start/count for
             * all regions, and the data buffer with all the data. */
            if (llen > 0)
            {
                if ((mpierr = MPI_Send((void *)&maxregions, 1, MPI_INT, 0, ios->io_rank + ios->num_iotasks, ios->io_comm)))
                    return check_mpi(file, mpierr, __FILE__, __LINE__);
                if ((mpierr = MPI_Send(tmp_start, maxregions * fndims, MPI_OFFSET, 0, ios->io_rank + 2 * ios->num_iotasks,
                                       ios->io_comm)))
                    return check_mpi(file, mpierr, __FILE__, __LINE__);
                if ((mpierr = MPI_Send(tmp_count, maxregions * fndims, MPI_OFFSET, 0, ios->io_rank + 3 * ios->num_iotasks,
                                       ios->io_comm)))
                    return check_mpi(file, mpierr, __FILE__, __LINE__);
                if ((mpierr = MPI_Send(iobuf, nvars * llen, basetype, 0, ios->io_rank + 4 * ios->num_iotasks, ios->io_comm)))
                    return check_mpi(file, mpierr, __FILE__, __LINE__);
                LOG((3, "sent data for maxregions = %d", maxregions));
            }
        }
        else
        {
            /* Task 0 will receive data from all other IO tasks. */
            size_t rlen;    /* Length of IO buffer on this task. */
            int rregions;   /* Number of regions in buffer for this task. */
            size_t start[fndims], count[fndims];
            size_t loffset;

            /* Get the size of the MPI data type. */
            if ((mpierr = MPI_Type_size(basetype, &dsize)))
                return check_mpi(file, mpierr, __FILE__, __LINE__);
            LOG((3, "dsize = %d", dsize));

            /* For each of the other tasks that are using this task
             * for IO. */
            for (int rtask = 0; rtask < ios->num_iotasks; rtask++)
            {
                /* From the remote tasks, we send information about
                 * the data regions. and also the data. */
                if (rtask)
                {
                    /* handshake - tell the sending task I'm ready */
                    if ((mpierr = MPI_Send(&ierr, 1, MPI_INT, rtask, 0, ios->io_comm)))
                        return check_mpi(file, mpierr, __FILE__, __LINE__);

                    /* Get length of iobuffer for each field on this
                     * task (all fields are the same length). */
                    if ((mpierr = MPI_Recv(&rlen, 1, MPI_OFFSET, rtask, rtask, ios->io_comm, &status)))
                        return check_mpi(file, mpierr, __FILE__, __LINE__);
                    LOG((3, "received rlen = %d", rlen));

                    /* Get the number of regions, the start/count
                     * values for all regions, and the data buffer. */
                    if (rlen > 0)
                    {
                        if ((mpierr = MPI_Recv(&rregions, 1, MPI_INT, rtask, rtask + ios->num_iotasks,
                                               ios->io_comm, &status)))
                            return check_mpi(file, mpierr, __FILE__, __LINE__);
                        if ((mpierr = MPI_Recv(tmp_start, rregions * fndims, MPI_OFFSET, rtask, rtask + 2 * ios->num_iotasks,
                                               ios->io_comm, &status)))
                            return check_mpi(file, mpierr, __FILE__, __LINE__);
                        if ((mpierr = MPI_Recv(tmp_count, rregions * fndims, MPI_OFFSET, rtask, rtask + 3 * ios->num_iotasks,
                                               ios->io_comm, &status)))
                            return check_mpi(file, mpierr, __FILE__, __LINE__);
                        if ((mpierr = MPI_Recv(iobuf, nvars * rlen, basetype, rtask, rtask + 4 * ios->num_iotasks, ios->io_comm,
                                               &status)))
                            return check_mpi(file, mpierr, __FILE__, __LINE__);
                        LOG((3, "received data rregions = %d fndims = %d", rregions, fndims));
                    }
                }
                else /* task 0 */
                {
                    rlen = llen;
                    rregions = maxregions;
                }
                LOG((3, "rtask = %d rlen = %d rregions = %d", rtask, rlen, rregions));

                /* If there is data from this task, write it. */
                if (rlen > 0)
                {
                    loffset = 0;
                    for (int regioncnt = 0; regioncnt < rregions; regioncnt++)
                    {
                        LOG((3, "writing data for region with regioncnt = %d", regioncnt));

                        /* Get the start/count arrays for this region. */
                        for (int i = 0; i < fndims; i++)
                        {
                            start[i] = tmp_start[i + regioncnt * fndims];
                            count[i] = tmp_count[i + regioncnt * fndims];
                            LOG((3, "start[%d] = %d count[%d] = %d", i, start[i], i, count[i]));
                        }

                        /* Process each variable in the buffer. */
                        for (int nv = 0; nv < nvars; nv++)
                        {
                            LOG((3, "writing buffer var %d", nv));

                            /* Get a pointer to the correct part of the buffer. */
                            bufptr = (void *)((char *)iobuf + tsize * (nv * rlen + loffset));

                            /* If this var has an unlimited dim, set
                             * the start on that dim to the frame
                             * value for this variable. */
                            if (vdesc->record >= 0)
                            {
                                if (fndims > 1 && iodesc_ndims < fndims && count[1] > 0)
                                {
                                    count[0] = 1;
                                    start[0] = frame[nv];
                                }
                                else if (fndims == iodesc_ndims)
                                {
                                    start[0] += vdesc->record;
                                }
                            }

                            /* Call the netCDF functions to write the data. */
                            if (basetype == MPI_INT)
                            {
                                LOG((3, "about to call nc_put_vara_int()"));
                                ierr = nc_put_vara_int(file->fh, vid[nv], start, count, (const int *)bufptr);
                            }
                            else if (basetype == MPI_DOUBLE)
                            {
                                LOG((3, "about to call nc_put_vara_double()"));
                                ierr = nc_put_vara_double(file->fh, vid[nv], start, count, (const double *)bufptr);
                            }
                            else if (basetype == MPI_FLOAT)
                            {
                                LOG((3, "about to call nc_put_vara_float()"));
                                ierr = nc_put_vara_float(file->fh, vid[nv], start, count, (const float *)bufptr);
                            }
                            else
                                fprintf(stderr, "Type not recognized %d in pioc_write_darray\n", (int)basetype);

                            if (ierr)
                            {
                                for (int i = 0; i < fndims; i++)
                                    fprintf(stderr, "vid %d dim %d start %ld count %ld \n", vid[nv], i,
                                            start[i], count[i]);
                                return check_netcdf(file, ierr, __FILE__, __LINE__);
                            }
                        } /* next var */

                        /* Calculate the total size. */
                        size_t tsize = 1;
                        for (int i = 0; i < fndims; i++)
                            tsize *= count[i];

                        /* Keep track of where we are in the buffer. */
                        loffset += tsize;
                        
                        LOG((3, " at bottom of loop regioncnt = %d tsize = %d loffset = %d", regioncnt,
                             tsize, loffset));
                    } /* next regioncnt */
                } /* endif (rlen > 0) */
            } /* next rtask */
        }
    }

#ifdef TIMING
    /* Stop timing this function. */
    GPTLstop("PIO:write_darray_multi_nc_serial");
#endif

    return PIO_NOERR;
}

/**
 * Read an array of data from a file to the (parallel) IO library.
 *
 * @param file a pointer to the open file descriptor for the file
 * that will be written to
 * @param iodesc a pointer to the defined iodescriptor for the buffer
 * @param vid the variable id to be read
 * @param iobuf the buffer to be read into from this mpi task. May be
 * null. for example we have 8 ionodes and a distributed array with
 * global size 4, then at least 4 nodes will have a null iobuf. In
 * practice the box rearranger trys to have at least blocksize bytes
 * on each io task and so if the total number of bytes to write is
 * less than blocksize*numiotasks then some iotasks will have a NULL
 * iobuf.
 * @return 0 on success, error code otherwise.
 * @ingroup PIO_read_darray
 */
int pio_read_darray_nc(file_desc_t *file, io_desc_t *iodesc, int vid, void *iobuf)
{
    iosystem_desc_t *ios;  /* Pointer to io system information. */
    var_desc_t *vdesc;     /* Information about the variable. */
    int ndims;             /* Number of dims in decomposition. */
    int fndims;            /* Number of dims for this var in file. */
    int mpierr;            /* Return code from MPI functions. */
    int ierr;              /* Return code from netCDF functions. */

    /* Check inputs. */
    pioassert(file && file->iosystem && iodesc && vid <= PIO_MAX_VARS, "invalid input",
              __FILE__, __LINE__);

#ifdef TIMING
    /* Start timing this function. */
    GPTLstart("PIO:read_darray_nc");
#endif

    /* Get the IO system info. */
    ios = file->iosystem;

    /* Get the variable info. */
    vdesc = file->varlist + vid;

    /* Get the number of dimensions in the decomposition. */
    ndims = iodesc->ndims;

    /* Get the number of dims for this var in the file. */
    if ((ierr = PIOc_inq_varndims(file->pio_ncid, vid, &fndims)))
        return pio_err(ios, file, ierr, __FILE__, __LINE__);

    /* Is this a non-record var? */
    if (fndims == ndims)
        vdesc->record = -1;

    /* IO procs will actially read the data. */
    if (ios->ioproc)
    {
        io_region *region;
        size_t start[fndims];
        size_t count[fndims];
        size_t tmp_bufsize = 1;
        void *bufptr;
        int tsize;
        int rrlen = 0;
        PIO_Offset *startlist[iodesc->maxregions];
        PIO_Offset *countlist[iodesc->maxregions];

        /* buffer is incremented by byte and loffset is in terms of
           the iodessc->basetype so we need to multiply by the size of
           the basetype. */
        region = iodesc->firstregion;

        /* Get the size of the MPI type. */
        if ((mpierr = MPI_Type_size(iodesc->basetype, &tsize)))
            return check_mpi(file, mpierr, __FILE__, __LINE__);

        /* ??? */
        if (fndims > ndims)
        {
            ndims++;
            if (vdesc->record < 0)
                vdesc->record = 0;
        }

        /* For each regions, read the data. */
        for (int regioncnt = 0; regioncnt < iodesc->maxregions; regioncnt++)
        {
            tmp_bufsize = 1;
            if (region == NULL || iodesc->llen == 0)
            {
                /* No data for this region. */
                for (int i = 0; i < fndims; i++)
                {
                    start[i] = 0;
                    count[i] = 0;
                }
                bufptr = NULL;
            }
            else
            {
                /* Get a pointer where we should put the data we read. */
                if (regioncnt == 0 || region == NULL)
                    bufptr = iobuf;
                else
                    bufptr=(void *)((char *)iobuf + tsize * region->loffset);

                LOG((2, "%d %d %d", iodesc->llen - region->loffset, iodesc->llen, region->loffset));

                /* Get the start/count arrays. */
                if (vdesc->record >= 0 && fndims > 1)
                {
                    /* This is a record var. The unlimited dimension
                     * (0) is handled specially. */
                    start[0] = vdesc->record;
                    for (int i = 1; i < ndims; i++)
                    {
                        start[i] = region->start[i-1];
                        count[i] = region->count[i-1];
                    }

                    /* Read one record. */
                    if (count[1] > 0)
                        count[0] = 1;
                }
                else
                {
                    /* Non-time dependent array */
                    for (int i = 0; i < ndims; i++)
                    {
                        start[i] = region->start[i];
                        count[i] = region->count[i];
                    }
                }
            }

            /* Do the read. */
            switch (file->iotype)
            {
#ifdef _NETCDF4
            case PIO_IOTYPE_NETCDF4P:
                if (iodesc->basetype == MPI_DOUBLE)
                    ierr = nc_get_vara_double(file->fh, vid, start, count, bufptr);
                else if (iodesc->basetype == MPI_INT)
                    ierr = nc_get_vara_int(file->fh, vid, start, count, bufptr);
                else if (iodesc->basetype == MPI_FLOAT)
                    ierr = nc_get_vara_float(file->fh, vid, start, count, bufptr);
                else
                    fprintf(stderr, "Type not recognized %d in pioc_read_darray\n",
                            (int)iodesc->basetype);
                break;
#endif
#ifdef _PNETCDF
            case PIO_IOTYPE_PNETCDF:
            {
                tmp_bufsize = 1;
                for (int j = 0; j < fndims; j++)
                    tmp_bufsize *= count[j];

                if (tmp_bufsize > 0)
                {
                    startlist[rrlen] = bget(fndims * sizeof(PIO_Offset));
                    countlist[rrlen] = bget(fndims * sizeof(PIO_Offset));

                    for (int j = 0; j < fndims; j++)
                    {
                        startlist[rrlen][j] = start[j];
                        countlist[rrlen][j] = count[j];
                    }
                    rrlen++;
                }

                /* Is this is the last region to process? */
                if (regioncnt == iodesc->maxregions - 1)
                {
                    /* Read a list of subarrays. */
                    ierr = ncmpi_get_varn_all(file->fh, vid, rrlen, startlist,
                                              countlist, iobuf, iodesc->llen, iodesc->basetype);

                    /* Release the start and count arrays. */
                    for (int i = 0; i < rrlen; i++)
                    {
                        brel(startlist[i]);
                        brel(countlist[i]);
                    }
                }
            }
            break;
#endif
            default:
                return pio_err(ios, file, PIO_EBADIOTYPE, __FILE__, __LINE__);
            }

            /* Check return code. */
            if (ierr)
                return check_netcdf(file, ierr, __FILE__,__LINE__);

            /* Move to next region. */
            if (region)
                region = region->next;
        } /* next regioncnt */
    }

#ifdef TIMING
    /* Stop timing this function. */
    GPTLstop("PIO:read_darray_nc");
#endif

    return PIO_NOERR;
}

/**
 * Read an array of data from a file to the (serial) IO library. This
 * function is only used with netCDF classic and netCDF-4 serial
 * iotypes.
 *
 * @param file a pointer to the open file descriptor for the file
 * that will be written to
 * @param iodesc a pointer to the defined iodescriptor for the buffer
 * @param vid the variable id to be read.
 * @param iobuf the buffer to be written from this mpi task. May be
 * null. for example we have 8 ionodes and a distributed array with
 * global size 4, then at least 4 nodes will have a null iobuf. In
 * practice the box rearranger trys to have at least blocksize bytes
 * on each io task and so if the total number of bytes to write is
 * less than blocksize * numiotasks then some iotasks will have a NULL
 * iobuf.
 * @returns 0 for success, error code otherwise.
 * @ingroup PIO_read_darray
 */
int pio_read_darray_nc_serial(file_desc_t *file, io_desc_t *iodesc, int vid,
                              void *iobuf)
{
    iosystem_desc_t *ios;  /* Pointer to io system information. */
    var_desc_t *vdesc;     /* Information about the variable. */
    int ndims;             /* Number of dims in decomposition. */
    int fndims;            /* Number of dims for this var in file. */
    MPI_Status status;
    int mpierr;  /* Return code from MPI functions. */
    int ierr;

    /* Check inputs. */
    pioassert(file && file->iosystem && iodesc && vid >= 0 && vid <= PIO_MAX_VARS,
              "invalid input", __FILE__, __LINE__);

#ifdef TIMING
    /* Start timing this function. */
    GPTLstart("PIO:read_darray_nc_serial");
#endif
    ios = file->iosystem;

    /* Get var info for this var. */
    vdesc = file->varlist + vid;

    /* Get the number of dims in our decomposition. */
    ndims = iodesc->ndims;

    /* Get number of dims for this var. */
    if ((ierr = PIOc_inq_varndims(file->pio_ncid, vid, &fndims)))
        return pio_err(ios, file, ierr, __FILE__, __LINE__);

    /* Is this a non-record var? */
    if (fndims == ndims)
        vdesc->record = -1;

    if (ios->ioproc)
    {
        io_region *region;
        size_t start[fndims];
        size_t count[fndims];
        size_t tmp_start[fndims * iodesc->maxregions];
        size_t tmp_count[fndims * iodesc->maxregions];
        size_t tmp_bufsize;
        void *bufptr;
        int tsize;

        /* buffer is incremented by byte and loffset is in terms of
           the iodessc->basetype so we need to multiply by the size of
           the basetype. */
        region = iodesc->firstregion;

        /* Get the size of the MPI type. */
        if ((mpierr = MPI_Type_size(iodesc->basetype, &tsize)))
            return check_mpi(file, mpierr, __FILE__, __LINE__);

        if (fndims > ndims)
        {
            if (vdesc->record < 0)
                vdesc->record = 0;
        }

        /* Put together start/count arrays for all regions. */
        for (int regioncnt = 0; regioncnt < iodesc->maxregions; regioncnt++)
        {
            if (!region || iodesc->llen == 0)
            {
                /* Nothing to write for this region. */
                for (int i = 0; i < fndims; i++)
                {
                    tmp_start[i + regioncnt * fndims] = 0;
                    tmp_count[i + regioncnt * fndims] = 0;
                }
                bufptr = NULL;
            }
            else
            {
                if (vdesc->record >= 0 && fndims > 1)
                {
                    /* This is a record var. Find start for record dims. */
                    tmp_start[regioncnt * fndims] = vdesc->record;
                    
                    /* Find start/count for all non-record dims. */
                    for (int i = 1; i < fndims; i++)
                    {
                        tmp_start[i + regioncnt * fndims] = region->start[i - 1];
                        tmp_count[i + regioncnt * fndims] = region->count[i - 1];
                    }

                    /* Set count for record dimension. */
                    if (tmp_count[1 + regioncnt * fndims] > 0)
                        tmp_count[regioncnt * fndims] = 1;
                }
                else
                {
                    /* Non-time dependent array */
                    for (int i = 0; i < fndims; i++)
                    {
                        tmp_start[i + regioncnt * fndims] = region->start[i];
                        tmp_count[i + regioncnt * fndims] = region->count[i];
                    }
                }
            }

#if PIO_ENABLE_LOGGING
            /* Log arrays for debug purposes. */
            LOG((3, "region = %d", region));
            for (int i = 0; i < fndims; i++)
                LOG((3, "tmp_start[%d] = %d tmp_count[%d] = %d", i + regioncnt * fndims, tmp_start[i + regioncnt * fndims],
                     i + regioncnt * fndims, tmp_count[i + regioncnt * fndims]));
#endif /* PIO_ENABLE_LOGGING */

            /* Move to next region. */
            if (region)
                region = region->next;
        } /* next regioncnt */

        /* IO tasks other than 0 send their starts/counts and data to
         * IO task 0. */
        if (ios->io_rank > 0)
        {
            if ((mpierr = MPI_Send(&iodesc->llen, 1, MPI_OFFSET, 0, ios->io_rank, ios->io_comm)))
                return check_mpi(file, mpierr, __FILE__, __LINE__);
            LOG((3, "sent iodesc->llen = %d", iodesc->llen));

            if (iodesc->llen > 0)
            {
                if ((mpierr = MPI_Send(&(iodesc->maxregions), 1, MPI_INT, 0,
                                       ios->num_iotasks + ios->io_rank, ios->io_comm)))
                    return check_mpi(file, mpierr, __FILE__, __LINE__);
                if ((mpierr = MPI_Send(tmp_count, iodesc->maxregions * fndims, MPI_OFFSET, 0,
                                       2 * ios->num_iotasks + ios->io_rank, ios->io_comm)))
                    return check_mpi(file, mpierr, __FILE__, __LINE__);
                if ((mpierr = MPI_Send(tmp_start, iodesc->maxregions * fndims, MPI_OFFSET, 0,
                                       3 * ios->num_iotasks + ios->io_rank, ios->io_comm)))
                    return check_mpi(file, mpierr, __FILE__, __LINE__);
                LOG((3, "sent iodesc->maxregions = %d tmp_count and tmp_start arrays", iodesc->maxregions));

                if ((mpierr = MPI_Recv(iobuf, iodesc->llen, iodesc->basetype, 0,
                                       4 * ios->num_iotasks + ios->io_rank, ios->io_comm, &status)))
                    return check_mpi(file, mpierr, __FILE__, __LINE__);
                LOG((3, "received %d elements of data", iodesc->llen));
            }
        }
        else if (ios->io_rank == 0)
        {
            /* This is IO task 0. Get starts/counts and data from
             * other IO tasks. */
            int maxregions = 0;
            size_t loffset, regionsize;
            size_t this_start[fndims * iodesc->maxregions];
            size_t this_count[fndims * iodesc->maxregions];

            for (int rtask = 1; rtask <= ios->num_iotasks; rtask++)
            {
                if (rtask < ios->num_iotasks)
                {
                    if ((mpierr = MPI_Recv(&tmp_bufsize, 1, MPI_OFFSET, rtask, rtask, ios->io_comm, &status)))
                        return check_mpi(file, mpierr, __FILE__, __LINE__);
                    LOG((3, "received tmp_bufsize = %d", tmp_bufsize));

                    if (tmp_bufsize > 0)
                    {
                        if ((mpierr = MPI_Recv(&maxregions, 1, MPI_INT, rtask, ios->num_iotasks + rtask,
                                               ios->io_comm, &status)))
                            return check_mpi(file, mpierr, __FILE__, __LINE__);
                        if ((mpierr = MPI_Recv(this_count, maxregions * fndims, MPI_OFFSET, rtask,
                                               2 * ios->num_iotasks + rtask, ios->io_comm, &status)))
                            return check_mpi(file, mpierr, __FILE__, __LINE__);
                        if ((mpierr = MPI_Recv(this_start, maxregions * fndims, MPI_OFFSET, rtask,
                                               3 * ios->num_iotasks + rtask, ios->io_comm, &status)))
                            return check_mpi(file, mpierr, __FILE__, __LINE__);
                        LOG((3, "received maxregions = %d this_count, this_start arrays ", maxregions));
                    }
                }
                else
                {
                    maxregions = iodesc->maxregions;
                    tmp_bufsize = iodesc->llen;
                }
                LOG((3, "maxregions = %d tmp_bufsize = %d", maxregions, tmp_bufsize));

                /* Now get each region of data. */
                loffset = 0;
                for (int regioncnt = 0; regioncnt < maxregions; regioncnt++)
                {
                    /* Get pointer where data should go. */
                    bufptr = (void *)((char *)iobuf + tsize * loffset);
                    regionsize = 1;

                    /* ??? */
                    if (rtask < ios->num_iotasks)
                    {
                        for (int m = 0; m < fndims; m++)
                        {
                            start[m] = this_start[m + regioncnt * fndims];
                            count[m] = this_count[m + regioncnt * fndims];
                            regionsize *= count[m];
                        }
                    }
                    else
                    {
                        for (int m = 0; m < fndims; m++)
                        {
                            start[m] = tmp_start[m + regioncnt * fndims];
                            count[m] = tmp_count[m + regioncnt * fndims];
                            regionsize *= count[m];
                        }
                    }
                    loffset += regionsize;

                    /* Read the data. */
                    if (iodesc->basetype == MPI_DOUBLE)
                        ierr = nc_get_vara_double(file->fh, vid,start, count, bufptr);
                    else if (iodesc->basetype == MPI_INT)
                        ierr = nc_get_vara_int(file->fh, vid, start, count,  bufptr);
                    else if (iodesc->basetype == MPI_FLOAT)
                        ierr = nc_get_vara_float(file->fh, vid, start, count,  bufptr);
                    else
                        return pio_err(ios, NULL, PIO_EBADTYPE, __FILE__, __LINE__);

                    /* Check error code of netCDF call. */
                    if (ierr)
                        return check_netcdf(file, ierr, __FILE__, __LINE__);
                }

                /* ??? */
                if (rtask < ios->num_iotasks)
                    if ((mpierr = MPI_Send(iobuf, tmp_bufsize, iodesc->basetype, rtask,
                                           4 * ios->num_iotasks + rtask, ios->io_comm)))
                        return check_mpi(file, mpierr, __FILE__, __LINE__);
            }
        }
    }

#ifdef TIMING
    /* Stop timing this function. */
    GPTLstop("PIO:read_darray_nc_serial");
#endif

    return PIO_NOERR;
}

/**
 * Flush the output buffer. This is only relevant for files opened
 * with pnetcdf.
 *
 * @param file a pointer to the open file descriptor for the file
 * that will be written to
 * @param force true to force the flushing of the buffer
 * @param addsize additional size to add to buffer (in bytes)
 * @return 0 for success, error code otherwise.
 * @ingroup PIO_write_darray
 */
int flush_output_buffer(file_desc_t *file, bool force, PIO_Offset addsize)
{
    int mpierr;  /* Return code from MPI functions. */
    int ierr = PIO_NOERR;

#ifdef _PNETCDF
    var_desc_t *vdesc;
    PIO_Offset usage = 0;

    /* Check inputs. */
    pioassert(file, "invalid input", __FILE__, __LINE__);

    /* Find out the buffer usage. */
    if ((ierr = ncmpi_inq_buffer_usage(file->fh, &usage)))
	return pio_err(NULL, file, PIO_EBADID, __FILE__, __LINE__);

    /* If we are not forcing a flush, spread the usage to all IO
     * tasks. */
    if (!force && file->iosystem->io_comm != MPI_COMM_NULL)
    {
        usage += addsize;
        if ((mpierr = MPI_Allreduce(MPI_IN_PLACE, &usage, 1,  MPI_OFFSET,  MPI_MAX,
                                    file->iosystem->io_comm)))
            return check_mpi(file, mpierr, __FILE__, __LINE__);
    }

    /* Keep track of the maximum usage. */
    if (usage > maxusage)
        maxusage = usage;

    /* If the user forces it, or the buffer has exceeded the size
     * limit, then flush to disk. */
    if (force || usage >= pio_buffer_size_limit)
    {
        int rcnt;
        int  maxreq;
        int reqcnt;
        maxreq = 0;
        reqcnt = 0;
        rcnt = 0;
        for (int i = 0; i < PIO_MAX_VARS; i++)
        {
            vdesc = file->varlist + i;
            reqcnt += vdesc->nreqs;
            if (vdesc->nreqs > 0)
                maxreq = i;
        }
        int request[reqcnt];
        int status[reqcnt];

        for (int i = 0; i <= maxreq; i++)
        {
            vdesc = file->varlist + i;
#ifdef MPIO_ONESIDED
            /*onesided optimization requires that all of the requests in a wait_all call represent
              a contiguous block of data in the file */
            if (rcnt > 0 && (prev_record != vdesc->record || vdesc->nreqs==0))
            {
                ierr = ncmpi_wait_all(file->fh, rcnt, request, status);
                rcnt = 0;
            }
            prev_record = vdesc->record;
#endif
            for (reqcnt = 0; reqcnt < vdesc->nreqs; reqcnt++)
                request[rcnt++] = max(vdesc->request[reqcnt], NC_REQ_NULL);

            if (vdesc->request != NULL)
                free(vdesc->request);
            vdesc->request = NULL;
            vdesc->nreqs = 0;

#ifdef FLUSH_EVERY_VAR
            ierr = ncmpi_wait_all(file->fh, rcnt, request, status);
            rcnt = 0;
#endif
        }

        if (rcnt > 0)
            ierr = ncmpi_wait_all(file->fh, rcnt, request, status);

        /* Release resources. */
        for (int i = 0; i < PIO_MAX_VARS; i++)
        {
            vdesc = file->varlist + i;
            if (vdesc->iobuf)
            {
                brel(vdesc->iobuf);
                vdesc->iobuf = NULL;
            }
            if (vdesc->fillbuf)
            {
                brel(vdesc->fillbuf);
                vdesc->fillbuf = NULL;
            }
        }
    }

#endif /* _PNETCDF */
    return ierr;
}

/**
 * Print out info about the buffer for debug purposes.
 *
 * @param ios pointer to the IO system structure
 * @param collective true if collective report is desired
 * @ingroup PIO_write_darray
 */
void cn_buffer_report(iosystem_desc_t *ios, bool collective)
{
    int mpierr;  /* Return code from MPI functions. */

    LOG((2, "cn_buffer_report ios->iossysid = %d collective = %d CN_bpool = %d",
         ios->iosysid, collective, CN_bpool));
    if (CN_bpool)
    {
        long bget_stats[5];
        long bget_mins[5];
        long bget_maxs[5];

        bstats(bget_stats, bget_stats+1,bget_stats+2,bget_stats+3,bget_stats+4);
        if (collective)
        {
            LOG((3, "cn_buffer_report calling MPI_Reduce ios->comp_comm = %d", ios->comp_comm));
            if ((mpierr = MPI_Reduce(bget_stats, bget_maxs, 5, MPI_LONG, MPI_MAX, 0, ios->comp_comm)))
                check_mpi(NULL, mpierr, __FILE__, __LINE__);
            LOG((3, "cn_buffer_report calling MPI_Reduce"));
            if ((mpierr = MPI_Reduce(bget_stats, bget_mins, 5, MPI_LONG, MPI_MIN, 0, ios->comp_comm)))
                check_mpi(NULL, mpierr, __FILE__, __LINE__);
            if (ios->compmaster == MPI_ROOT)
            {
                printf("PIO: Currently allocated buffer space %ld %ld\n",
                       bget_mins[0], bget_maxs[0]);
                printf("PIO: Currently available buffer space %ld %ld\n",
                       bget_mins[1], bget_maxs[1]);
                printf("PIO: Current largest free block %ld %ld\n",
                       bget_mins[2], bget_maxs[2]);
                printf("PIO: Number of successful bget calls %ld %ld\n",
                       bget_mins[3], bget_maxs[3]);
                printf("PIO: Number of successful brel calls  %ld %ld\n",
                       bget_mins[4], bget_maxs[4]);
            }
        }
        else
        {
            printf("%d: PIO: Currently allocated buffer space %ld \n",
                   ios->union_rank, bget_stats[0]) ;
            printf("%d: PIO: Currently available buffer space %ld \n",
                   ios->union_rank, bget_stats[1]);
            printf("%d: PIO: Current largest free block %ld \n",
                   ios->union_rank, bget_stats[2]);
            printf("%d: PIO: Number of successful bget calls %ld \n",
                   ios->union_rank, bget_stats[3]);
            printf("%d: PIO: Number of successful brel calls  %ld \n",
                   ios->union_rank, bget_stats[4]);
        }
    }
}

/**
 * Free the buffer pool. If malloc is used (that is, PIO_USE_MALLOC is
 * non zero), this function does nothing.
 *
 * @param ios pointer to the IO system structure.
 * @ingroup PIO_write_darray
 */
void free_cn_buffer_pool(iosystem_desc_t *ios)
{
#if !PIO_USE_MALLOC
    LOG((2, "free_cn_buffer_pool CN_bpool = %d", CN_bpool));
    if (CN_bpool)
    {
        cn_buffer_report(ios, false);
        bpoolrelease(CN_bpool);
        LOG((2, "free_cn_buffer_pool done!"));
        free(CN_bpool);
        CN_bpool = NULL;
    }
#endif /* !PIO_USE_MALLOC */
}

/**
 * Flush the buffer.
 *
 * @param ncid identifies the netCDF file
 * @param wmb May be NULL, in which case function returns.
 * @param flushtodisk
 * @returns 0 for success, error code otherwise.
 * @ingroup PIO_write_darray
 */
int flush_buffer(int ncid, wmulti_buffer *wmb, bool flushtodisk)
{
    file_desc_t *file;
    int ret;

    /* Check input. */
    pioassert(wmb, "invalid input", __FILE__, __LINE__);

    /* Get the file info (to get error handler). */
    if ((ret = pio_get_file(ncid, &file)))
        return pio_err(NULL, NULL, ret, __FILE__, __LINE__);

    LOG((1, "flush_buffer ncid = %d flushtodisk = %d", ncid, flushtodisk));

    /* If there are any variables in this buffer... */
    if (wmb->validvars > 0)
    {
        /* Write any data in the buffer. */
        ret = PIOc_write_darray_multi(ncid, wmb->vid,  wmb->ioid, wmb->validvars,
                                      wmb->arraylen, wmb->data, wmb->frame,
                                      wmb->fillvalue, flushtodisk);

        wmb->validvars = 0;

        /* Release the list of variable IDs. */
        brel(wmb->vid);
        wmb->vid = NULL;

        /* Release the data memory. */
        brel(wmb->data);
        wmb->data = NULL;

        /* If there is a fill value, release it. */
        if (wmb->fillvalue)
            brel(wmb->fillvalue);
        wmb->fillvalue = NULL;

        /* Release the record number. */
        if (wmb->frame)
            brel(wmb->frame);
        wmb->frame = NULL;

        if (ret)
            return pio_err(NULL, file, ret, __FILE__, __LINE__);
    }

    return PIO_NOERR;
}

/**
 * Compute the maximum aggregate number of bytes.
 *
 * @param ios the IO system structure
 * @param iodesc a pointer to the defined iodescriptor for the
 * buffer. If NULL, function returns immediately.
 * @returns 0 for success, error code otherwise.
 */
int compute_maxaggregate_bytes(iosystem_desc_t *ios, io_desc_t *iodesc)
{
    int maxbytesoniotask = INT_MAX;
    int maxbytesoncomputetask = INT_MAX;
    int maxbytes;
    int mpierr;  /* Return code from MPI functions. */

    /* Check inputs. */
    pioassert(iodesc, "invalid input", __FILE__, __LINE__);

    LOG((2, "compute_maxaggregate_bytes iodesc->maxiobuflen = %d iodesc->ndof = %d",
         iodesc->maxiobuflen, iodesc->ndof));

    if (ios->ioproc && iodesc->maxiobuflen > 0)
        maxbytesoniotask = pio_buffer_size_limit / iodesc->maxiobuflen;

    if (ios->comp_rank >= 0 && iodesc->ndof > 0)
        maxbytesoncomputetask = pio_cnbuffer_limit / iodesc->ndof;

    maxbytes = min(maxbytesoniotask, maxbytesoncomputetask);
    LOG((2, "compute_maxaggregate_bytes maxbytesoniotask = %d maxbytesoncomputetask = %d",
         maxbytesoniotask, maxbytesoncomputetask));

    if ((mpierr = MPI_Allreduce(MPI_IN_PLACE, &maxbytes, 1, MPI_INT, MPI_MIN,
                                ios->union_comm)))
        return check_mpi2(ios, NULL, mpierr, __FILE__, __LINE__);
    iodesc->maxbytes = maxbytes;

    return PIO_NOERR;
}<|MERGE_RESOLUTION|>--- conflicted
+++ resolved
@@ -58,378 +58,6 @@
 }
 
 /**
-<<<<<<< HEAD
- * Write a single distributed field to output. This routine is only
- * used if aggregation is off.
- *
- * @param file a pointer to the open file descriptor for the file
- * that will be written to
- * @param iodesc a pointer to the defined iodescriptor for the buffer
- * @param vid the variable id to be written
- * @param iobuf the buffer to be written from this mpi task. May be
- * null. for example we have 8 ionodes and a distributed array with
- * global size 4, then at least 4 nodes will have a null iobuf. In
- * practice the box rearranger trys to have at least blocksize bytes
- * on each io task and so if the total number of bytes to write is
- * less than blocksize*numiotasks then some iotasks will have a NULL
- * iobuf.
- * @param fillvalue the optional fillvalue to be used for missing
- * data in this buffer. Ignored in all cases. (???)
- * @return 0 for success, error code otherwise.
- * @ingroup PIO_write_darray
- */
-int pio_write_darray_nc(file_desc_t *file, io_desc_t *iodesc, int vid,
-                        void *iobuf, void *fillvalue)
-{
-    iosystem_desc_t *ios;  /* Pointer to io system information. */
-    var_desc_t *vdesc;     /* Pointer to info about the var. */
-    int ndims;             /* Number of dimensions according to iodesc. */
-    int dsize;             /* Size of the type. */
-    MPI_Status status;     /* Status from MPI_Recv calls. */
-    int fndims;            /* Number of dims for variable according to netCDF. */
-    int mpierr = MPI_SUCCESS, mpierr2;  /* Return code from MPI function codes. */
-    int ierr = PIO_NOERR;  /* Return code from function calls. */
-
-    LOG((1, "pio_write_darray_nc vid = %d", vid));
-
-    /* Check inputs. */
-    pioassert(file && file->iosystem && iodesc && iobuf, "invalid input",
-              __FILE__, __LINE__);
-
-#ifdef TIMING
-    /* Start timing this function. */
-    GPTLstart("PIO:write_darray_nc");
-#endif
-
-    /* Get the IO system info. */
-    ios = file->iosystem;
-
-    /* Get pointer to variable information. */
-    vdesc = file->varlist + vid;
-
-    ndims = iodesc->ndims;
-
-    /* Get the number of dims for this var from netcdf. */
-    ierr = PIOc_inq_varndims(file->pio_ncid, vid, &fndims);
-
-    /* If async is in use, and this is not an IO task, bcast the parameters. */
-    if (ios->async_interface)
-    {
-        if (!ios->ioproc)
-        {
-            int msg = 0;
-
-            if (ios->compmaster == MPI_ROOT)
-                mpierr = MPI_Send(&msg, 1, MPI_INT, ios->ioroot, 1, ios->union_comm);
-
-            if (!mpierr)
-                mpierr = MPI_Bcast(&file->pio_ncid, 1, MPI_INT, ios->compmaster, ios->intercomm);
-        }
-
-        /* Handle MPI errors. */
-        if ((mpierr2 = MPI_Bcast(&mpierr, 1, MPI_INT, ios->comproot, ios->my_comm)))
-            return check_mpi(file, mpierr2, __FILE__, __LINE__);
-        if (mpierr)
-            return check_mpi(file, mpierr, __FILE__, __LINE__);
-    }
-
-    /* If this is an IO task, write the data. */
-    if (ios->ioproc)
-    {
-        io_region *region;
-        int rrcnt;
-        void *bufptr;
-        void *tmp_buf = NULL;
-        int tsize;            /* Type size. */
-        size_t start[fndims]; /* Local start array for this task. */
-        size_t count[fndims]; /* Local count array for this task. */
-        int buflen;
-        int j;                /* Loop counter. */
-        int ret;
-
-        PIO_Offset *startlist[iodesc->maxregions];
-        PIO_Offset *countlist[iodesc->maxregions];
-
-        /* Get the type size (again?) */
-        if ((mpierr = MPI_Type_size(iodesc->basetype, &tsize)))
-            return check_mpi(file, mpierr, __FILE__, __LINE__);
-
-        region = iodesc->firstregion;
-
-        /* If this is a var with an unlimited dimension, and the
-         * iodesc ndims doesn't contain it, then add it to ndims. */
-        if (vdesc->record >= 0 && ndims < fndims)
-            ndims++;
-
-#ifdef _PNETCDF
-        /* Make sure we have room in the buffer. */
-        if (file->iotype == PIO_IOTYPE_PNETCDF)
-            if ((ret = flush_output_buffer(file, false, tsize * (iodesc->maxiobuflen))))
-                return pio_err(NULL, file, ret, __FILE__, __LINE__);
-#endif
-
-        rrcnt = 0;
-        /* For each region, figure out start/count arrays. */
-        for (int regioncnt = 0; regioncnt < iodesc->maxregions; regioncnt++)
-        {
-            /* Init arrays to zeros. */
-            for (int i = 0; i < ndims; i++)
-            {
-                start[i] = 0;
-                count[i] = 0;
-            }
-
-            if (region)
-            {
-                bufptr = (void *)((char *)iobuf + tsize * region->loffset);
-                if (vdesc->record >= 0)
-                {
-                    /* This is a record based multidimensional array. */
-
-                    /* This does not look correct, but will work if
-                     * unlimited dim is dim 0. */
-                    start[0] = vdesc->record;
-
-                    /* Set the local start and count arrays. */
-                    for (int i = 1; i < ndims; i++)
-                    {
-                        start[i] = region->start[i - 1];
-                        count[i] = region->count[i - 1];
-                    }
-
-                    /* If there is data to be written, write one timestep. */
-                    if (count[1] > 0)
-                        count[0] = 1;
-                }
-                else
-                {
-                    /* Array without unlimited dimension. */
-                    for (int i = 0; i < ndims; i++)
-                    {
-                        start[i] = region->start[i];
-                        count[i] = region->count[i];
-                    }
-                }
-            }
-
-            switch (file->iotype)
-            {
-#ifdef _NETCDF4
-            case PIO_IOTYPE_NETCDF4P:
-
-                /* Use collective writes with this variable. */
-                ierr = nc_var_par_access(file->fh, vid, NC_COLLECTIVE);
-
-                /* Write the data. */
-                if (iodesc->basetype == MPI_DOUBLE)
-                    ierr = nc_put_vara_double(file->fh, vid, (size_t *)start, (size_t *)count,
-                                              (const double *)bufptr);
-                else if (iodesc->basetype == MPI_INT)
-                    ierr = nc_put_vara_int(file->fh, vid, (size_t *)start, (size_t *)count,
-                                           (const int *)bufptr);
-                else if (iodesc->basetype == MPI_FLOAT)
-                    ierr = nc_put_vara_float(file->fh, vid, (size_t *)start, (size_t *)count,
-                                             (const float *)bufptr);
-                else
-                    fprintf(stderr,"Type not recognized %d in pioc_write_darray\n",
-                            (int)iodesc->basetype);
-                break;
-            case PIO_IOTYPE_NETCDF4C:
-#endif /* _NETCDF4 */
-            case PIO_IOTYPE_NETCDF:
-            {
-                /* Find the type size (again?) */
-                if ((mpierr = MPI_Type_size(iodesc->basetype, &dsize)))
-                    return check_mpi(file, mpierr, __FILE__, __LINE__);
-
-                size_t tstart[ndims], tcount[ndims];
-
-                /* When using the serial netcdf PIO acts like a
-                 * funnel. Data is moved from compute tasks to IO
-                 * tasks then from IO tasks to IO task 0 for
-                 * write. For read data the opposite happens, data is
-                 * read on IO task 0 distributed to all io tasks and
-                 * then to compute tasks. We could optimize these data
-                 * paths but serial netcdf is not the primary mode for
-                 * PIO. */
-                if (ios->io_rank == 0)
-                {
-                    for (int i = 0; i < iodesc->num_aiotasks; i++)
-                    {
-                        if (i == 0)
-                        {
-                            buflen = 1;
-                            for (j = 0; j < ndims; j++)
-                            {
-                                tstart[j] =  start[j];
-                                tcount[j] =  count[j];
-                                buflen *= tcount[j];
-                                tmp_buf = bufptr;
-                            }
-                        }
-                        else
-                        {
-                            /* Handshake - tell the sending task I'm ready. */
-                            if ((mpierr = MPI_Send(&ierr, 1, MPI_INT, i, 0, ios->io_comm)))
-                                return check_mpi(file, mpierr, __FILE__, __LINE__);
-
-                            if ((mpierr = MPI_Recv(&buflen, 1, MPI_INT, i, 1, ios->io_comm, &status)))
-                                return check_mpi(file, mpierr, __FILE__, __LINE__);
-
-                            if (buflen > 0)
-                            {
-                                if ((mpierr = MPI_Recv(tstart, ndims, MPI_OFFSET, i, ios->num_iotasks + i,
-                                                       ios->io_comm, &status)))
-                                    return check_mpi(file, mpierr, __FILE__, __LINE__);
-
-                                if ((mpierr = MPI_Recv(tcount, ndims, MPI_OFFSET, i, 2 * ios->num_iotasks + i,
-                                                       ios->io_comm, &status)))
-                                    return check_mpi(file, mpierr, __FILE__, __LINE__);
-
-                                if (!(tmp_buf = malloc(buflen * dsize)))
-                                    return pio_err(NULL, file, PIO_ENOMEM, __FILE__, __LINE__);
-                                if ((mpierr = MPI_Recv(tmp_buf, buflen, iodesc->basetype, i, i, ios->io_comm, &status)))
-                                    return check_mpi(file, mpierr, __FILE__, __LINE__);
-
-                            }
-                        }
-
-                        if (buflen > 0)
-                        {
-                            /* Write the data. */
-                            if (iodesc->basetype == MPI_INT)
-                                ierr = nc_put_vara_int(file->fh, vid, tstart, tcount, (const int *)tmp_buf);
-                            else if (iodesc->basetype == MPI_DOUBLE)
-                                ierr = nc_put_vara_double(file->fh, vid, tstart, tcount, (const double *)tmp_buf);
-                            else if (iodesc->basetype == MPI_FLOAT)
-                                ierr = nc_put_vara_float(file->fh, vid, tstart, tcount, (const float *)tmp_buf);
-                            else
-                                fprintf(stderr,"Type not recognized %d in pioc_write_darray\n",
-                                        (int)iodesc->basetype);
-
-                            /* Was there an error from netCDF? */
-                            if (ierr == PIO_EEDGE)
-                                for (int i = 0; i < ndims; i++)
-                                    fprintf(stderr,"dim %d start %ld count %ld\n", i, tstart[i], tcount[i]);
-
-                            /* Free the temporary buffer, if we don't need it any more. */
-                            if (tmp_buf != bufptr)
-                                free(tmp_buf);
-                        }
-                    }
-                }
-                else if (ios->io_rank < iodesc->num_aiotasks)
-                {
-                    buflen = 1;
-                    for (int i = 0; i < ndims; i++)
-                    {
-                        tstart[i] = (size_t) start[i];
-                        tcount[i] = (size_t) count[i];
-                        buflen *= tcount[i];
-                    }
-                    /*       printf("%s %d %d %d %d %d %d %d %d %d\n",__FILE__,__LINE__,ios->io_rank,tstart[0],
-                             tstart[1],tcount[0],tcount[1],buflen,ndims,fndims);*/
-
-                    /* task0 is ready to recieve */
-                    if ((mpierr = MPI_Recv(&ierr, 1, MPI_INT, 0, 0, ios->io_comm, &status)))
-                        return check_mpi(file, mpierr, __FILE__, __LINE__);
-
-                    if ((mpierr = MPI_Rsend(&buflen, 1, MPI_INT, 0, 1, ios->io_comm)))
-                        return check_mpi(file, mpierr, __FILE__, __LINE__);
-
-                    if (buflen > 0)
-                    {
-                        if ((mpierr = MPI_Rsend(tstart, ndims, MPI_OFFSET, 0, ios->num_iotasks+ios->io_rank, ios->io_comm)))
-                            return check_mpi(file, mpierr, __FILE__, __LINE__);
-                        if ((mpierr = MPI_Rsend(tcount, ndims, MPI_OFFSET, 0,2*ios->num_iotasks+ios->io_rank, ios->io_comm)))
-                            return check_mpi(file, mpierr, __FILE__, __LINE__);
-                        if ((mpierr = MPI_Rsend(bufptr, buflen, iodesc->basetype, 0, ios->io_rank, ios->io_comm)))
-                            return check_mpi(file, mpierr, __FILE__, __LINE__);
-                    }
-                }
-                break;
-            }
-            break;
-
-#ifdef _PNETCDF
-            case PIO_IOTYPE_PNETCDF:
-                for (int i = 0, dsize = 1; i < ndims; i++)
-                    dsize *= count[i];
-
-                if (dsize > 0)
-                {
-                    if (!(startlist[rrcnt] = calloc(fndims, sizeof(PIO_Offset))))
-                        return pio_err(ios, file, PIO_ENOMEM, __FILE__, __LINE__);
-                    if (!(countlist[rrcnt] = calloc(fndims, sizeof(PIO_Offset))))
-                        return pio_err(ios, file, PIO_ENOMEM, __FILE__, __LINE__);
-                    for (int i = 0; i < fndims; i++)
-                    {
-                        startlist[rrcnt][i] = start[i];
-                        countlist[rrcnt][i] = count[i];
-                    }
-                    rrcnt++;
-                }
-                if (regioncnt == iodesc->maxregions - 1)
-                {
-                    int reqn = 0;
-
-                    if (vdesc->nreqs % PIO_REQUEST_ALLOC_CHUNK == 0 )
-                    {
-                        if (!(vdesc->request = realloc(vdesc->request,
-                                                       sizeof(int) * (vdesc->nreqs + PIO_REQUEST_ALLOC_CHUNK))))
-                            return pio_err(ios, file, PIO_ENOMEM, __FILE__, __LINE__);
-
-                        for (int i = vdesc->nreqs; i < vdesc->nreqs + PIO_REQUEST_ALLOC_CHUNK; i++)
-                            vdesc->request[i] = NC_REQ_NULL;
-                        reqn = vdesc->nreqs;
-                    }
-                    else
-                        while(vdesc->request[reqn] != NC_REQ_NULL)
-                            reqn++;
-
-                    ierr = ncmpi_bput_varn(file->fh, vid, rrcnt, startlist, countlist, iobuf, iodesc->llen,
-                                           iodesc->basetype, vdesc->request+reqn);
-
-                    if (vdesc->request[reqn] == NC_REQ_NULL)
-                        vdesc->request[reqn] = PIO_REQ_NULL;  /* keeps wait calls in sync */
-                    vdesc->nreqs = reqn;
-
-                    /* Free memory. */
-                    for (int i = 0; i < rrcnt; i++)
-                    {
-                        free(startlist[i]);
-                        free(countlist[i]);
-                    }
-                }
-                break;
-#endif /* _PNETCDF */
-            default:
-                return pio_err(ios, file, PIO_EBADIOTYPE, __FILE__, __LINE__);
-            }
-
-            /* Move to the next region. */
-            if (region)
-                region = region->next;
-        } /* next regioncnt */
-    } /* endif (ios->ioproc) */
-
-    /* Broadcast and check the return code. */
-    if ((mpierr = MPI_Bcast(&ierr, 1, MPI_INT, ios->ioroot, ios->my_comm)))
-        return check_mpi(file, mpierr, __FILE__, __LINE__);
-    if (ierr)
-        return check_netcdf(file, ierr, __FILE__, __LINE__);
-
-#ifdef TIMING
-    /* Stop timing this function. */
-    GPTLstop("PIO:write_darray_nc");
-#endif
-
-    return ierr;
-}
-
-/**
-=======
->>>>>>> 80f44241
  * Write a set of one or more aggregated arrays to output file. This
  * function is only used with parallel-netcdf and netcdf-4 parallel
  * iotypes. Serial io types use pio_write_darray_multi_nc_serial().
