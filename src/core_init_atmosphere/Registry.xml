--- conflicted
+++ resolved
@@ -781,21 +781,17 @@
                 <var name="dss" type="real" dimensions="nVertLevels nCells" units="unitless"
                      description="w-damping coefficient"/>
 
-<<<<<<< HEAD
                 <var name="u_init" type="real" dimensions="nVertLevels" units="m s^{-1}"
                      description="u reference profile"/>
 
+                <var name="v_init" type="real" dimensions="nVertLevels" units="m s^{-1}"
+                     description="v reference profile"/>
+
                 <var name="t_init" type="real" dimensions="nVertLevels nCells" units="K"
                      description="theta reference profile"/>
 
                 <var name="qv_init" type="real" dimensions="nVertLevels" units="kg kg^{-1}"
                      description="qv reference profile"/>
-=======
-                <var name="u_init"                     type="real"     dimensions="nVertLevels"/>
-                <var name="v_init"                     type="real"     dimensions="nVertLevels"/>
-                <var name="t_init"                     type="real"     dimensions="nVertLevels nCells"/>
-                <var name="qv_init"                    type="real"     dimensions="nVertLevels"/>
->>>>>>> 94f5b430
 
                 <!-- variables needed for advection -->
                 <var name="deriv_two" type="real" dimensions="FIFTEEN TWO nEdges" units="unitless"
