--- conflicted
+++ resolved
@@ -49,13 +49,8 @@
 	mpas_init_atm_hinterp.o \
 	mpas_init_atm_static.o \
 	mpas_init_atm_surface.o \
-<<<<<<< HEAD
 	mpas_atmphys_constants.o \
 	mpas_atmphys_initialize_real.o
-=======
-	mpas_atmphys_initialize_real.o \
-        mpas_atmphys_constants.o
->>>>>>> ba403b09
 
 mpas_init_atm_hinterp.o: mpas_init_atm_queue.o mpas_init_atm_bitarray.o
 
