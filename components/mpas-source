--- conflicted
+++ resolved
@@ -1,15 +1,3 @@
-<<<<<<< HEAD
-tree 66e5fbbf4ead610248566d015de4da84193b266d
-parent 3810fa643569b5138d79fb05a553a44cef995de2
-parent 70a339681cee6ab283dd5fdd21137e8679eb809b
-author Jon Wolfe <jonbob@lanl.gov> 1560274062 -0500
-committer Jon Wolfe <jonbob@lanl.gov> 1560274062 -0500
-
-Merge seaice/develop into e3sm/develop
-
-Merging commit 70a3396 to get general code cleanup as well as threading
-and vectorization improvements
-=======
 tree bbe49032451599df5085ea468934a56bbc69246d
 parent 9dea16d72bb3e1ceb35d5013a8237db3f7b3221b
 parent 8cb43ea16a6bb207682ac55f0297c8143ae92c6e
@@ -18,5 +6,4 @@
 
 Merge seaice/develop into e3sm/develop
 
-Merging seaice commit 8cb43ea to bring in updates to the snow model
->>>>>>> c5bf6090
+Merging seaice commit 8cb43ea to bring in updates to the snow model