--- conflicted
+++ resolved
@@ -331,18 +331,10 @@
    ! conservation checks
    namelist /cam_inparm/ print_energy_errors
 
-<<<<<<< HEAD
-   ! scam
-   namelist /cam_inparm/ iopfile,scm_iop_srf_prop,iop_dosubsidence,iop_coriolis, &
-                         iop_nudge_tq, iop_nudge_uv, iop_nudge_tq_low, &
-                         iop_nudge_tq_high, iop_nudge_tscale, &
-                         scm_diurnal_avg,scm_crm_mode,scm_clubb_iop_name, &
-=======
    ! IOP
     namelist /cam_inparm/ iopfile, scm_iop_srf_prop, iop_nudge_tq, iop_nudge_uv, &
                          iop_nudge_tq_low, iop_nudge_tq_high, iop_nudge_tscale, &
->>>>>>> 8145799f
-                         scm_observed_aero, precip_off, &
+                         scm_observed_aero, precip_off, iop_coriolis, &
                          scm_zero_non_iop_tracers, iop_perturb_high, dp_crm, &
                          iop_dosubsidence, scm_zero_non_iop_tracers
 
@@ -382,11 +374,8 @@
       call iop_default_opts(scmlat_out=scmlat,scmlon_out=scmlon, &
         single_column_out=single_column, &
         scm_iop_srf_prop_out=scm_iop_srf_prop,&
-<<<<<<< HEAD
         iop_dosubsidence_out=iop_dosubsidence, &
         iop_coriolis_out=iop_coriolis, &
-=======
->>>>>>> 8145799f
         iop_nudge_tq_out=iop_nudge_tq, &
         iop_nudge_uv_out=iop_nudge_uv, &
         iop_nudge_tq_low_out=iop_nudge_tq_low, &
@@ -469,12 +458,8 @@
          call iop_setopts( scmlat_in=scmlat,scmlon_in=scmlon, &
                             iopfile_in=iopfile,single_column_in=single_column,&
                             scm_iop_srf_prop_in=scm_iop_srf_prop,&
-<<<<<<< HEAD
                             iop_dosubsidence_in=iop_dosubsidence,&
                             iop_coriolis_in=iop_coriolis,&
-=======
-			    iop_dosubsidence_in=iop_dosubsidence,&
->>>>>>> 8145799f
                             iop_nudge_tq_in=iop_nudge_tq, &
                             iop_nudge_uv_in=iop_nudge_uv, &
                             iop_nudge_tq_low_in=iop_nudge_tq_low, &
