module inidat
  !----------------------------------------------------------------------- 
  ! 
  ! Purpose: Read initial dataset and spectrally truncate as appropriate.
  !
  ! Method: Initialize one or a few fields at a time, to minimize the 
  !         memory  requirements
  ! 
  ! Author: 
  ! Modified: P. Worley, to implement initialization of subsets
  !           of fields. (8/03)
  !
  !           A. Gettelman and C. Craig (Nov 2010) - put micro/macro physics 
  !           into separate routines
  ! 
  !-----------------------------------------------------------------------
  use cam_logfile, only : iulog
  use element_mod, only : element_t
  use shr_kind_mod, only: r8 => shr_kind_r8
  use spmd_utils,   only: iam, masterproc
  use cam_control_mod, only : ideal_phys, aqua_planet, pertlim, seed_custom, seed_clock, new_random
  use random_xgc, only: init_ranx, ranx
<<<<<<< HEAD
  use scamMod, only: single_column, precip_off, scmlat, scmlon, scm_multcols, dp_crm, iop_perturb_high
=======
  use scamMod, only: single_column, precip_off, scmlat, scmlon
  use perf_mod, only: t_startf, t_stopf

>>>>>>> 83a6073f
  implicit none
  private
  public read_inidat

contains

  subroutine read_inidat( ncid_ini, ncid_topo, dyn_in)
  
    use dyn_comp,                only: dyn_import_t, hvcoord, dom_mt
    use parallel_mod,            only: par
    use bndry_mod,               only: bndry_exchangev
    use constituents,            only: cnst_name, cnst_read_iv, qmin
    use dimensions_mod,          only: nelemd, nlev, np, npsq
    use dof_mod,                 only: putUniquePoints
    use edge_mod,                only : edgevpack_nlyr, edgevunpack_nlyr, edge_g
    use ncdio_atm,               only: infld
    use shr_vmath_mod,           only: shr_vmath_log
    use hycoef,                  only: ps0, hyam, hybm
    use cam_abortutils,          only: endrun
    use pio,                     only: file_desc_t, io_desc_t, pio_double, &
                                       pio_get_local_array_size, pio_freedecomp
    use dyn_grid,                only: get_horiz_grid_dim_d, dyn_decomp, fv_nphys
    use chemistry,               only: chem_implements_cnst, chem_init_cnst
    use tracers,                 only: tracers_implements_cnst, tracers_init_cnst
    use aoa_tracers,             only: aoa_tracers_implements_cnst, aoa_tracers_init_cnst
    use clubb_intr,              only: clubb_implements_cnst, clubb_init_cnst
    use stratiform,              only: stratiform_implements_cnst, stratiform_init_cnst
    use microp_driver,           only: microp_driver_implements_cnst, microp_driver_init_cnst
    use phys_control,            only: phys_getopts
    use co2_cycle,               only: co2_implements_cnst, co2_init_cnst
    use cam_history_support,     only: max_fieldname_len
    use cam_grid_support,        only: cam_grid_get_local_size, cam_grid_get_gcid
    use cam_map_utils,           only: iMap
    use shr_const_mod,           only: SHR_CONST_PI
    use scamMod,                 only: setiopupdate, readiopdata
    use se_single_column_mod,    only: scm_setinitial, scm_broadcast
    use element_ops,             only: set_thermostate
    use gllfvremap_mod,          only: gfr_fv_phys_to_dyn_topo

    implicit none
    type(file_desc_t),intent(inout) :: ncid_ini, ncid_topo
    type (dyn_import_t), target, intent(inout) :: dyn_in   ! dynamics import

    real(r8), parameter :: rad2deg = 180.0 / SHR_CONST_PI
    type(element_t), pointer :: elem(:)
    real(r8), allocatable :: tmp(:,:,:)    ! (npsp,nlev,nelemd)
    real(r8), allocatable :: tmp_point(:,:)! (npsp,nlev)
    real(r8), allocatable :: qtmp(:,:)     ! (npsp*nelemd,nlev)
    real(r8) :: ps(np,np)     
    logical,  allocatable :: tmpmask(:,:)  ! (npsp,nlev,nelemd) unique grid val
    real(r8), allocatable :: phis_tmp(:,:) ! (nphys_sq,nelemd)
    integer :: nphys_sq                    ! # of fv physics columns per element
    integer :: ie, k, t
    integer :: indx_scm, ie_scm, i_scm, j_scm
    character(len=max_fieldname_len) :: fieldname
    logical :: found
    integer :: kptr, m_cnst
    integer :: lsize
    real(r8) :: p_ref(nlev)

    integer,parameter :: pcnst = PCNST
    integer(iMap), pointer :: ldof(:) => NULL() ! Basic (2D) grid dof
    integer,       pointer :: gcid(:) => NULL() ! ID based on ldof with no holes

    character(len=max_fieldname_len) :: ncol_name
    character(len=max_fieldname_len) :: grid_name
    logical :: read_pg_grid
    integer :: rndm_seed_sz
    integer, allocatable :: rndm_seed(:)
    real(r8) :: pertval
    integer :: sysclk
    integer :: i, j, indx, tl
    real(r8), parameter :: D0_0 = 0.0_r8
    real(r8), parameter :: D0_5 = 0.5_r8
    real(r8), parameter :: D1_0 = 1.0_r8
    real(r8), parameter :: D2_0 = 2.0_r8
    real(r8) :: scmposlon, minpoint, testlat, testlon, testval 
    character*16 :: subname='READ_INIDAT'
    integer :: nlev_tot

    logical :: iop_update_surface

    tl = 1

    if(par%dynproc) then
       elem=> dyn_in%elem
    else
       nullify(elem)
    end if

    lsize = cam_grid_get_local_size(dyn_decomp)	

    if (lsize /= (np*np*nelemd)) then
      call endrun(trim(subname)//': mismatch in local input array size')
    end if
    allocate(tmp(npsq,nlev,nelemd))
    allocate(tmp_point(1,nlev)) ! To find input at a single location
    tmp = 0.0_r8
    tmp_point = 0.0_r8
    allocate(qtmp(npsq*nelemd,nlev))

    if (fv_nphys>0) then
      nphys_sq = fv_nphys*fv_nphys
      allocate(phis_tmp(nphys_sq,nelemd))
    end if

    if (par%dynproc) then
      if(elem(1)%idxP%NumUniquePts <=0 .or. elem(1)%idxP%NumUniquePts > np*np) then
         write(iulog,*)  elem(1)%idxP%NumUniquePts
         call endrun(trim(subname)//': invalid idxP%NumUniquePts')
      end if
    end if

!   Determine column closest to SCM point
    if (single_column .and. .not. scm_multcols .and. par%dynproc) then
      if (scmlon .lt. 0._r8) then
        scmposlon=scmlon+360._r8
      else
        scmposlon=scmlon
      endif 
      minpoint=10000.0_r8
      ie_scm=0
      i_scm=0
      j_scm=0
      indx_scm=0
      do ie=1, nelemd
        indx=1
        do j=1, np
          do i=1, np
            testlat=elem(ie)%spherep(i,j)%lat * rad2deg
            testlon=elem(ie)%spherep(i,j)%lon * rad2deg
            if (testlon .lt. 0._r8) testlon=testlon+360._r8
            testval=abs(scmlat-testlat)+abs(scmposlon-testlon)
            if (testval .lt. minpoint) then
              ie_scm=ie
              indx_scm=indx
              i_scm=i
              j_scm=j
              minpoint=testval
            endif 
            indx=indx+1                   
          enddo
        enddo
      enddo

      if (ie_scm == 0 .or. i_scm == 0 .or. j_scm == 0 .or. indx_scm == 0) then
        call endrun('Could not find closest SCM point on input datafile')
      endif

    endif ! single_column

    if (scm_multcols) then
      indx_scm = 1
    endif

    grid_name = 'GLL'
    if (fv_nphys > 0) then
      ncol_name = 'ncol_d'
    else
      ncol_name = 'ncol'
    endif
    
    fieldname = 'U'
    tmp = 0.0_r8
<<<<<<< HEAD
    
    if (.not. scm_multcols) then
      ! Standard Call
      call infld(fieldname, ncid_ini, ncol_name, 'lev', 1, npsq,          &
           1, nlev, 1, nelemd, tmp, found, gridname='GLL')
    else
      ! Else find input just for the location of interest
      ! This logic follows for the rest of the input fields
      tmp_point = 0.0_r8
      call infld(fieldname, ncid_ini, ncol_name, 'lev', 1, 1,          &
           1, nlev, tmp_point, found, gridname='GLL')
    endif
      
=======

    call t_startf('read_inidat_infld')
    call infld(fieldname, ncid_ini, ncol_name, 'lev', 1, npsq,          &
         1, nlev, 1, nelemd, tmp, found, gridname=grid_name)
    call t_stopf('read_inidat_infld')

>>>>>>> 83a6073f
    if(.not. found) then
       call endrun('Could not find U field on input datafile')
    end if
    
    do ie=1,nelemd
       elem(ie)%state%v=0.0_r8
       indx = 1
       do j = 1, np
          do i = 1, np
             elem(ie)%state%v(i,j,1,:,tl) = tmp(indx,:,ie)
             ! If in SCM mode, put data of our column of interest
             ! in all dynamics columncs
             if (single_column .and. .not. scm_multcols) elem(ie)%state%v(i,j,1,:,tl)=tmp(indx_scm,:,ie_scm)
             if (scm_multcols) elem(ie)%state%v(i,j,1,:,tl)=tmp_point(indx_scm,:)
             indx = indx + 1
          end do
       end do
    end do

    fieldname = 'V'
    tmp = 0.0_r8

<<<<<<< HEAD
    if (.not. scm_multcols) then
      call infld(fieldname, ncid_ini, ncol_name, 'lev', 1, npsq,          &
           1, nlev, 1, nelemd, tmp, found, gridname='GLL')
    else
      tmp_point = 0.0_r8
      call infld(fieldname, ncid_ini, ncol_name, 'lev', 1, 1,          &
           1, nlev, tmp_point, found, gridname='GLL')
    endif
=======
    call t_startf('read_inidat_infld')
    call infld(fieldname, ncid_ini, ncol_name, 'lev', 1, npsq,          &
         1, nlev, 1, nelemd, tmp, found, gridname=grid_name)
    call t_stopf('read_inidat_infld')
>>>>>>> 83a6073f

    if(.not. found) then
       call endrun('Could not find V field on input datafile')
    end if

    do ie=1,nelemd
       indx = 1
       do j = 1, np
          do i = 1, np
             elem(ie)%state%v(i,j,2,:,tl) = tmp(indx,:,ie)
             if (single_column .and. .not. scm_multcols) elem(ie)%state%v(i,j,2,:,tl) = tmp(indx_scm,:,ie_scm)
             if (scm_multcols) elem(ie)%state%v(i,j,2,:,tl)=tmp_point(indx_scm,:)
             indx = indx + 1
          end do
       end do
    end do

    fieldname = 'T'
<<<<<<< HEAD
    tmp_point = 0.0_r8

    if (.not. scm_multcols) then
      call infld(fieldname, ncid_ini, ncol_name, 'lev', 1, npsq,          &
           1, nlev, 1, nelemd, tmp, found, gridname='GLL')
    else
      tmp_point = 0.0_r8
      call infld(fieldname, ncid_ini, ncol_name, 'lev', 1, 1,          &
           1, nlev, tmp_point, found, gridname='GLL')
    endif
=======
    tmp = 0.0_r8

    call t_startf('read_inidat_infld')
    call infld(fieldname, ncid_ini, ncol_name, 'lev', 1, npsq,          &
         1, nlev, 1, nelemd, tmp, found, gridname=grid_name)
    call t_stopf('read_inidat_infld')
>>>>>>> 83a6073f

    if(.not. found) then
       call endrun('Could not find T field on input datafile')
    end if

    do ie=1,nelemd
#ifdef MODEL_THETA_L
       elem(ie)%derived%FT=0.0_r8
#else
       elem(ie)%state%T=0.0_r8
#endif
       indx = 1
       do j = 1, np
          do i = 1, np
#ifdef MODEL_THETA_L
             elem(ie)%derived%FT(i,j,:) = tmp(indx,:,ie)

             if (scm_multcols) elem(ie)%derived%FT(i,j,:) = tmp_point(indx_scm,:)
             if (single_column .and. .not. scm_multcols) elem(ie)%derived%FT(i,j,:) = tmp(indx_scm,:,ie_scm)
#else
             elem(ie)%state%T(i,j,:,tl) = tmp(indx,:,ie)

             if (single_column .and. .not. scm_multcols) elem(ie)%state%T(i,j,:,tl) = tmp(indx_scm,:,ie_scm)
             if (scm_multcols) elem(ie)%state%T(i,j,:,tl) = tmp_point(indx_scm,:)
#endif
             indx = indx + 1
          end do
       end do
    end do

    if (associated(ldof)) then
       call endrun(trim(subname)//': ldof should not be associated')
    end if
    call cam_grid_get_gcid(dyn_decomp, ldof)
    if (associated(gcid)) then
       call endrun(trim(subname)//': gcid should not be associated')
    end if
    allocate(gcid(size(ldof)))
    where (ldof == 0)
       gcid = 1
    elsewhere
       gcid = ldof
    end where

    ! qmin = 1e-12,0,0

    do m_cnst=1,pcnst
       found = .false.
       if(cnst_read_iv(m_cnst)) then

        ! If precip processes are turned off, do not initialize the field	
          if (precip_off .and. (cnst_name(m_cnst) .eq. 'RAINQM' .or. cnst_name(m_cnst) .eq. 'SNOWQM' &
            .or. cnst_name(m_cnst) .eq. 'NUMRAI' .or. cnst_name(m_cnst) .eq. 'NUMSNO')) then	    
<<<<<<< HEAD
            found = .false.
    
          else
    
            if (.not. scm_multcols) then
              tmp = 0.0_r8
              call infld(cnst_name(m_cnst), ncid_ini, ncol_name, 'lev',      &
                   1, npsq, 1, nlev, 1, nelemd, tmp, found, gridname='GLL')
            else
              tmp_point = 0.0_r8
              call infld(cnst_name(m_cnst), ncid_ini, ncol_name, 'lev', 1, 1,          &
                1, nlev, tmp_point, found, gridname='GLL')
            endif
    
          endif
=======
	    found = .false.
	    
	  else
	    
	    tmp = 0.0_r8

            call t_startf('read_inidat_infld')
            call infld(cnst_name(m_cnst), ncid_ini, ncol_name, 'lev',      &
                 1, npsq, 1, nlev, 1, nelemd, tmp, found, gridname=grid_name)
            call t_stopf('read_inidat_infld')

	  endif
>>>>>>> 83a6073f
       end if
       if(.not. found) then

          if(par%masterproc  ) write(iulog,*) 'Field ',cnst_name(m_cnst),' not found on initial dataset'

          if (microp_driver_implements_cnst(cnst_name(m_cnst))) then
             call microp_driver_init_cnst(cnst_name(m_cnst),qtmp , gcid)
              if(par%masterproc) write(iulog,*) '          ', cnst_name(m_cnst), ' initialized by "microp_driver_init_cnst"'
          else if (clubb_implements_cnst(cnst_name(m_cnst))) then
             call clubb_init_cnst(cnst_name(m_cnst), qtmp, gcid)
              if(par%masterproc) write(iulog,*) '          ', cnst_name(m_cnst), &
                   ' initialized by "clubb_init_cnst"'
          else if (stratiform_implements_cnst(cnst_name(m_cnst))) then
             call stratiform_init_cnst(cnst_name(m_cnst), qtmp, gcid)
              if(par%masterproc) write(iulog,*) '          ', cnst_name(m_cnst), &
                   ' initialized by "stratiform_init_cnst"'
          else if (chem_implements_cnst(cnst_name(m_cnst))) then
             call chem_init_cnst(cnst_name(m_cnst), qtmp, gcid)
              if(par%masterproc) write(iulog,*) '          ', cnst_name(m_cnst), &
                   ' initialized by "chem_init_cnst"'
          else if (tracers_implements_cnst(cnst_name(m_cnst))) then
             call tracers_init_cnst(cnst_name(m_cnst), qtmp, gcid)
              if(par%masterproc) write(iulog,*) '          ', cnst_name(m_cnst), &
                   ' initialized by "tracers_init_cnst"'
          else if (aoa_tracers_implements_cnst(cnst_name(m_cnst))) then
             call aoa_tracers_init_cnst(cnst_name(m_cnst), qtmp, gcid)
              if(par%masterproc) write(iulog,*) '          ', cnst_name(m_cnst), &
                   ' initialized by "aoa_tracers_init_cnst"'
          else if (co2_implements_cnst(cnst_name(m_cnst))) then
             call co2_init_cnst(cnst_name(m_cnst), qtmp, gcid)
              if(par%masterproc) write(iulog,*) '          ', cnst_name(m_cnst), &
                   ' initialized by "co2_init_cnst"'
          else
              if(par%masterproc) write(iulog,*) '          ', cnst_name(m_cnst), ' set to 0.'
              qtmp = 0.0_r8
          end if
          ! Since the rest of processing uses tmp, copy qtmp into tmp
          do ie = 1, nelemd
            do k=1,nlev
              do i = 1, npsq
                ! Implicit reshape (qtmp is (np*np*nelemd, nlev)
                tmp(i,k,ie) = qtmp(i+((ie-1)*npsq),k)
              end do
            end do
          end do
       end if
       indx = 0
       do ie = 1, nelemd
          do k=1,nlev
             do i = 1, npsq
                ! Zero out the tmp values which might have been set
                ! erroneously by <param>_init_const
                if (ldof(indx + i) /= 0) then
                   ! Implicit reshape (qtmp is (np*np*nelemd, nlev)
                   tmp(i,k,ie)=max(qmin(m_cnst),tmp(i,k,ie))
                else
                   tmp(i,k,ie) = 0._r8
                end if
             end do
          end do
          indx = indx + npsq
       end do
       
       do ie=1,nelemd
          elem(ie)%state%Q(:,:,:,m_cnst)=0.0_r8
          indx = 1
          do j = 1, np
             do i = 1, np
                elem(ie)%state%Q(i,j,:,m_cnst) = tmp(indx,:,ie)
                if (single_column .and. .not. scm_multcols) elem(ie)%state%Q(i,j,:,m_cnst) = tmp(indx_scm,:,ie_scm)
                if (scm_multcols) elem(ie)%state%Q(i,j,:,m_cnst) = tmp_point(indx_scm,:)
                indx = indx + 1
             end do
          end do
       end do
    end do
    ! Cleanup
    if (associated(gcid)) then
      deallocate(gcid)
      nullify(gcid)
    end if

    fieldname = 'PS'
    tmp(:,1,:) = 0.0_r8
<<<<<<< HEAD
    if (.not. scm_multcols) then
      call infld(fieldname, ncid_ini, ncol_name,      &
           1, npsq, 1, nelemd, tmp(:,1,:), found, gridname=grid_name)
    else
      call infld(fieldname, ncid_ini, ncol_name,      &
           1, 1, 1, 1, tmp(:,1,:), found, gridname=grid_name)
    endif
=======

    call t_startf('read_inidat_infld')
    call infld(fieldname, ncid_ini, ncol_name,      &
         1, npsq, 1, nelemd, tmp(:,1,:), found, gridname=grid_name)
    call t_stopf('read_inidat_infld')

>>>>>>> 83a6073f
    if(.not. found) then
       call endrun('Could not find PS field on input datafile')
    end if

    ! Check read-in data to make sure it is in the appropriate units
    allocate(tmpmask(npsq,nelemd))
    tmpmask = (reshape(ldof, (/npsq,nelemd/)) /= 0)

    if(minval(tmp(:,1,:), mask=tmpmask) < 10000._r8 .and. .not. scm_multcols) then
       call endrun('Problem reading ps field')
    end if

    if (scm_multcols .and. tmp(1,1,1) < 10000._r8) then
      call endrun('Problem reading ps field')
    endif

    deallocate(tmpmask)

    do ie=1,nelemd
       elem(ie)%state%ps_v=0.0_r8
          indx = 1
          do j = 1, np
             do i = 1, np
                elem(ie)%state%ps_v(i,j,tl) = tmp(indx,1,ie)
                if (single_column .and. .not. scm_multcols) elem(ie)%state%ps_v(i,j,tl) = tmp(indx_scm,1,ie_scm)
                if (scm_multcols) elem(ie)%state%ps_v(i,j,tl) = tmp(1,1,1)
                indx = indx + 1
             end do
          end do
    end do

    read_pg_grid = .false.
    if ( (ideal_phys .or. aqua_planet)) then
       tmp(:,1,:) = 0._r8
       if (fv_nphys > 0) phis_tmp(:,:) = 0._r8
    else    
      fieldname = 'PHIS'
      tmp(:,1,:) = 0.0_r8
      if (fv_nphys == 0) then
<<<<<<< HEAD
         if (.not. scm_multcols) then
           call infld(fieldname, ncid_topo, ncol_name,      &
              1, npsq, 1, nelemd, tmp(:,1,:), found, gridname=grid_name)
         else
           call infld(fieldname, ncid_topo, ncol_name,      &
              1, 1, 1, 1, tmp(:,1,:), found, gridname=grid_name)
         endif
=======

         call t_startf('read_inidat_infld')
         call infld(fieldname, ncid_topo, ncol_name,      &
              1, npsq, 1, nelemd, tmp(:,1,:), found, gridname=grid_name)
         call t_stopf('read_inidat_infld')

>>>>>>> 83a6073f
      else
         ! Attempt to read a mixed GLL-FV topo file, which contains PHIS_d in
         ! addition to PHIS.

         call t_startf('read_inidat_infld')
         call infld(trim(fieldname) // '_d', ncid_topo, ncol_name, &
              1, npsq, 1, nelemd, tmp(:,1,:), found, gridname=grid_name)
         call t_stopf('read_inidat_infld')

         if (found) then
            if (masterproc) then
               write(iulog,*) 'reading GLL ', trim(fieldname) // '_d', &
                    ' on gridname ', trim(grid_name)
            end if
         else
            ! Pure-FV topo file, so read FV PHIS and map it to GLL.
            if (masterproc) then
               write(iulog,*) 'reading FV ', trim(fieldname), &
                    ' on gridname physgrid_d'
            end if
            read_pg_grid = .true.

            call t_startf('read_inidat_infld')
            call infld(fieldname, ncid_topo, 'ncol', 1, nphys_sq, &
                 1, nelemd, phis_tmp, found, gridname='physgrid_d')
            call t_stopf('read_inidat_infld')

            call gfr_fv_phys_to_dyn_topo(par, dom_mt, elem, phis_tmp)
         end if
      end if
      if(.not. found) then
         call endrun('Could not find PHIS field on input datafile')
      end if
    end if

    if (.not. read_pg_grid) then
      do ie=1,nelemd
         elem(ie)%state%phis=0.0_r8
         indx = 1
         do j = 1, np
            do i = 1, np
               elem(ie)%state%phis(i,j) = tmp(indx,1,ie)
               if (single_column .and. .not. scm_multcols) elem(ie)%state%phis(i,j) = tmp(indx_scm,1,ie_scm)
               if (scm_multcols) elem(ie)%state%phis(i,j) = tmp(1,1,1)
               indx = indx + 1
            end do
         end do
      end do
    end if ! not read_pg_grid
    
    if (single_column) then
      iop_update_surface = .false.
      if (masterproc) call setiopupdate()
      if (masterproc) call readiopdata(iop_update_surface,hyam,hybm)
      if (scm_multcols) call scm_broadcast()
      call scm_setinitial(elem)
    endif

    if (pertlim .ne. D0_0) then
      if(masterproc) then
        write(iulog,*) trim(subname), ': Adding random perturbation bounded', &
                       'by +/- ', pertlim, ' to initial temperature field'
      end if

      if (dp_crm) then
        ! Define reference pressure, to potentially restrict initial perturbations
        !  to a certain height if requested
        do k=1,nlev
          p_ref(k) = hvcoord%hyam(k)*hvcoord%ps0 + hvcoord%hybm(k)*hvcoord%ps0
        enddo
      endif

      if (new_random) then
        rndm_seed_sz = 1
      else
        call random_seed(size=rndm_seed_sz)
      endif
      allocate(rndm_seed(rndm_seed_sz))

      do ie=1,nelemd
        ! seed random number generator based on element ID
        ! (possibly include a flag to allow clock-based random seeding)
        rndm_seed(:) = elem(ie)%GlobalId
        if (seed_custom > 0) rndm_seed(:) = ieor( rndm_seed(1) , int(seed_custom,kind(rndm_seed(1))) )
        if (seed_clock) then
          call system_clock(sysclk)
          rndm_seed(:) = ieor( sysclk , int(rndm_seed(1),kind(sysclk)) )
        endif
        if (new_random) then
          call init_ranx(rndm_seed(1))
        else
          call random_seed(put=rndm_seed)
        endif
        do i=1,np
          do j=1,np
            do k=1,nlev

              if (new_random) then
                pertval = ranx()
              else
                call random_number(pertval)
              endif
              pertval = D2_0*pertlim*(D0_5 - pertval)

              ! If DP-CRM mode potentially only perturb a portion of the profile
              if (.not. dp_crm .or. p_ref(k) .gt. iop_perturb_high*100._r8) then

#ifdef MODEL_THETA_L
                elem(ie)%derived%FT(i,j,k) = elem(ie)%derived%FT(i,j,k)*(D1_0 + pertval)
#else
                elem(ie)%state%T(i,j,k,tl) = elem(ie)%state%T(i,j,k,tl)*(D1_0 + pertval)
#endif
              endif

            end do
          end do
        end do
      end do

      deallocate(rndm_seed)
    end if

    if (.not. single_column) then

      ! once we've read all the fields we do a boundary exchange to 
      ! update the redundent columns in the dynamics
      nlev_tot=(3+pcnst)*nlev+2

#ifdef MODEL_THETA_L
      do ie=1,nelemd
        kptr=0
        call edgeVpack_nlyr(edge_g, elem(ie)%desc, elem(ie)%state%ps_v(:,:,tl),1,kptr,nlev_tot)
        kptr=kptr+1
        call edgeVpack_nlyr(edge_g, elem(ie)%desc, elem(ie)%state%phis,1,kptr,nlev_tot)
        kptr=kptr+1
        call edgeVpack_nlyr(edge_g, elem(ie)%desc, elem(ie)%state%v(:,:,:,:,tl),2*nlev,kptr,nlev_tot)
        kptr=kptr+2*nlev
        call edgeVpack_nlyr(edge_g, elem(ie)%desc, elem(ie)%derived%FT(:,:,:),nlev,kptr,nlev_tot)
        kptr=kptr+nlev
        call edgeVpack_nlyr(edge_g, elem(ie)%desc, elem(ie)%state%Q(:,:,:,:),nlev*pcnst,kptr,nlev_tot)
      end do
#else
      do ie=1,nelemd
        kptr=0
        call edgeVpack_nlyr(edge_g, elem(ie)%desc, elem(ie)%state%ps_v(:,:,tl),1,kptr,nlev_tot)
        kptr=kptr+1
        call edgeVpack_nlyr(edge_g, elem(ie)%desc, elem(ie)%state%phis,1,kptr,nlev_tot)
        kptr=kptr+1
        call edgeVpack_nlyr(edge_g, elem(ie)%desc, elem(ie)%state%v(:,:,:,:,tl),2*nlev,kptr,nlev_tot)
        kptr=kptr+2*nlev
        call edgeVpack_nlyr(edge_g, elem(ie)%desc, elem(ie)%state%T(:,:,:,tl),nlev,kptr,nlev_tot)
        kptr=kptr+nlev
        call edgeVpack_nlyr(edge_g, elem(ie)%desc, elem(ie)%state%Q(:,:,:,:),nlev*pcnst,kptr,nlev_tot)
      end do
#endif
      if(par%dynproc) then
        call bndry_exchangeV(par,edge_g)
      end if
#ifdef MODEL_THETA_L
      do ie=1,nelemd
        kptr=0
        call edgeVunpack_nlyr(edge_g, elem(ie)%desc, elem(ie)%state%ps_v(:,:,tl),1,kptr,nlev_tot)
        kptr=kptr+1
        call edgeVunpack_nlyr(edge_g, elem(ie)%desc, elem(ie)%state%phis,1,kptr,nlev_tot)
        kptr=kptr+1
        call edgeVunpack_nlyr(edge_g, elem(ie)%desc, elem(ie)%state%v(:,:,:,:,tl),2*nlev,kptr,nlev_tot)
        kptr=kptr+2*nlev
        call edgeVunpack_nlyr(edge_g, elem(ie)%desc, elem(ie)%derived%FT(:,:,:),nlev,kptr,nlev_tot)
        kptr=kptr+nlev
        call edgeVunpack_nlyr(edge_g, elem(ie)%desc, elem(ie)%state%Q(:,:,:,:),nlev*pcnst,kptr,nlev_tot)
      end do
#else
      do ie=1,nelemd
        kptr=0
        call edgeVunpack_nlyr(edge_g, elem(ie)%desc, elem(ie)%state%ps_v(:,:,tl),1,kptr,nlev_tot)
        kptr=kptr+1
        call edgeVunpack_nlyr(edge_g, elem(ie)%desc, elem(ie)%state%phis,1,kptr,nlev_tot)
        kptr=kptr+1
        call edgeVunpack_nlyr(edge_g, elem(ie)%desc, elem(ie)%state%v(:,:,:,:,tl),2*nlev,kptr,nlev_tot)
        kptr=kptr+2*nlev
        call edgeVunpack_nlyr(edge_g, elem(ie)%desc, elem(ie)%state%T(:,:,:,tl),nlev,kptr,nlev_tot)
        kptr=kptr+nlev
        call edgeVunpack_nlyr(edge_g, elem(ie)%desc, elem(ie)%state%Q(:,:,:,:),nlev*pcnst,kptr,nlev_tot)
      end do
#endif    
    endif

!$omp parallel do private(ie, ps, t, m_cnst)
    do ie=1,nelemd
       ps=elem(ie)%state%ps_v(:,:,tl)
#ifdef MODEL_THETA_L
       elem(ie)%state%w_i = 0.0
       call set_thermostate(elem(ie),ps,elem(ie)%derived%FT,hvcoord,elem(ie)%state%Q(:,:,:,1))
       !FT used as tmp array - reset
       elem(ie)%derived%FT = 0.0
#else
       call set_thermostate(elem(ie),ps,elem(ie)%state%T(:,:,:,tl),hvcoord)
#endif
    end do

    deallocate(tmp)

  end subroutine read_inidat

end module inidat<|MERGE_RESOLUTION|>--- conflicted
+++ resolved
@@ -20,13 +20,9 @@
   use spmd_utils,   only: iam, masterproc
   use cam_control_mod, only : ideal_phys, aqua_planet, pertlim, seed_custom, seed_clock, new_random
   use random_xgc, only: init_ranx, ranx
-<<<<<<< HEAD
   use scamMod, only: single_column, precip_off, scmlat, scmlon, scm_multcols, dp_crm, iop_perturb_high
-=======
-  use scamMod, only: single_column, precip_off, scmlat, scmlon
   use perf_mod, only: t_startf, t_stopf
 
->>>>>>> 83a6073f
   implicit none
   private
   public read_inidat
@@ -191,28 +187,21 @@
     
     fieldname = 'U'
     tmp = 0.0_r8
-<<<<<<< HEAD
-    
+
+    call t_startf('read_inidat_infld')
     if (.not. scm_multcols) then
       ! Standard Call
       call infld(fieldname, ncid_ini, ncol_name, 'lev', 1, npsq,          &
-           1, nlev, 1, nelemd, tmp, found, gridname='GLL')
+           1, nlev, 1, nelemd, tmp, found, gridname=grid_name)
     else
       ! Else find input just for the location of interest
       ! This logic follows for the rest of the input fields
       tmp_point = 0.0_r8
       call infld(fieldname, ncid_ini, ncol_name, 'lev', 1, 1,          &
-           1, nlev, tmp_point, found, gridname='GLL')
-    endif
-      
-=======
-
-    call t_startf('read_inidat_infld')
-    call infld(fieldname, ncid_ini, ncol_name, 'lev', 1, npsq,          &
-         1, nlev, 1, nelemd, tmp, found, gridname=grid_name)
+           1, nlev, tmp_point, found, gridname=grid_name)
+    endif
     call t_stopf('read_inidat_infld')
 
->>>>>>> 83a6073f
     if(.not. found) then
        call endrun('Could not find U field on input datafile')
     end if
@@ -235,21 +224,16 @@
     fieldname = 'V'
     tmp = 0.0_r8
 
-<<<<<<< HEAD
+    call t_startf('read_inidat_infld')
     if (.not. scm_multcols) then
       call infld(fieldname, ncid_ini, ncol_name, 'lev', 1, npsq,          &
-           1, nlev, 1, nelemd, tmp, found, gridname='GLL')
+           1, nlev, 1, nelemd, tmp, found, gridname=grid_name)
     else
       tmp_point = 0.0_r8
       call infld(fieldname, ncid_ini, ncol_name, 'lev', 1, 1,          &
-           1, nlev, tmp_point, found, gridname='GLL')
-    endif
-=======
-    call t_startf('read_inidat_infld')
-    call infld(fieldname, ncid_ini, ncol_name, 'lev', 1, npsq,          &
-         1, nlev, 1, nelemd, tmp, found, gridname=grid_name)
+           1, nlev, tmp_point, found, gridname=grid_name)
+    endif
     call t_stopf('read_inidat_infld')
->>>>>>> 83a6073f
 
     if(.not. found) then
        call endrun('Could not find V field on input datafile')
@@ -268,25 +252,17 @@
     end do
 
     fieldname = 'T'
-<<<<<<< HEAD
-    tmp_point = 0.0_r8
-
+    tmp = 0.0_r8
+
+    call t_startf('read_inidat_infld')
     if (.not. scm_multcols) then
       call infld(fieldname, ncid_ini, ncol_name, 'lev', 1, npsq,          &
-           1, nlev, 1, nelemd, tmp, found, gridname='GLL')
+           1, nlev, 1, nelemd, tmp, found, gridname=grid_name)
     else
-      tmp_point = 0.0_r8
       call infld(fieldname, ncid_ini, ncol_name, 'lev', 1, 1,          &
-           1, nlev, tmp_point, found, gridname='GLL')
-    endif
-=======
-    tmp = 0.0_r8
-
-    call t_startf('read_inidat_infld')
-    call infld(fieldname, ncid_ini, ncol_name, 'lev', 1, npsq,          &
-         1, nlev, 1, nelemd, tmp, found, gridname=grid_name)
+           1, nlev, tmp, found, gridname=grid_name)
+    endif
     call t_stopf('read_inidat_infld')
->>>>>>> 83a6073f
 
     if(.not. found) then
        call endrun('Could not find T field on input datafile')
@@ -340,36 +316,23 @@
         ! If precip processes are turned off, do not initialize the field	
           if (precip_off .and. (cnst_name(m_cnst) .eq. 'RAINQM' .or. cnst_name(m_cnst) .eq. 'SNOWQM' &
             .or. cnst_name(m_cnst) .eq. 'NUMRAI' .or. cnst_name(m_cnst) .eq. 'NUMSNO')) then	    
-<<<<<<< HEAD
             found = .false.
     
           else
-    
+
+            tmp = 0.0_r8
+
+            call t_startf('read_inidat_infld')
             if (.not. scm_multcols) then
-              tmp = 0.0_r8
               call infld(cnst_name(m_cnst), ncid_ini, ncol_name, 'lev',      &
-                   1, npsq, 1, nlev, 1, nelemd, tmp, found, gridname='GLL')
+                   1, npsq, 1, nlev, 1, nelemd, tmp, found, gridname=grid_name)
             else
-              tmp_point = 0.0_r8
               call infld(cnst_name(m_cnst), ncid_ini, ncol_name, 'lev', 1, 1,          &
-                1, nlev, tmp_point, found, gridname='GLL')
+                1, nlev, tmp, found, gridname=grid_name)
             endif
+            call t_stopf('read_inidat_infld')
     
           endif
-=======
-	    found = .false.
-	    
-	  else
-	    
-	    tmp = 0.0_r8
-
-            call t_startf('read_inidat_infld')
-            call infld(cnst_name(m_cnst), ncid_ini, ncol_name, 'lev',      &
-                 1, npsq, 1, nlev, 1, nelemd, tmp, found, gridname=grid_name)
-            call t_stopf('read_inidat_infld')
-
-	  endif
->>>>>>> 83a6073f
        end if
        if(.not. found) then
 
@@ -454,7 +417,7 @@
 
     fieldname = 'PS'
     tmp(:,1,:) = 0.0_r8
-<<<<<<< HEAD
+    call t_startf('read_inidat_infld')
     if (.not. scm_multcols) then
       call infld(fieldname, ncid_ini, ncol_name,      &
            1, npsq, 1, nelemd, tmp(:,1,:), found, gridname=grid_name)
@@ -462,14 +425,7 @@
       call infld(fieldname, ncid_ini, ncol_name,      &
            1, 1, 1, 1, tmp(:,1,:), found, gridname=grid_name)
     endif
-=======
-
-    call t_startf('read_inidat_infld')
-    call infld(fieldname, ncid_ini, ncol_name,      &
-         1, npsq, 1, nelemd, tmp(:,1,:), found, gridname=grid_name)
     call t_stopf('read_inidat_infld')
-
->>>>>>> 83a6073f
     if(.not. found) then
        call endrun('Could not find PS field on input datafile')
     end if
@@ -509,7 +465,7 @@
       fieldname = 'PHIS'
       tmp(:,1,:) = 0.0_r8
       if (fv_nphys == 0) then
-<<<<<<< HEAD
+         call t_startf('read_inidat_infld')
          if (.not. scm_multcols) then
            call infld(fieldname, ncid_topo, ncol_name,      &
               1, npsq, 1, nelemd, tmp(:,1,:), found, gridname=grid_name)
@@ -517,14 +473,8 @@
            call infld(fieldname, ncid_topo, ncol_name,      &
               1, 1, 1, 1, tmp(:,1,:), found, gridname=grid_name)
          endif
-=======
-
-         call t_startf('read_inidat_infld')
-         call infld(fieldname, ncid_topo, ncol_name,      &
-              1, npsq, 1, nelemd, tmp(:,1,:), found, gridname=grid_name)
          call t_stopf('read_inidat_infld')
 
->>>>>>> 83a6073f
       else
          ! Attempt to read a mixed GLL-FV topo file, which contains PHIS_d in
          ! addition to PHIS.
