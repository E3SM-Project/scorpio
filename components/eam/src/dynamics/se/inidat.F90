--- conflicted
+++ resolved
@@ -57,13 +57,8 @@
     use cam_grid_support,        only: cam_grid_get_local_size, cam_grid_get_gcid
     use cam_map_utils,           only: iMap
     use shr_const_mod,           only: SHR_CONST_PI
-<<<<<<< HEAD
     use scamMod,                 only: setiopupdate, setiopupdate_init, readiopdata
-    use se_single_column_mod,    only: scm_setinitial
-=======
-    use scamMod,                 only: setiopupdate, readiopdata
     use se_single_column_mod,    only: scm_setinitial, scm_broadcast
->>>>>>> c7b8bd8d
     use element_ops,             only: set_thermostate
     use gllfvremap_mod,          only: gfr_fv_phys_to_dyn_topo
 
@@ -534,14 +529,9 @@
     
     if (single_column) then
       iop_update_surface = .false.
-<<<<<<< HEAD
-      call setiopupdate_init()
-      call readiopdata(iop_update_surface,hyam,hybm)
-=======
-      if (masterproc) call setiopupdate()
+      if (masterproc) call setiopupdate_init()
       if (masterproc) call readiopdata(iop_update_surface,hyam,hybm)
       if (scm_multcols) call scm_broadcast()
->>>>>>> c7b8bd8d
       call scm_setinitial(elem)
     endif
 
