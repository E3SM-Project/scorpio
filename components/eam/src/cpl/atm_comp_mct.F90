module atm_comp_mct

  use pio              , only: file_desc_t, io_desc_t, var_desc_t, pio_double, pio_def_dim, &
                               pio_put_att, pio_enddef, pio_initdecomp, pio_read_darray, pio_freedecomp, &
                               pio_closefile, pio_write_darray, pio_def_var, pio_inq_varid, &
	                       pio_noerr, pio_bcast_error, pio_internal_error, pio_seterrorhandling 
  use mct_mod
  use seq_comm_mct     , only: info_taskmap_comp
  use seq_cdata_mod
  use esmf

  use seq_flds_mod
  use seq_infodata_mod
  use seq_timemgr_mod

  use shr_kind_mod     , only: r8 => shr_kind_r8, cl=>shr_kind_cl, cxx=>shr_kind_cxx
  use shr_kind_mod     , only: cs => shr_kind_cs
  use shr_file_mod     , only: shr_file_getunit, shr_file_freeunit, &
                               shr_file_setLogUnit, shr_file_setLogLevel, &
                               shr_file_getLogUnit, shr_file_getLogLevel, &
		               shr_file_setIO
  use shr_sys_mod      , only: shr_sys_flush, shr_sys_abort
  use shr_taskmap_mod  , only: shr_taskmap_write

  use cam_cpl_indices
  ! it has atm_import, atm_export 
  use atm_import_export
  !  cam_moab_phys_export is private here

  !   we defined cam_moab_export in cam_comp; it has cam_init, cam_run1, 2, 3, 4, cam_final
  use cam_comp
  use cam_instance     , only: cam_instance_init, inst_index, inst_suffix
  use cam_control_mod  , only: nsrest, aqua_planet, eccen, obliqr, lambm0, mvelpp
  use radiation        , only: radiation_do, radiation_nextsw_cday
  use phys_grid        , only: get_ncols_p, ngcols, get_gcol_p, get_rlat_all_p, &
	                       get_rlon_all_p, get_area_all_p
  use ppgrid           , only: pcols, begchunk, endchunk       
  use dyn_grid         , only: get_horiz_grid_dim_d
  use camsrfexch       , only: cam_out_t, cam_in_t     
  use cam_restart      , only: get_restcase, get_restartdir
  use cam_history      , only: outfld, ctitle
  use cam_abortutils       , only: endrun
  use filenames        , only: interpret_filename_spec, caseid, brnch_retain_casename, &
                               hostname, username, version
#ifdef SPMD
  use spmd_utils       , only: spmdinit, masterproc, iam, npes, nsmps, &
                               proc_smp_map
  use mpishorthand     , only: mpicom
#else
  use spmd_utils       , only: spmdinit, masterproc, mpicom, iam, npes, nsmps, &
                               proc_smp_map
#endif
  use time_manager     , only: get_curr_calday, advance_timestep, get_curr_date, get_nstep, &
                               get_step_size, timemgr_init, timemgr_check_restart
  use ioFileMod
  use perf_mod
  use cam_logfile      , only: iulog
  use co2_cycle        , only: co2_readFlux_ocn, co2_readFlux_fuel
  use runtime_opts     , only: read_namelist
  use scamMod          , only: single_column,scmlat,scmlon
<<<<<<< HEAD

#ifdef HAVE_MOAB
  use seq_comm_mct     , only: mphaid ! atm physics grid id in MOAB, on atm pes
  use iso_c_binding 
#endif
=======
  use lnd_infodata     , only: precip_downscaling_method !Precipitation downscaling method used in the land model
>>>>>>> 7591f33d
!
! !PUBLIC TYPES:
  implicit none
  save
  private ! except

!--------------------------------------------------------------------------
! Public interfaces
!--------------------------------------------------------------------------

  public :: atm_init_mct
  public :: atm_run_mct
  public :: atm_final_mct

!--------------------------------------------------------------------------
! Private interfaces
!--------------------------------------------------------------------------

  private :: atm_setgsmap_mct
  private :: atm_domain_mct
  private :: atm_read_srfrest_mct
  private :: atm_write_srfrest_mct

!--------------------------------------------------------------------------
! Private data
!--------------------------------------------------------------------------

  type(cam_in_t) , pointer :: cam_in(:)
  type(cam_out_t), pointer :: cam_out(:)

  integer, parameter  :: nlen = 256     ! Length of character strings
  character(len=nlen) :: fname_srf_cam  ! surface restart filename
  character(len=nlen) :: pname_srf_cam  ! surface restart full pathname

  ! Filename specifier for restart surface file
  character(len=cl) :: rsfilename_spec_cam

  ! Are all surface types present   
  logical :: lnd_present ! if true => land is present
  logical :: ocn_present ! if true => ocean is present

  integer,                 pointer :: dof(:) ! needed for pio_init decomp for restarts
  type(seq_infodata_type), pointer :: infodata

#ifdef HAVE_MOAB
  ! to store all fields to be set in moab 
  integer , private :: mblsize, totalmbls, nsend 
  real(r8) , allocatable, private :: a2x_am(:,:) ! atm to coupler, on atm mesh 
#endif 
!
!================================================================================
CONTAINS
!================================================================================

  subroutine atm_init_mct( EClock, cdata_a, x2a_a, a2x_a, NLFilename )

    !-----------------------------------------------------------------------
    !
    ! Arguments
    !
    type(ESMF_Clock),intent(inout)              :: EClock
    type(seq_cdata), intent(inout)              :: cdata_a
    type(mct_aVect), intent(inout)              :: x2a_a
    type(mct_aVect), intent(inout)              :: a2x_a   
    character(len=*), optional,   intent(IN)    :: NLFilename ! Namelist filename
    !
    ! Locals
    !
    type(mct_gsMap), pointer   :: gsMap_atm
    type(mct_gGrid), pointer   :: dom_a
    integer :: ATMID
    integer :: mpicom_atm
    logical :: no_taskmap_output ! if true, do not write out task-to-node mapping
    logical :: verbose_taskmap_output ! if true, use verbose task-to-node mapping format
    integer :: lsize
    integer :: iradsw
    logical :: exists           ! true if file exists
    real(r8):: nextsw_cday      ! calendar of next atm shortwave
    integer :: stepno           ! time step			 
    integer :: dtime_sync       ! integer timestep size
    integer :: currentymd       ! current year-month-day
    integer :: dtime            ! time step increment (sec)
    integer :: atm_cpl_dt       ! driver atm coupling time step 
    integer :: nstep            ! CAM nstep
    real(r8):: caldayp1         ! CAM calendar day for for next cam time step
    integer :: dtime_cam        ! Time-step increment (sec)
    integer :: ymd              ! CAM current date (YYYYMMDD)
    integer :: yr               ! CAM current year
    integer :: mon              ! CAM current month
    integer :: day              ! CAM current day
    integer :: tod              ! CAM current time of day (sec)
    integer :: start_ymd        ! Start date (YYYYMMDD)
    integer :: start_tod        ! Start time of day (sec)
    integer :: ref_ymd          ! Reference date (YYYYMMDD)
    integer :: ref_tod          ! Reference time of day (sec)
    integer :: stop_ymd         ! Stop date (YYYYMMDD)
    integer :: stop_tod         ! Stop time of day (sec)
    logical :: perpetual_run    ! If in perpetual mode or not
    integer :: perpetual_ymd    ! Perpetual date (YYYYMMDD)
    integer :: shrlogunit,shrloglev ! old values
    logical :: first_time = .true.
    character(len=cs) :: calendar      ! Calendar type
    character(len=cs) :: starttype     ! infodata start type
    character(len=8)           :: c_inst_index  ! instance number
    character(len=8)           :: c_npes        ! number of pes
    integer :: lbnum
    integer :: hdim1_d, hdim2_d ! dimensions of rectangular horizontal grid
                                ! data structure, If 1D data structure, then
                                ! hdim2_d == 1.
    character(len=64) :: filein ! Input namelist filename
    !-----------------------------------------------------------------------
    !
    ! Determine cdata points
    !
#if (defined _MEMTRACE)
    if(masterproc) then
      lbnum=1
      call memmon_dump_fort('memmon.out','atm_init_mct:start::',lbnum)
    endif                      
#endif                         

    call seq_cdata_setptrs(cdata_a, ID=ATMID, mpicom=mpicom_atm, &
         gsMap=gsMap_atm, dom=dom_a, infodata=infodata)

    if (first_time) then
       
       call cam_instance_init(ATMID)

       ! Set filename specifier for restart surface file
       ! (%c=caseid, $y=year, $m=month, $d=day, $s=seconds in day)
       rsfilename_spec_cam = '%c.eam' // trim(inst_suffix) // '.rs.%y-%m-%d-%s.nc'

       ! Determine attribute vector indices

       call cam_cpl_indices_set()

       ! Initialize MPI for CAM

       call spmdinit(mpicom_atm, calc_proc_smp_map=.false.)
       
       ! Redirect share output to cam log
       
       if (masterproc) then
          inquire(file='atm_modelio.nml'//trim(inst_suffix), exist=exists)
          if (exists) then
             iulog = shr_file_getUnit()
             call shr_file_setIO('atm_modelio.nml'//trim(inst_suffix), iulog)
          endif
          write(iulog,*) "CAM atmosphere model initialization"
       endif
       
       call shr_file_getLogUnit (shrlogunit)
       call shr_file_getLogLevel(shrloglev)
       call shr_file_setLogUnit (iulog)

       ! Identify SMP nodes and process/SMP mapping for this instance
       ! (Assume that processor names are SMP node names on SMP clusters.)
       write(c_inst_index,'(i8)') inst_index

       if (info_taskmap_comp > 0) then

          no_taskmap_output = .false.

          if (info_taskmap_comp == 1) then
             verbose_taskmap_output = .false.
          else
             verbose_taskmap_output = .true.
          endif

          write(c_npes,'(i8)') npes

          if (masterproc) then
             write(iulog,'(/,3A)') &
                trim(adjustl(c_npes)), &
                ' pes participating in computation of CAM instance #', &
                trim(adjustl(c_inst_index))
             call shr_sys_flush(iulog)
          endif

       else

          no_taskmap_output = .true.
          verbose_taskmap_output = .false.

       endif

       call t_startf('shr_taskmap_write')
       call shr_taskmap_write(iulog, mpicom_atm,                    &
                              'ATM #'//trim(adjustl(c_inst_index)), &
                              verbose=verbose_taskmap_output,       &
                              no_output=no_taskmap_output,          &
                              save_nnodes=nsmps,                    &
                              save_task_node_map=proc_smp_map       )
       call shr_sys_flush(iulog)
       call t_stopf('shr_taskmap_write')

       ! 
       ! Consistency check                              
       !
       if (co2_readFlux_ocn .and. index_x2a_Faoo_fco2_ocn /= 0) then
          write(iulog,*)'error co2_readFlux_ocn and index_x2a_Faoo_fco2_ocn cannot both be active'
          call shr_sys_abort()
       end if
       ! 
       ! Get data from infodata object
       !
       call seq_infodata_GetData( infodata,                                           &
            case_name=caseid, case_desc=ctitle,                                       &
            start_type=starttype,                                                     &
            aqua_planet=aqua_planet,                                                  &
            brnch_retain_casename=brnch_retain_casename,                              &
            hostname=hostname, username=username, model_version=version,              &
            single_column=single_column, scmlat=scmlat, scmlon=scmlon,                &
            orb_eccen=eccen, orb_mvelpp=mvelpp, orb_lambm0=lambm0, orb_obliqr=obliqr, &
            lnd_present=lnd_present, ocn_present=ocn_present,                         &
            perpetual=perpetual_run, perpetual_ymd=perpetual_ymd)
       !
       ! Get nsrest from startup type methods
       !
       if (     trim(starttype) == trim(seq_infodata_start_type_start)) then
          nsrest = 0
       else if (trim(starttype) == trim(seq_infodata_start_type_cont) ) then
          nsrest = 1
       else if (trim(starttype) == trim(seq_infodata_start_type_brnch)) then
          nsrest = 3
       else
          write(iulog,*) 'atm_comp_mct: ERROR: unknown starttype'
          call shr_sys_abort()
       end if
       !
       ! Initialize time manager.
       !
       call seq_timemgr_EClockGetData(EClock, &
            start_ymd=start_ymd, start_tod=start_tod, &
            ref_ymd=ref_ymd, ref_tod=ref_tod,         &
            stop_ymd=stop_ymd, stop_tod=stop_tod,     &
            calendar=calendar )
       !
       ! Read namelist
       !
       call t_startf('read_namelist')
       filein = "atm_in" // trim(inst_suffix)
       call read_namelist(single_column_in=single_column, scmlat_in=scmlat, &
            scmlon_in=scmlon, nlfilename_in=filein)
       call t_stopf('read_namelist')
       !
       ! Initialize cam time manager
       !
       if ( nsrest == 0 )then
          call timemgr_init( calendar_in=calendar, start_ymd=start_ymd, &
               start_tod=start_tod, ref_ymd=ref_ymd,      &
               ref_tod=ref_tod, stop_ymd=stop_ymd,        &
               stop_tod=stop_tod,                         &
               perpetual_run=perpetual_run,               &
               perpetual_ymd=perpetual_ymd )
       end if
       !
       ! First phase of cam initialization 
       ! Initialize mpicom_atm, allocate cam_in and cam_out and determine 
       ! atm decomposition (needed to initialize gsmap) 
       ! for an initial run, cam_in and cam_out are allocated in cam_initial
       ! for a restart/branch run, cam_in and cam_out are allocated in restart 
       ! Set defaults then override with user-specified input and initialize time manager
       ! Note that the following arguments are needed to cam_init for timemgr_restart only
       !
       call t_startf('cam_init')
       call cam_init( cam_out, cam_in, mpicom_atm, &
            start_ymd, start_tod, ref_ymd, ref_tod, stop_ymd, stop_tod, &
            perpetual_run, perpetual_ymd, calendar)
       call t_stopf('cam_init')
       !
       ! Check consistency of restart time information with input clock
       !
       if (nsrest /= 0) then
          dtime_cam = get_step_size()
          call timemgr_check_restart( calendar, start_ymd, start_tod, ref_ymd, &
               ref_tod, dtime_cam, perpetual_run, perpetual_ymd)
       end if
       !
       ! Initialize MCT gsMap, domain and attribute vectors (and dof)
       !
       call atm_SetgsMap_mct( mpicom_atm, ATMID, gsMap_atm )
       lsize = mct_gsMap_lsize(gsMap_atm, mpicom_atm)

       ! Set dof (module variable, needed for pio for restarts)
       call mct_gsmap_orderedpoints(gsmap_atm, iam, dof)
       !
       ! Initialize MCT domain 
       !
       call atm_domain_mct( lsize, gsMap_atm, dom_a )
       !
       ! Initialize MCT attribute vectors
       !
       call mct_aVect_init(a2x_a, rList=seq_flds_a2x_fields, lsize=lsize)
       call mct_aVect_zero(a2x_a)
       
       call mct_aVect_init(x2a_a, rList=seq_flds_x2a_fields, lsize=lsize) 
       call mct_aVect_zero(x2a_a)
       !
       ! Create initial atm export state
       !
       call atm_export( cam_out, a2x_a%rattr )
       !
       ! Set flag to specify that an extra albedo calculation is to be done (i.e. specify active)
       !
       call seq_infodata_PutData(infodata, atm_prognostic=.true.)
       call get_horiz_grid_dim_d(hdim1_d, hdim2_d)
       call seq_infodata_PutData(infodata, atm_nx=hdim1_d, atm_ny=hdim2_d)

       ! Set flag to indicate that CAM will provide carbon and dust deposition fluxes.
       ! This is now hardcoded to .true. since the ability of CICE to read these
       ! fluxes from a file has been removed.
       call seq_infodata_PutData(infodata, atm_aero=.true.)

       !
       ! Set time step of radiation computation as the current calday
       ! This will only be used on the first timestep of an initial run
       !
       if (nsrest == 0) then
          nextsw_cday = get_curr_calday()
          call seq_infodata_PutData( infodata, nextsw_cday=nextsw_cday )
       end if
       
       ! End redirection of share output to cam log
       
       call shr_file_setLogUnit (shrlogunit)
       call shr_file_setLogLevel(shrloglev)
       ! when called first time, initialize MOAB atm phis grid, and create the mesh
       ! on the atm
#ifdef HAVE_MOAB
       call initialize_moab_atm_phys( cdata_a )
       mblsize = lsize
       nsend = mct_avect_nRattr(a2x_a)
       totalmbls = mblsize * nsend   ! size of the double array
       allocate (a2x_am(mblsize, nsend) )
#endif

       first_time = .false.

    else
       
       ! For initial run, run cam radiation/clouds and return
       ! For restart run, read restart x2a_a
       ! Note - a2x_a is computed upon the completion of the previous run - cam_run1 is called
       ! only for the purposes of finishing the flux averaged calculation to compute a2x_a
       ! Note - cam_run1 is called on restart only to have cam internal state consistent with the 
       ! a2x_a state sent to the coupler

       !Obtain the precipitation downscaling method from the land model
       call seq_infodata_GetData( infodata,                                           &
            precip_downscaling_method=precip_downscaling_method )


       ! Redirect share output to cam log

       call shr_file_getLogUnit (shrlogunit)
       call shr_file_getLogLevel(shrloglev)
       call shr_file_setLogUnit (iulog)

       call seq_timemgr_EClockGetData(EClock,curr_ymd=CurrentYMD, StepNo=StepNo, dtime=DTime_Sync )
       if (StepNo == 0) then
          call atm_import( x2a_a%rattr, cam_in )

          call t_startf('CAM_run1')
          call cam_run1 ( cam_in, cam_out ) 
          call t_stopf('CAM_run1')
          
          call atm_export( cam_out, a2x_a%rattr )
       else

          call t_startf('atm_read_srfrest_mct')
          call atm_read_srfrest_mct( EClock, x2a_a, a2x_a )
          call t_stopf('atm_read_srfrest_mct')

          ! Sent .true. as an optional argument so that restart_init is set to .true.  in atm_import
	      ! This will ensure BFB restarts whenever qneg4 updates fluxes on the restart time step
          call atm_import( x2a_a%rattr, cam_in, .true. )

          call t_startf('cam_run1')
          call cam_run1 ( cam_in, cam_out ) 
          call t_stopf('cam_run1')
       end if

       ! Compute time of next radiation computation, like in run method for exact restart

       call seq_timemgr_EClockGetData(Eclock,dtime=atm_cpl_dt)
       dtime = get_step_size()          
       nstep = get_nstep()
       if (nstep < 1 .or. dtime < atm_cpl_dt) then
          nextsw_cday = radiation_nextsw_cday() 
       else if (dtime == atm_cpl_dt) then
          caldayp1 = get_curr_calday(offset=int(dtime))
          nextsw_cday = radiation_nextsw_cday() 
          if (caldayp1 /= nextsw_cday) nextsw_cday = -1._r8
       else
          call shr_sys_abort('dtime must be less than or equal to atm_cpl_dt')
       end if
       call seq_infodata_PutData( infodata, nextsw_cday=nextsw_cday ) 

       ! End redirection of share output to cam log
       
       call shr_file_setLogUnit (shrlogunit)
       call shr_file_setLogLevel(shrloglev)
       
    end if

#if (defined _MEMTRACE )
    if(masterproc) then
      lbnum=1
      call memmon_dump_fort('memmon.out','atm_init_mct:end::',lbnum)
      call memmon_reset_addr()
    endif
#endif
    
    call shr_sys_flush(iulog)

 end subroutine atm_init_mct

 !================================================================================

 subroutine atm_run_mct( EClock, cdata_a, x2a_a, a2x_a)

    !-----------------------------------------------------------------------
    use time_manager,    only: advance_timestep, get_curr_date, get_curr_calday, &
	                       get_step_size
   !use iop,             only: scam_use_iop_srf
    use pmgrid,          only: plev, plevp
    use constituents,    only: pcnst
    use shr_sys_mod,     only: shr_sys_flush

    ! 
    ! Arguments
    !
    type(ESMF_Clock)            ,intent(inout) :: EClock
    type(seq_cdata)             ,intent(inout) :: cdata_a
    type(mct_aVect)             ,intent(inout) :: x2a_a
    type(mct_aVect)             ,intent(inout) :: a2x_a
    !
    ! Local variables
    !
    integer :: lsize           ! size of attribute vector
    integer :: StepNo          ! time step			 
    integer :: DTime_Sync      ! integer timestep size
    integer :: CurrentYMD      ! current year-month-day
    integer :: iradsw          ! shortwave radation frequency (time steps) 
    logical :: dosend          ! true => send data back to driver
    integer :: dtime           ! time step increment (sec)
    integer :: atm_cpl_dt      ! driver atm coupling time step 
    integer :: ymd_sync        ! Sync date (YYYYMMDD)
    integer :: yr_sync         ! Sync current year
    integer :: mon_sync        ! Sync current month
    integer :: day_sync        ! Sync current day
    integer :: tod_sync        ! Sync current time of day (sec)
    integer :: ymd             ! CAM current date (YYYYMMDD)
    integer :: yr              ! CAM current year
    integer :: mon             ! CAM current month
    integer :: day             ! CAM current day
    integer :: tod             ! CAM current time of day (sec)
    integer :: nstep           ! CAM nstep
    integer :: shrlogunit,shrloglev ! old values
    real(r8):: caldayp1        ! CAM calendar day for for next cam time step
    real(r8):: nextsw_cday     ! calendar of next atm shortwave
    logical :: rstwr           ! .true. ==> write restart file before returning
    logical :: nlend           ! Flag signaling last time-step
    logical :: rstwr_sync      ! .true. ==> write restart file before returning
    logical :: nlend_sync      ! Flag signaling last time-step
    logical :: first_time = .true.
    integer :: lbnum
    character(len=*), parameter :: subname="atm_run_mct"
    !-----------------------------------------------------------------------

#if (defined _MEMTRACE)
    if(masterproc) then
      lbnum=1
      call memmon_dump_fort('memmon.out',SubName //':start::',lbnum)
    endif
#endif

    ! Redirect share output to cam log
    
    call shr_file_getLogUnit (shrlogunit)
    call shr_file_getLogLevel(shrloglev)
    call shr_file_setLogUnit (iulog)
    
    ! Note that sync clock time should match cam time at end of time step/loop not beginning
    
    call seq_timemgr_EClockGetData(EClock,curr_ymd=ymd_sync,curr_tod=tod_sync, &
       curr_yr=yr_sync,curr_mon=mon_sync,curr_day=day_sync)

    !load orbital parameters 

    call seq_infodata_GetData( infodata,                                           &
       orb_eccen=eccen, orb_mvelpp=mvelpp, orb_lambm0=lambm0, orb_obliqr=obliqr)

    nlend_sync = seq_timemgr_StopAlarmIsOn(EClock)
    rstwr_sync = seq_timemgr_RestartAlarmIsOn(EClock)

    ! Map input from mct to cam data structure

    call t_startf ('CAM_import')
    call atm_import( x2a_a%rattr, cam_in )
    call t_stopf  ('CAM_import')
    
    ! Cycle over all time steps in the atm coupling interval
    
    dosend = .false.
    do while (.not. dosend)

       ! Determine if dosend
       ! When time is not updated at the beginning of the loop - then return only if
       ! are in sync with clock before time is updated
       
       call get_curr_date( yr, mon, day, tod )
       ymd = yr*10000 + mon*100 + day
       tod = tod
       dosend = (seq_timemgr_EClockDateInSync( EClock, ymd, tod))
       
       ! Determine if time to write cam restart and stop
       
       rstwr = .false.
       if (rstwr_sync .and. dosend) rstwr = .true.
       nlend = .false.
       if (nlend_sync .and. dosend) nlend = .true.
       
       ! Single column specific input 
       
       if (single_column) then
          call scam_use_iop_srf( cam_in )
       endif

       ! Run CAM (run2, run3, run4)
       
       call t_startf ('CAM_run2')
       call cam_run2( cam_out, cam_in )
       call t_stopf  ('CAM_run2')

       call t_startf ('CAM_run3')
       call cam_run3( cam_out )
       call t_stopf  ('CAM_run3')
       
       call t_startf ('CAM_run4')
       call cam_run4( cam_out, cam_in, rstwr, nlend, &
            yr_spec=yr_sync, mon_spec=mon_sync, day_spec=day_sync, sec_spec=tod_sync)
       call t_stopf  ('CAM_run4')
       
       ! Advance cam time step 
       
       call t_startf ('CAM_adv_timestep')
       call advance_timestep()
       call t_stopf  ('CAM_adv_timestep')
       
       ! Run cam radiation/clouds (run1)
          
       call t_startf ('CAM_run1')
       call cam_run1 ( cam_in, cam_out ) 
       call t_stopf  ('CAM_run1')
       
       ! Map output from cam to mct data structures
       
       call t_startf ('CAM_export')
       call atm_export( cam_out, a2x_a%rattr )
       call t_stopf ('CAM_export')
       
    end do

#ifdef HAVE_MOAB
    ! move method out of the  do while (.not. do send) loop; do not send yet
    call cam_moab_export()

    ! call method to set all seq_flds_a2x_fields  on phys grid point cloud;
    ! it will be moved then to Atm Spectral mesh on coupler ; just to show how to move it to atm spectral
    ! on coupler
    call cam_moab_phys_export(cam_out)

#endif

    ! Get time of next radiation calculation - albedos will need to be 
    ! calculated by each surface model at this time
    
    call seq_timemgr_EClockGetData(Eclock,dtime=atm_cpl_dt)
    dtime = get_step_size()          
    if (dtime < atm_cpl_dt) then
       nextsw_cday = radiation_nextsw_cday() 
    else if (dtime == atm_cpl_dt) then
       caldayp1 = get_curr_calday(offset=int(dtime))
       nextsw_cday = radiation_nextsw_cday() 
       if (caldayp1 /= nextsw_cday) nextsw_cday = -1._r8
    else
       call shr_sys_abort('dtime must be less than or equal to atm_cpl_dt')
    end if

    call seq_infodata_PutData( infodata, nextsw_cday=nextsw_cday ) 
    
    ! Write merged surface data restart file if appropriate
    
    if (rstwr_sync) then
       call t_startf('atm_write_srfrest_mct')
       call atm_write_srfrest_mct( x2a_a, a2x_a, &
            yr_spec=yr_sync, mon_spec=mon_sync, day_spec=day_sync, sec_spec=tod_sync)
       call t_stopf('atm_write_srfrest_mct')
    end if
    
    ! Check for consistency of internal cam clock with master sync clock 
    
    dtime = get_step_size()
    call get_curr_date( yr, mon, day, tod, offset=-dtime )
    ymd = yr*10000 + mon*100 + day
    tod = tod
    if ( .not. seq_timemgr_EClockDateInSync( EClock, ymd, tod ) )then
       call seq_timemgr_EClockGetData(EClock, curr_ymd=ymd_sync, curr_tod=tod_sync )
       write(iulog,*)' cam ymd=',ymd     ,'  cam tod= ',tod
       write(iulog,*)'sync ymd=',ymd_sync,' sync tod= ',tod_sync
       call shr_sys_abort( subname//': CAM clock is not in sync with master Sync Clock' )
    end if
    
    ! End redirection of share output to cam log

    call shr_file_setLogUnit (shrlogunit)
    call shr_file_setLogLevel(shrloglev)

#if (defined _MEMTRACE)
    if(masterproc) then
      lbnum=1
      call memmon_dump_fort('memmon.out',SubName //':end::',lbnum)
      call memmon_reset_addr()
    endif
#endif

  end subroutine atm_run_mct

  !================================================================================

  subroutine atm_final_mct( EClock, cdata_a, x2a_a, a2x_a)

    type(ESMF_Clock)            ,intent(inout) :: EClock
    type(seq_cdata)             ,intent(inout) :: cdata_a
    type(mct_aVect)             ,intent(inout) :: x2a_a
    type(mct_aVect)             ,intent(inout) :: a2x_a

    call t_startf('cam_final')
    call cam_final( cam_out, cam_in )
    call t_stopf('cam_final')

  end subroutine atm_final_mct

  !================================================================================

  subroutine atm_SetgsMap_mct( mpicom_atm, ATMID, GSMap_atm )

    !-------------------------------------------------------------------
    use phys_grid, only : get_nlcols_p
    !
    ! Arguments
    !
    integer        , intent(in)  :: mpicom_atm
    integer        , intent(in)  :: ATMID
    type(mct_gsMap), intent(out) :: GSMap_atm
    !
    ! Local variables
    !
    integer, allocatable :: gindex(:)
    integer :: i, n, c, ncols, sizebuf, nlcols
    integer :: ier            ! error status
    !-------------------------------------------------------------------

    ! Build the atmosphere grid numbering for MCT
    ! NOTE:  Numbering scheme is: West to East and South to North
    ! starting at south pole.  Should be the same as what's used in SCRIP
    
    ! Determine global seg map

    sizebuf=0
    do c = begchunk, endchunk
       ncols = get_ncols_p(c)
       do i = 1,ncols
          sizebuf = sizebuf+1
       end do
    end do

    allocate(gindex(sizebuf))

    n=0
    do c = begchunk, endchunk
       ncols = get_ncols_p(c)
       do i = 1,ncols
          n=n+1
          gindex(n) = get_gcol_p(c,i)
       end do
    end do

    nlcols = get_nlcols_p()
    call mct_gsMap_init( gsMap_atm, gindex, mpicom_atm, ATMID, nlcols, ngcols)

    deallocate(gindex)

  end subroutine atm_SetgsMap_mct

  !===============================================================================

  subroutine atm_domain_mct( lsize, gsMap_a, dom_a )

    !-------------------------------------------------------------------
    !
    ! Arguments
    !
    integer        , intent(in)   :: lsize
    type(mct_gsMap), intent(in)   :: gsMap_a
    type(mct_ggrid), intent(inout):: dom_a  
    !
    ! Local Variables
    !
    integer  :: n,i,c,ncols           ! indices	
    real(r8) :: lats(pcols)           ! array of chunk latitudes
    real(r8) :: lons(pcols)           ! array of chunk longitude
    real(r8) :: area(pcols)           ! area in radians squared for each grid point
    real(r8), pointer  :: data(:)     ! temporary
    integer , pointer  :: idata(:)    ! temporary
    real(r8), parameter:: radtodeg = 180.0_r8/SHR_CONST_PI
    !-------------------------------------------------------------------
    !
    ! Initialize mct atm domain
    !
    call mct_gGrid_init( GGrid=dom_a, CoordChars=trim(seq_flds_dom_coord), OtherChars=trim(seq_flds_dom_other), lsize=lsize )
    !
    ! Allocate memory
    !
    allocate(data(lsize))
    !
    ! Initialize attribute vector with special value,
    ! then deallocate storage pointed to by idata
    !
    call mct_gsMap_orderedPoints(gsMap_a, iam, idata)
    call mct_gGrid_importIAttr(dom_a,'GlobGridNum',idata,lsize)
    if (associated(idata)) deallocate(idata)
    !
    ! Determine domain (numbering scheme is: West to East and South to North to South pole)
    ! Initialize attribute vector with special value
    !
    data(:) = -9999.0_R8 
    call mct_gGrid_importRAttr(dom_a,"lat"  ,data,lsize) 
    call mct_gGrid_importRAttr(dom_a,"lon"  ,data,lsize) 
    call mct_gGrid_importRAttr(dom_a,"area" ,data,lsize) 
    call mct_gGrid_importRAttr(dom_a,"aream",data,lsize) 
    data(:) = 0.0_R8     
    call mct_gGrid_importRAttr(dom_a,"mask" ,data,lsize) 
    data(:) = 1.0_R8
    call mct_gGrid_importRAttr(dom_a,"frac" ,data,lsize)
    !
    ! Fill in correct values for domain components
    !
    n=0
    do c = begchunk, endchunk
       ncols = get_ncols_p(c)
       call get_rlat_all_p(c, ncols, lats)
       do i=1,ncols
          n = n+1
          data(n) = lats(i)*radtodeg
       end do
    end do
    call mct_gGrid_importRAttr(dom_a,"lat",data,lsize) 

    n=0
    do c = begchunk, endchunk
       ncols = get_ncols_p(c)
       call get_rlon_all_p(c, ncols, lons)
       do i=1,ncols
          n = n+1
          data(n) = lons(i)*radtodeg
       end do
    end do
    call mct_gGrid_importRAttr(dom_a,"lon",data,lsize) 

    n=0
    do c = begchunk, endchunk
       ncols = get_ncols_p(c)
       call get_area_all_p(c, ncols, area)
       do i=1,ncols
          n = n+1
          data(n) = area(i) 
       end do
    end do
    call mct_gGrid_importRAttr(dom_a,"area",data,lsize) 

    n=0
    do c = begchunk, endchunk
       ncols = get_ncols_p(c)
       do i=1,ncols
          n = n+1
          data(n) = 1._r8 ! mask
       end do
    end do
    call mct_gGrid_importRAttr(dom_a,"mask"   ,data,lsize) 
    deallocate(data)

  end subroutine atm_domain_mct

  !===========================================================================================

  subroutine atm_read_srfrest_mct( EClock, x2a_a, a2x_a)

    !-----------------------------------------------------------------------
    use cam_pio_utils, only: cam_pio_openfile, cam_pio_closefile, pio_subsystem
    !
    ! Arguments
    !
    type(ESMF_Clock),intent(inout) :: EClock
    type(mct_aVect), intent(inout) :: x2a_a
    type(mct_aVect), intent(inout) :: a2x_a
    ! 
    ! Local variables
    !
    integer               :: rcode        ! return error code
    integer               :: yr_spec      ! Current year
    integer               :: mon_spec     ! Current month
    integer               :: day_spec     ! Current day
    integer               :: sec_spec     ! Current time of day (sec)
    integer               :: nf_x2a, nf_a2x, k
    real(r8), allocatable :: tmp(:)
    type(file_desc_t)     :: file
    type(io_desc_t)       :: iodesc
    type(var_desc_t)      :: varid
    character(CL)         :: itemc       ! string converted to char
    type(mct_string)      :: mstring     ! mct char type
    !-----------------------------------------------------------------------

    ! Determine and open surface restart dataset

    call seq_timemgr_EClockGetData( EClock, curr_yr=yr_spec,curr_mon=mon_spec, &
         curr_day=day_spec, curr_tod=sec_spec ) 
    fname_srf_cam = interpret_filename_spec( rsfilename_spec_cam, case=get_restcase(), &
         yr_spec=yr_spec, mon_spec=mon_spec, day_spec=day_spec, sec_spec= sec_spec )
    pname_srf_cam = trim(get_restartdir() )//fname_srf_cam
    call getfil(pname_srf_cam, fname_srf_cam)
    
    call cam_pio_openfile(File, fname_srf_cam, 0)
    call pio_initdecomp(pio_subsystem, pio_double, (/ngcols/), dof, iodesc)
    allocate(tmp(size(dof)))
    
    nf_x2a = mct_aVect_nRattr(x2a_a)
    do k=1,nf_x2a
       call mct_aVect_getRList(mstring,k,x2a_a)
       itemc = mct_string_toChar(mstring)
       call mct_string_clean(mstring)

       call pio_seterrorhandling(File, pio_bcast_error)
       rcode = pio_inq_varid(File,'x2a_'//trim(itemc) ,varid)
       if (rcode == pio_noerr) then
          call pio_read_darray(File, varid, iodesc, tmp, rcode)
          x2a_a%rattr(k,:) = tmp(:)
       else
	  if (masterproc) then
             write(iulog,*)'srfrest warning: field ',trim(itemc),' is not on restart file'
             write(iulog,*)'for backwards compatibility will set it to 0'
          end if
          x2a_a%rattr(k,:) = 0._r8
       end if
       call pio_seterrorhandling(File, pio_internal_error)
    end do

    nf_a2x = mct_aVect_nRattr(a2x_a)
    do k=1,nf_a2x
       call mct_aVect_getRList(mstring,k,a2x_a)
       itemc = mct_string_toChar(mstring)
       call mct_string_clean(mstring)

       rcode = pio_inq_varid(File,'a2x_'//trim(itemc) ,varid)
       call pio_read_darray(File, varid, iodesc, tmp, rcode)
       a2x_a%rattr(k,:) = tmp(:)
    end do

    call pio_freedecomp(File,iodesc)
    call cam_pio_closefile(File)
    deallocate(tmp)

  end subroutine atm_read_srfrest_mct

  !===========================================================================================

  subroutine atm_write_srfrest_mct( x2a_a, a2x_a, & 
       yr_spec, mon_spec, day_spec, sec_spec)

    !-----------------------------------------------------------------------
    use cam_pio_utils, only: cam_pio_createfile, cam_pio_closefile, pio_subsystem
    use cam_history_support, only: fillvalue
    !
    ! Arguments
    !
    type(mct_aVect), intent(in) :: x2a_a
    type(mct_aVect), intent(in) :: a2x_a
    integer        , intent(in) :: yr_spec         ! Simulation year
    integer        , intent(in) :: mon_spec        ! Simulation month
    integer        , intent(in) :: day_spec        ! Simulation day
    integer        , intent(in) :: sec_spec        ! Seconds into current simulation day
    !
    ! Local variables
    !
    integer                   :: rcode        ! return error code
    integer                   :: nf_x2a, nf_a2x, dimid(1), k
    type(file_desc_t)         :: file
    type(var_desc_t), pointer :: varid_x2a(:), varid_a2x(:)
    type(io_desc_t)           :: iodesc
    character(CL)             :: itemc       ! string converted to char
    type(mct_string)          :: mstring     ! mct char type
    !-----------------------------------------------------------------------

    ! Determine and open surface restart dataset

    fname_srf_cam = interpret_filename_spec( rsfilename_spec_cam, &
         yr_spec=yr_spec, mon_spec=mon_spec, day_spec=day_spec, sec_spec= sec_spec )

    call cam_pio_createfile(File, fname_srf_cam)
    call pio_initdecomp(pio_subsystem, pio_double, (/ngcols/), dof, iodesc)

    nf_x2a = mct_aVect_nRattr(x2a_a)
    allocate(varid_x2a(nf_x2a))
    
    rcode = pio_def_dim(File,'x2a_nx',ngcols,dimid(1))
    do k = 1,nf_x2a
       call mct_aVect_getRList(mstring,k,x2a_a)
       itemc = mct_string_toChar(mstring)
       call mct_string_clean(mstring)
       rcode = pio_def_var(File,'x2a_'//trim(itemc),PIO_DOUBLE,dimid,varid_x2a(k))
       rcode = pio_put_att(File,varid_x2a(k),"_fillvalue",fillvalue)
    enddo

    nf_a2x = mct_aVect_nRattr(a2x_a)
    allocate(varid_a2x(nf_a2x))
    
    rcode = pio_def_dim(File,'a2x_nx',ngcols,dimid(1))
    do k = 1,nf_a2x
       call mct_aVect_getRList(mstring,k,a2x_a)
       itemc = mct_string_toChar(mstring)
       call mct_string_clean(mstring)
       rcode = PIO_def_var(File,'a2x_'//trim(itemc),PIO_DOUBLE,dimid,varid_a2x(k))
       rcode = PIO_put_att(File,varid_a2x(k),"_fillvalue",fillvalue)
    enddo

    rcode = pio_enddef(File)  ! don't check return code, might be enddef already


    do k=1,nf_x2a
       call pio_write_darray(File, varid_x2a(k), iodesc, x2a_a%rattr(k,:), rcode)
    end do

    do k=1,nf_a2x
       call pio_write_darray(File, varid_a2x(k), iodesc, a2x_a%rattr(k,:), rcode)       
    end do

    deallocate(varid_x2a, varid_a2x)

    call pio_freedecomp(File,iodesc)
    call cam_pio_closefile(file)


  end subroutine atm_write_srfrest_mct

#ifdef HAVE_MOAB
  subroutine initialize_moab_atm_phys( cdata_a )

    use seq_comm_mct, only: mphaid ! imoab pid for atm physics
    use shr_mpi_mod,       only: shr_mpi_commrank, shr_mpi_commsize
    use shr_const_mod, only: SHR_CONST_PI
!-------------------------------------------------------------------
    use phys_grid, only : get_nlcols_p ! used to det local size ?
    use iMOAB, only : iMOAB_RegisterApplication, iMOAB_CreateVertices, iMOAB_WriteMesh, &
      iMOAB_DefineTagStorage, iMOAB_SetIntTagStorage, iMOAB_SetDoubleTagStorage, &
      iMOAB_ResolveSharedEntities, iMOAB_UpdateMeshInfo

    type(seq_cdata), intent(in)              :: cdata_a


    integer :: ATMID
    integer :: mpicom_atm

    integer :: ATM_PHYS ! our numbering

    ! local variables to fill in data
    integer, dimension(:), allocatable :: vgids
    !  retrieve everything we need from mct
    ! number of vertices is the size of mct grid
    real(r8), dimension(:), allocatable :: moab_vert_coords  ! temporary
    real(r8), dimension(:), allocatable :: areavals
    ! r
    real(r8)   :: latv, lonv
    integer   dims, i, ilat, ilon, igdx, ierr, tagindex
    integer tagtype, numco, ent_type

    integer ::  n, c, ncols, nlcols

    real(r8) :: lats(pcols)           ! array of chunk latitudes pcol is defined in ppgrid
    real(r8) :: lons(pcols)           ! array of chunk longitude
    real(r8) :: area(pcols)           ! area in radians squared for each grid point
    integer , dimension(:), allocatable :: chunk_index(:)    ! temporary
    !real(r8), parameter:: radtodeg = 180.0_r8/SHR_CONST_PI

    character*100 outfile, wopts
    character(CXX) :: tagname ! will store all seq_flds_a2x_fields 
    character*32 appname


    call seq_cdata_setptrs(cdata_a, ID=ATMID, mpicom=mpicom_atm, &
         infodata=infodata)

    appname="ATM_PHYS"//C_NULL_CHAR
    ATM_PHYS = 200 + ATMID !
    ierr = iMOAB_RegisterApplication(appname, mpicom_atm, ATM_PHYS, mphaid)
    if (ierr > 0 )  &
       call endrun('Error: cannot register moab app for atm physics')
    if(masterproc) then
       write(iulog,*) " "
       write(iulog,*) "register MOAB app:", trim(appname), "  mphaid=", mphaid
       write(iulog,*) " "
    endif

    ! first, determine the size of local vertices

    nlcols = get_nlcols_p()
    dims = 3 !
    allocate(vgids(nlcols))
    allocate(moab_vert_coords(nlcols*dims))
    allocate(areavals(nlcols))
    allocate(chunk_index(nlcols))
    n=0
    do c = begchunk, endchunk
       ncols = get_ncols_p(c)
       call get_rlat_all_p(c, ncols, lats) !
       call get_rlon_all_p(c, ncols, lons)
       call get_area_all_p(c, ncols, area)
       do i = 1,ncols
          n=n+1
          vgids(n) = get_gcol_p(c,i)
          latv = lats(i) ! these are in rads ?
          lonv = lons(i)
          moab_vert_coords(3*n-2)=COS(latv)*COS(lonv)
          moab_vert_coords(3*n-1)=COS(latv)*SIN(lonv)
          moab_vert_coords(3*n  )=SIN(latv)
          areavals(n) = area(i)
          chunk_index(n) = c ! this is just for us, to see the chunk
       end do
    end do


    ierr = iMOAB_CreateVertices(mphaid, nlcols*3, dims, moab_vert_coords)
    if (ierr > 0 )  &
      call endrun('Error: fail to create MOAB vertices in phys atm model')

    tagtype = 0  ! dense, integer
    numco = 1
    tagname='GLOBAL_ID'//C_NULL_CHAR
    ierr = iMOAB_DefineTagStorage(mphaid, tagname, tagtype, numco,  tagindex )
    if (ierr > 0 )  &
      call endrun('Error: fail to retrieve GLOBAL_ID tag ')

    ent_type = 0 ! vertex type
    ierr = iMOAB_SetIntTagStorage ( mphaid, tagname, nlcols , ent_type, vgids)
    if (ierr > 0 )  &
      call endrun('Error: fail to set GLOBAL_ID tag ')

    ierr = iMOAB_ResolveSharedEntities( mphaid, nlcols, vgids );
    if (ierr > 0 )  &
      call endrun('Error: fail to resolve shared entities')

    !there are no shared entities, but we will set a special partition tag, in order to see the
    ! partitions ; it will be visible with a Pseudocolor plot in VisIt
    tagname='partition'//C_NULL_CHAR
    ierr = iMOAB_DefineTagStorage(mphaid, tagname, tagtype, numco,  tagindex )
    if (ierr > 0 )  &
      call endrun('Error: fail to create new partition tag ')

    vgids = iam
    ierr = iMOAB_SetIntTagStorage ( mphaid, tagname, nlcols , ent_type, vgids)
    if (ierr > 0 )  &
      call endrun('Error: fail to set partition tag ')

    ! chunk_index ; it will be visible with a Pseudocolor plot in VisIt
    tagname='chunk_id'//C_NULL_CHAR
    ierr = iMOAB_DefineTagStorage(mphaid, tagname, tagtype, numco,  tagindex )
    if (ierr > 0 )  &
      call endrun('Error: fail to create new chunk index tag ')

    ierr = iMOAB_SetIntTagStorage ( mphaid, tagname, nlcols , ent_type, chunk_index)
    if (ierr > 0 )  &
      call endrun('Error: fail to set partition tag ')

    ! use areavals for areas

    tagname='area'//C_NULL_CHAR
    tagtype = 1 ! dense, double
    ierr = iMOAB_DefineTagStorage(mphaid, tagname, tagtype, numco,  tagindex )
    if (ierr > 0 )  &
      call endrun('Error: fail to create area tag ')


    ierr = iMOAB_SetDoubleTagStorage ( mphaid, tagname, nlcols , ent_type, areavals)
    if (ierr > 0 )  &
      call endrun('Error: fail to set area tag ')

    ierr = iMOAB_UpdateMeshInfo(mphaid)

#ifdef MOABDEBUG
    outfile = 'AtmPhys.h5m'//C_NULL_CHAR
    wopts   = 'PARALLEL=WRITE_PART'//C_NULL_CHAR
    ierr = iMOAB_WriteMesh(mphaid, outfile, wopts)
    if (ierr > 0 )  &
      call endrun('Error: fail to write the atm phys mesh file')
#endif
   ! define fields seq_flds_a2x_fields 
    tagtype = 1  ! dense, double
    numco = 1 !  one value per vertex / entity
    tagname = trim(seq_flds_a2x_fields)//C_NULL_CHAR
    ierr = iMOAB_DefineTagStorage(mphaid, tagname, tagtype, numco,  tagindex )
    if ( ierr > 0) then
       call endrun('Error: fail to define seq_flds_a2x_fields for atm physgrid moab mesh')
    endif

    deallocate(moab_vert_coords)
    deallocate(vgids)
    deallocate(areavals)
    deallocate(chunk_index)

  end subroutine initialize_moab_atm_phys

  subroutine cam_moab_phys_export(cam_out)
  !-------------------------------------------------------------------
    use camsrfexch, only: cam_out_t
    use phys_grid , only: get_ncols_p, get_nlcols_p
    use ppgrid    , only: begchunk, endchunk
    use seq_comm_mct, only: mphaid ! imoab pid for atm physics
    use seq_comm_mct, only : num_moab_exports !
    use cam_abortutils       , only: endrun
    use iMOAB, only:  iMOAB_WriteMesh,  iMOAB_SetDoubleTagStorage
    use iso_c_binding 
    !
    ! Arguments
    !
    type(cam_out_t), intent(in)    :: cam_out(begchunk:endchunk)

    integer tagtype, numco, ent_type
    character*100 outfile, wopts, lnum
    character(CXX) ::  tagname ! 

    integer ierr, c, nlcols, ig, i, ncols

    ! Copy from component arrays into chunk array data structure
    ! Rearrange data from chunk structure into lat-lon buffer and subsequently
    ! create double array for moab tags

    ig=1
    do c=begchunk, endchunk
       ncols = get_ncols_p(c)
       do i=1,ncols
          a2x_am(ig, index_a2x_Sa_pslv   ) = cam_out(c)%psl(i)
          a2x_am(ig, index_a2x_Sa_z      ) = cam_out(c)%zbot(i)   
          a2x_am(ig, index_a2x_Sa_u      ) = cam_out(c)%ubot(i)   
          a2x_am(ig, index_a2x_Sa_v      ) = cam_out(c)%vbot(i)   
          a2x_am(ig, index_a2x_Sa_tbot   ) = cam_out(c)%tbot(i)   
          a2x_am(ig, index_a2x_Sa_ptem   ) = cam_out(c)%thbot(i)  
          a2x_am(ig, index_a2x_Sa_pbot   ) = cam_out(c)%pbot(i)   
          a2x_am(ig, index_a2x_Sa_shum   ) = cam_out(c)%qbot(i,1) 
	       a2x_am(ig, index_a2x_Sa_dens   ) = cam_out(c)%rho(i)
          a2x_am(ig, index_a2x_Faxa_swnet) = cam_out(c)%netsw(i)      
          a2x_am(ig, index_a2x_Faxa_lwdn ) = cam_out(c)%flwds(i)  
          a2x_am(ig, index_a2x_Faxa_rainc) = (cam_out(c)%precc(i)-cam_out(c)%precsc(i))*1000._r8
          a2x_am(ig, index_a2x_Faxa_rainl) = (cam_out(c)%precl(i)-cam_out(c)%precsl(i))*1000._r8
          a2x_am(ig, index_a2x_Faxa_snowc) = cam_out(c)%precsc(i)*1000._r8
          a2x_am(ig, index_a2x_Faxa_snowl) = cam_out(c)%precsl(i)*1000._r8
          a2x_am(ig, index_a2x_Faxa_swndr) = cam_out(c)%soll(i)   
          a2x_am(ig, index_a2x_Faxa_swvdr) = cam_out(c)%sols(i)   
          a2x_am(ig, index_a2x_Faxa_swndf) = cam_out(c)%solld(i)  
          a2x_am(ig, index_a2x_Faxa_swvdf) = cam_out(c)%solsd(i)  

          ! aerosol deposition fluxes
          a2x_am(ig, index_a2x_Faxa_bcphidry) = cam_out(c)%bcphidry(i)
          a2x_am(ig, index_a2x_Faxa_bcphodry) = cam_out(c)%bcphodry(i)
          a2x_am(ig, index_a2x_Faxa_bcphiwet) = cam_out(c)%bcphiwet(i)
          a2x_am(ig, index_a2x_Faxa_ocphidry) = cam_out(c)%ocphidry(i)
          a2x_am(ig, index_a2x_Faxa_ocphodry) = cam_out(c)%ocphodry(i)
          a2x_am(ig, index_a2x_Faxa_ocphiwet) = cam_out(c)%ocphiwet(i)
          a2x_am(ig, index_a2x_Faxa_dstwet1)  = cam_out(c)%dstwet1(i)
          a2x_am(ig, index_a2x_Faxa_dstdry1)  = cam_out(c)%dstdry1(i)
          a2x_am(ig, index_a2x_Faxa_dstwet2)  = cam_out(c)%dstwet2(i)
          a2x_am(ig, index_a2x_Faxa_dstdry2)  = cam_out(c)%dstdry2(i)
          a2x_am(ig, index_a2x_Faxa_dstwet3)  = cam_out(c)%dstwet3(i)
          a2x_am(ig, index_a2x_Faxa_dstdry3)  = cam_out(c)%dstdry3(i)
          a2x_am(ig, index_a2x_Faxa_dstwet4)  = cam_out(c)%dstwet4(i)
          a2x_am(ig, index_a2x_Faxa_dstdry4)  = cam_out(c)%dstdry4(i)

          if (index_a2x_Sa_co2prog /= 0) then
             a2x_am(ig, index_a2x_Sa_co2prog) = cam_out(c)%co2prog(i) ! atm prognostic co2
          end if
          if (index_a2x_Sa_co2diag /= 0) then
             a2x_am(ig, index_a2x_Sa_co2diag) = cam_out(c)%co2diag(i) ! atm diagnostic co2
          end if

          ig=ig+1
       end do
    end do
    tagname=trim(seq_flds_a2x_fields)//C_NULL_CHAR
    ent_type = 0 ! vertices, point cloud
    ierr = iMOAB_SetDoubleTagStorage ( mphaid, tagname, totalmbls , ent_type, a2x_am(1,1) )
    if ( ierr > 0) then
      call endrun('Error: fail to set  seq_flds_a2x_fields for atm physgrid moab mesh')
    endif
#ifdef MOABDEBUG
    write(lnum,"(I0.2)")num_moab_exports
    outfile = 'AtmPhys_'//trim(lnum)//'.h5m'//C_NULL_CHAR
    wopts   = 'PARALLEL=WRITE_PART'//C_NULL_CHAR
    ierr = iMOAB_WriteMesh(mphaid, outfile, wopts)
    if (ierr > 0 )  &
      call endrun('Error: fail to write the atm phys mesh file with data')
#endif
    

  end subroutine cam_moab_phys_export

#endif

end module atm_comp_mct<|MERGE_RESOLUTION|>--- conflicted
+++ resolved
@@ -58,15 +58,13 @@
   use co2_cycle        , only: co2_readFlux_ocn, co2_readFlux_fuel
   use runtime_opts     , only: read_namelist
   use scamMod          , only: single_column,scmlat,scmlon
-<<<<<<< HEAD
+  use lnd_infodata     , only: precip_downscaling_method !Precipitation downscaling method used in the land model
 
 #ifdef HAVE_MOAB
   use seq_comm_mct     , only: mphaid ! atm physics grid id in MOAB, on atm pes
   use iso_c_binding 
 #endif
-=======
-  use lnd_infodata     , only: precip_downscaling_method !Precipitation downscaling method used in the land model
->>>>>>> 7591f33d
+
 !
 ! !PUBLIC TYPES:
   implicit none
