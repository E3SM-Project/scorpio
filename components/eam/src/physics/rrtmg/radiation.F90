--- conflicted
+++ resolved
@@ -604,11 +604,7 @@
           call addfld('SOLIN'//diag(icall),  horiz_only,     'A',   'W/m2', 'Solar insolation', &
                       sampling_seq='rad_lwsw', flag_xyfill=.true.)
           call addfld('SOLL'//diag(icall),  horiz_only,     'A',    'W/m2', 'Solar downward near infrared direct  to surface',&
-<<<<<<< HEAD
-                                                                                 sampling_seq='rad_lwsw')
-=======
-                      sampling_seq='rad_lwsw', flag_xyfill=.true.)
->>>>>>> 10c732f3
+                      sampling_seq='rad_lwsw', flag_xyfill=.true.)
           call addfld('SOLS'//diag(icall),  horiz_only,     'A',    'W/m2', 'Solar downward visible direct  to surface', &
                       sampling_seq='rad_lwsw', flag_xyfill=.true.)
           call addfld('SOLLD'//diag(icall),  horiz_only,     'A',   'W/m2', 'Solar downward near infrared diffuse to surface', &
