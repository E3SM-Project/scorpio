module check_energy

!---------------------------------------------------------------------------------
! Purpose:
!
! Module to check 
!   1. vertically integrated total energy and water conservation for each
!      column within the physical parameterizations
!
!   2. global mean total energy conservation between the physics output state
!      and the input state on the next time step.
!
!   3. add a globally uniform heating term to account for any change of total energy in 2.
!
! Author: Byron Boville  Oct 31, 2002
!         
! Modifications:
!   2003-03  Boville  Add global energy check and fixer.        
!   2016-08  Kai Zhang (kai.zhang@pnnl.gov) & Phil Rasch 
!               1. Modifications to check_energy_chng (water conservation check part) for
!                  MG2 (now includes prognostic rain and snow)    
!               2. Better printout information for energy and water conservation check 
!               3. Additional water conservation check utilities 
!---------------------------------------------------------------------------------
!
!   2020-01  O. Guba Correct energy density function
!
!---------------------------------------------------------------------------------
  use shr_kind_mod,    only: r8 => shr_kind_r8
  use ppgrid,          only: pcols, pver, begchunk, endchunk
  use spmd_utils,      only: masterproc
  
  use phys_gmean,      only: gmean
  use physconst,       only: gravit, latvap, latice, cpair, cpairv
  use physics_types,   only: physics_state, physics_tend, physics_ptend, physics_ptend_init
  use constituents,    only: cnst_get_ind, pcnst, cnst_name, cnst_get_type_byind
  use time_manager,    only: is_first_step
  use cam_logfile,     only: iulog
  use cam_abortutils,  only: endrun 
  use phys_control,    only: ieflx_opt

  implicit none
  private

! Public types:
  public check_tracers_data

! Public methods
  public :: check_energy_defaultopts ! set default namelist values
  public :: check_energy_setopts   ! set namelist values
  public :: check_energy_register  ! register fields in physics buffer
  public :: check_energy_get_integrals ! get energy integrals computed in check_energy_gmean
  public :: check_energy_init      ! initialization of module
  public :: check_energy_timestep_init  ! timestep initialization of energy integrals and cumulative boundary fluxes
  public :: check_energy_chng      ! check changes in integrals against cumulative boundary fluxes
  public :: check_energy_gmean     ! global means of physics input and output total energy
  public :: check_energy_fix       ! add global mean energy difference as a heating
  public :: check_tracers_init      ! initialize tracer integrals and cumulative boundary fluxes
  public :: check_tracers_chng      ! check changes in integrals against cumulative boundary fluxes
  public :: check_tracers_fini      ! free memory associated with check_tracers_data type variable

  public :: qflx_gmean              ! calculate global mean of qflx for water conservation check 
  public :: check_qflx              ! output qflx at certain locations for water conservation check  
  public :: check_prect             ! output prect at certain locations for water conservation check  
  public :: check_water             ! output water path at certain locations for water conservation check  

  public :: ieflx_gmean             ! calculate global mean of ieflx 
  public :: check_ieflx_fix         ! add ieflx to sensible heat flux 


! Private module data

  logical  :: print_energy_errors = .false.

  real(r8) :: teout_glob           ! global mean energy of output state
  real(r8) :: teinp_glob           ! global mean energy of input state
  real(r8) :: tedif_glob           ! global mean energy difference
  real(r8) :: psurf_glob           ! global mean surface pressure
  real(r8) :: ptopb_glob           ! global mean top boundary pressure
  real(r8) :: heat_glob            ! global mean heating rate
  real(r8) :: ieflx_glob           ! global mean implied internal energy flux 

! Physics buffer indices
  
  integer  :: teout_idx  = 0       ! teout index in physics buffer 
  integer  :: dtcore_idx = 0       ! dtcore index in physics buffer 

  type check_tracers_data
     real(r8), allocatable :: tracer(:,:) ! initial vertically integrated total (kinetic + static) energy
     real(r8), allocatable :: tracer_tnd(:,:) ! cumulative boundary flux of total energy
     integer :: count(pcnst)               ! count of values with significant imbalances
  end type check_tracers_data


!===============================================================================
contains
!===============================================================================

subroutine check_energy_defaultopts( &
   print_energy_errors_out)
!----------------------------------------------------------------------- 
! Purpose: Return default runtime options
!-----------------------------------------------------------------------

   logical,          intent(out), optional :: print_energy_errors_out
!-----------------------------------------------------------------------

   if ( present(print_energy_errors_out) ) then
      print_energy_errors_out = print_energy_errors
   endif

end subroutine check_energy_defaultopts

!================================================================================================

subroutine check_energy_setopts( &
   print_energy_errors_in)
!----------------------------------------------------------------------- 
! Purpose: Return default runtime options
!-----------------------------------------------------------------------

   logical,          intent(in), optional :: print_energy_errors_in
!-----------------------------------------------------------------------

   if ( present(print_energy_errors_in) ) then
      print_energy_errors = print_energy_errors_in
   endif

end subroutine check_energy_setopts

!================================================================================================

  subroutine check_energy_register()
!
! Register fields in the physics buffer.
! 
!-----------------------------------------------------------------------
    
    use physics_buffer, only : pbuf_add_field, dtype_r8, dyn_time_lvls
    use physics_buffer, only : pbuf_register_subcol
    use subcol_utils,   only : is_subcol_on

!-----------------------------------------------------------------------

! Request physics buffer space for fields that persist across timesteps.

    call pbuf_add_field('TEOUT', 'global',dtype_r8 , (/pcols,dyn_time_lvls/),      teout_idx)
    call pbuf_add_field('DTCORE','global',dtype_r8,  (/pcols,pver,dyn_time_lvls/),dtcore_idx)

    if(is_subcol_on()) then
      call pbuf_register_subcol('TEOUT', 'phys_register', teout_idx)
      call pbuf_register_subcol('DTCORE', 'phys_register', dtcore_idx)
    end if

  end subroutine check_energy_register

!===============================================================================

subroutine check_energy_get_integrals( tedif_glob_out, heat_glob_out )

!----------------------------------------------------------------------- 
! Purpose: Return energy integrals
!-----------------------------------------------------------------------

     real(r8), intent(out), optional :: tedif_glob_out
     real(r8), intent(out), optional :: heat_glob_out

!-----------------------------------------------------------------------

   if ( present(tedif_glob_out) ) then
      tedif_glob_out = tedif_glob
   endif
   if ( present(heat_glob_out) ) then
      heat_glob_out = heat_glob
   endif

end subroutine check_energy_get_integrals

!================================================================================================

  subroutine check_energy_init()
!
! Initialize the energy conservation module
! 
!-----------------------------------------------------------------------
    use cam_history,       only: addfld, horiz_only, add_default
    use phys_control,      only: phys_getopts

    implicit none

    logical          :: history_budget
    integer          :: history_budget_histfile_num ! output history file number for budget fields

!-----------------------------------------------------------------------

    call phys_getopts( history_budget_out = history_budget, &
                       history_budget_histfile_num_out = history_budget_histfile_num)

! register history variables
    call addfld('TEINP', horiz_only,    'A', 'W/m2', 'Total energy of physics input')
    call addfld('TEOUT', horiz_only,    'A', 'W/m2', 'Total energy of physics output')
    call addfld('TEFIX', horiz_only,    'A', 'W/m2', 'Total energy after fixer')
    call addfld('EFIX',   horiz_only,  'A', 'W/m2', 'Effective sensible heat flux due to energy fixer')
    call addfld('DTCORE', (/ 'lev' /), 'A', 'K/s' , 'T tendency due to dynamical core')

    call addfld('BC01Q', horiz_only,   'I', 'kg/m2', 'q after process')
    call addfld('BC01QL', horiz_only,  'I', 'kg/m2', 'ql after process')
    call addfld('BC01QI', horiz_only,  'I', 'kg/m2', 'qi after process')
    call addfld('BC01QR', horiz_only,  'I', 'kg/m2', 'qr after process')
    call addfld('BC01QS', horiz_only,  'I', 'kg/m2', 'qs after process')
    call addfld('BC01TW', horiz_only,  'I', 'kg/m2', 'total water after process')

    call addfld('BC02Q', horiz_only,   'I', 'kg/m2', 'q after process')
    call addfld('BC02QL', horiz_only,  'I', 'kg/m2', 'ql after process')
    call addfld('BC02QI', horiz_only,  'I', 'kg/m2', 'qi after process')
    call addfld('BC02QR', horiz_only,  'I', 'kg/m2', 'qr after process')
    call addfld('BC02QS', horiz_only,  'I', 'kg/m2', 'qs after process')
    call addfld('BC02TW', horiz_only,  'I', 'kg/m2', 'total water after process')

    call addfld('AC01QFLX', horiz_only,    'A', 'kg/m2/s', 'total water change due to water flux ')
    call addfld('AC02QFLX', horiz_only,    'A', 'kg/m2/s', 'total water change due to water flux ')
    call addfld('BC01QFLX', horiz_only,    'A', 'kg/m2/s', 'total water change due to water flux ')


    if (masterproc) then
       write (iulog,*) ' print_energy_errors is set', print_energy_errors
    endif

    if ( history_budget ) then
       call add_default ('DTCORE   '  , history_budget_histfile_num, ' ')
    end if

    if(ieflx_opt>0) then 
       call addfld('IEFLX',    horiz_only, 'A', 'W/m2', 'Implied internal energy flux')
       call addfld('SHFLXORI', horiz_only, 'A', 'W/m2', 'SHFLX before adding IEFLX')
       call add_default ('IEFLX', 1, ' ') 
    end if 

  end subroutine check_energy_init

!===============================================================================

  subroutine check_energy_timestep_init(state, tend, pbuf, col_type)
    use physics_buffer, only : physics_buffer_desc, pbuf_set_field
!-----------------------------------------------------------------------
! Compute initial values of energy and water integrals, 
! zero cumulative tendencies
!-----------------------------------------------------------------------
!------------------------------Arguments--------------------------------

    type(physics_state),   intent(inout)    :: state
    type(physics_tend ),   intent(inout)    :: tend
    type(physics_buffer_desc), pointer      :: pbuf(:)
    integer, optional                       :: col_type  ! Flag inidicating whether using grid or subcolumns
!---------------------------Local storage-------------------------------

    real(r8) :: ke(state%ncol)                     ! vertical integral of kinetic energy
    real(r8) :: se(state%ncol)                     ! vertical integral of static energy
    real(r8) :: wv(state%ncol)                     ! vertical integral of water (vapor)
    real(r8) :: wl(state%ncol)                     ! vertical integral of water (liquid)
    real(r8) :: wi(state%ncol)                     ! vertical integral of water (ice)

    real(r8),allocatable :: cpairv_loc(:,:,:)

    integer lchnk                                  ! chunk identifier
    integer ncol                                   ! number of atmospheric columns
    integer  i,k                                   ! column, level indices
    integer :: ixcldice, ixcldliq                  ! CLDICE and CLDLIQ indices
    real(r8) :: wr(state%ncol)                     ! vertical integral of rain
    real(r8) :: ws(state%ncol)                     ! vertical integral of snow
    integer :: ixrain
    integer :: ixsnow
    integer :: ixrim                               ! Index for RIME constituent
!-----------------------------------------------------------------------

    lchnk = state%lchnk
    ncol  = state%ncol
<<<<<<< HEAD
    call cnst_get_ind('CLDICE', ixcldice, abort=.false.)
    call cnst_get_ind('CLDLIQ', ixcldliq, abort=.false.)
    call cnst_get_ind('RAINQM', ixrain, abort=.false.)
    call cnst_get_ind('SNOWQM', ixsnow, abort=.false.)
    call cnst_get_ind('BVRIM ',  ixrim,  abort=.false.)
=======
    call cnst_get_ind('CLDICE', ixcldice, abrtf=.false.)
    call cnst_get_ind('CLDLIQ', ixcldliq, abrtf=.false.)
    call cnst_get_ind('RAINQM', ixrain, abrtf=.false.)
    call cnst_get_ind('SNOWQM', ixsnow, abrtf=.false.)
>>>>>>> 3219b44f

    ! cpairv_loc needs to be allocated to a size which matches state and ptend
    ! If psetcols == pcols, cpairv is the correct size and just copy into cpairv_loc
    ! If psetcols > pcols and all cpairv match cpair, then assign the constant cpair

    if (state%psetcols == pcols) then
       allocate (cpairv_loc(state%psetcols,pver,begchunk:endchunk))
       cpairv_loc(:,:,:) = cpairv(:,:,:)
    else if (state%psetcols > pcols .and. all(cpairv(:,:,:) == cpair)) then
       allocate(cpairv_loc(state%psetcols,pver,begchunk:endchunk))
       cpairv_loc(:,:,:) = cpair
    else
       call endrun('check_energy_timestep_init: cpairv is not allowed to vary when subcolumns are turned on')
    end if

! Compute vertical integrals of dry static energy and water (vapor, liquid, ice)
    ke = 0._r8
    se = 0._r8
    wv = 0._r8
    wl = 0._r8
    wi = 0._r8
    wr = 0._r8
    ws = 0._r8

    do k = 1, pver
       do i = 1, ncol
          ke(i) = ke(i) + 0.5_r8*(state%u(i,k)**2 + state%v(i,k)**2)*state%pdel(i,k)/gravit
          se(i) = se(i) +         state%t(i,k)*cpairv_loc(i,k,lchnk)*state%pdel(i,k)/gravit
          wv(i) = wv(i) + state%q(i,k,1       )*state%pdel(i,k)/gravit
       end do
    end do
    do i = 1, ncol
       se(i) = se(i) + state%phis(i)*state%ps(i)/gravit
    end do

    ! Don't require cloud liq/ice to be present.  Allows for adiabatic/ideal phys.
    if (ixcldliq > 1  .and.  ixcldice > 1) then
       do k = 1, pver
          do i = 1, ncol
             wl(i) = wl(i) + state%q(i,k,ixcldliq)*state%pdel(i,k)/gravit
             wi(i) = wi(i) + state%q(i,k,ixcldice)*state%pdel(i,k)/gravit
          end do
       end do
    end if

    if (ixrain   > 1) then
       do k = 1, pver
          do i = 1, ncol
             wr(i) = wr(i) + state%q(i,k,ixrain)*state%pdel(i,k)/gravit
          end do
       end do
    end if
!AaronDonahue P3 doesn't have snow but MG does, so it is necessary to 
!separate snow mass from rain mass to accurately track mass conservation
    if (ixsnow > 1) then 
       do k = 1, pver
          do i = 1, ncol
             ws(i) = ws(i) + state%q(i,k,ixsnow)*state%pdel(i,k)/gravit
          end do
       end do
    end if

! Compute vertical integrals of frozen static energy and total water.
    do i = 1, ncol
!!     state%te_ini(i) = se(i) + ke(i) + (latvap+latice)*wv(i) + latice*wl(i)
       state%te_ini(i) = se(i) + ke(i) + (latvap+latice)*wv(i) + latice*( wl(i) + wr(i) ) 
       state%tw_ini(i) = wv(i) + wl(i) + wi(i) + wr(i) + ws(i) 

       state%te_cur(i) = state%te_ini(i)
       state%tw_cur(i) = state%tw_ini(i)
    end do

! zero cummulative boundary fluxes 
    tend%te_tnd(:ncol) = 0._r8
    tend%tw_tnd(:ncol) = 0._r8

    state%count = 0

! initialize physics buffer
    if (is_first_step()) then
       call pbuf_set_field(pbuf, teout_idx, state%te_ini, col_type=col_type)
    end if

    deallocate(cpairv_loc)

  end subroutine check_energy_timestep_init

!===============================================================================

  subroutine check_energy_chng(state, tend, name, nstep, ztodt,        &
       flx_vap, flx_cnd, flx_ice, flx_sen)

!-----------------------------------------------------------------------
! Check that the energy and water change matches the boundary fluxes
!-----------------------------------------------------------------------
!------------------------------Arguments--------------------------------

    use cam_history,       only: outfld

    type(physics_state)    , intent(inout) :: state
    type(physics_tend )    , intent(inout) :: tend
    character*(*),intent(in) :: name               ! parameterization name for fluxes
    integer , intent(in   ) :: nstep               ! current timestep number
    real(r8), intent(in   ) :: ztodt               ! 2 delta t (model time increment)
    real(r8), intent(in   ) :: flx_vap(:)          ! (pcols) - boundary flux of vapor         (kg/m2/s)
    real(r8), intent(in   ) :: flx_cnd(:)          ! (pcols) -boundary flux of liquid+ice    (m/s) (precip?)
    real(r8), intent(in   ) :: flx_ice(:)          ! (pcols) -boundary flux of ice           (m/s) (snow?)
    real(r8), intent(in   ) :: flx_sen(:)          ! (pcols) -boundary flux of sensible heat (w/m2)

!******************** BAB ******************************************************
!******* Note that the precip and ice fluxes are in precip units (m/s). ********
!******* I would prefer to have kg/m2/s.                                ********
!******* I would also prefer liquid (not total) and ice fluxes          ********
!*******************************************************************************

!---------------------------Local storage-------------------------------

    real(r8) :: te_xpd(state%ncol)                 ! expected value (f0 + dt*boundary_flux)
    real(r8) :: te_dif(state%ncol)                 ! energy of input state - original energy
    real(r8) :: te_tnd(state%ncol)                 ! tendency from last process
    real(r8) :: te_rer(state%ncol)                 ! relative error in energy column
    real(r8) :: te_err(state%ncol)                 ! absolute error in energy column

    real(r8) :: tw_xpd(state%ncol)                 ! expected value (w0 + dt*boundary_flux)
    real(r8) :: tw_dif(state%ncol)                 ! tw_inp - original water
    real(r8) :: tw_tnd(state%ncol)                 ! tendency from last process
    real(r8) :: tw_rer(state%ncol)                 ! relative error in water column
    real(r8) :: tw_err(state%ncol)                 ! absolute error in water column

    real(r8) :: ke(state%ncol)                     ! vertical integral of kinetic energy
    real(r8) :: se(state%ncol)                     ! vertical integral of static energy
    real(r8) :: wv(state%ncol)                     ! vertical integral of water (vapor)
    real(r8) :: wl(state%ncol)                     ! vertical integral of water (liquid)
    real(r8) :: wi(state%ncol)                     ! vertical integral of water (ice)

    real(r8) :: te(state%ncol)                     ! vertical integral of total energy
    real(r8) :: tw(state%ncol)                     ! vertical integral of total water

    real(r8),allocatable :: cpairv_loc(:,:,:)

    integer lchnk                                  ! chunk identifier
    integer ncol                                   ! number of atmospheric columns
    integer  i,k                                   ! column, level indices
    integer :: ixcldice, ixcldliq                  ! CLDICE and CLDLIQ indices
    real(r8) :: wr(state%ncol)                     ! vertical integral of rain
    real(r8) :: ws(state%ncol)                     ! vertical integral of snow
    integer :: ixrain
    integer :: ixsnow
    integer :: ixrim                               ! Index for RIME constituent
!-----------------------------------------------------------------------

    lchnk = state%lchnk
    ncol  = state%ncol
<<<<<<< HEAD
    call cnst_get_ind('CLDICE', ixcldice, abort=.false.)
    call cnst_get_ind('CLDLIQ', ixcldliq, abort=.false.)
    call cnst_get_ind('RAINQM', ixrain, abort=.false.)
    call cnst_get_ind('SNOWQM', ixsnow, abort=.false.)
    call cnst_get_ind('BVRIM ',  ixrim,  abort=.false.)
=======
    call cnst_get_ind('CLDICE', ixcldice, abrtf=.false.)
    call cnst_get_ind('CLDLIQ', ixcldliq, abrtf=.false.)
    call cnst_get_ind('RAINQM', ixrain, abrtf=.false.)
    call cnst_get_ind('SNOWQM', ixsnow, abrtf=.false.)
>>>>>>> 3219b44f

    ! cpairv_loc needs to be allocated to a size which matches state and ptend
    ! If psetcols == pcols, cpairv is the correct size and just copy into cpairv_loc
    ! If psetcols > pcols and all cpairv match cpair, then assign the constant cpair

    if (state%psetcols == pcols) then
       allocate (cpairv_loc(state%psetcols,pver,begchunk:endchunk))
       cpairv_loc(:,:,:) = cpairv(:,:,:)
    else if (state%psetcols > pcols .and. all(cpairv(:,:,:) == cpair)) then
       allocate(cpairv_loc(state%psetcols,pver,begchunk:endchunk))
       cpairv_loc(:,:,:) = cpair
    else
       call endrun('check_energy_chng: cpairv is not allowed to vary when subcolumns are turned on')
    end if

    ! Compute vertical integrals of dry static energy and water (vapor, liquid, ice)
    ke = 0._r8
    se = 0._r8
    wv = 0._r8
    wl = 0._r8
    wi = 0._r8
    wr = 0._r8
    ws = 0._r8

    do k = 1, pver
       do i = 1, ncol
          ke(i) = ke(i) + 0.5_r8*(state%u(i,k)**2 + state%v(i,k)**2)*state%pdel(i,k)/gravit
          se(i) = se(i) +         state%t(i,k)*cpairv_loc(i,k,lchnk)*state%pdel(i,k)/gravit
          wv(i) = wv(i) + state%q(i,k,1       )*state%pdel(i,k)/gravit
       end do
    end do
    do i = 1, ncol
       se(i) = se(i) + state%phis(i)*state%ps(i)/gravit
    end do

    ! Don't require cloud liq/ice to be present.  Allows for adiabatic/ideal phys.
    if (ixcldliq > 1  .and.  ixcldice > 1) then
       do k = 1, pver
          do i = 1, ncol
             wl(i) = wl(i) + state%q(i,k,ixcldliq)*state%pdel(i,k)/gravit
             wi(i) = wi(i) + state%q(i,k,ixcldice)*state%pdel(i,k)/gravit
          end do
       end do
    end if

    if (ixrain   > 1) then
       do k = 1, pver
          do i = 1, ncol
             wr(i) = wr(i) + state%q(i,k,ixrain)*state%pdel(i,k)/gravit
          end do
       end do
    end if
!AaronDonahue P3 doesn't have snow but MG does, so it is necessary to 
!separate snow mass from rain mass to accurately track mass conservation
    if (ixsnow > 1) then 
       do k = 1, pver
          do i = 1, ncol
             ws(i) = ws(i) + state%q(i,k,ixsnow)*state%pdel(i,k)/gravit
          end do
       end do
    end if

    ! Compute vertical integrals of frozen static energy and total water.
    do i = 1, ncol
!!     te(i) = se(i) + ke(i) + (latvap+latice)*wv(i) + latice*wl(i)
       te(i) = se(i) + ke(i) + (latvap+latice)*wv(i) + latice*( wl(i) + wr(i) )
       tw(i) = wv(i) + wl(i) + wi(i) + wr(i) + ws(i)
    end do

    ! compute expected values and tendencies
    do i = 1, ncol
       ! change in static energy and total water
       te_dif(i) = te(i) - state%te_cur(i)
       tw_dif(i) = tw(i) - state%tw_cur(i)

       ! expected tendencies from boundary fluxes for last process
       te_tnd(i) = flx_vap(i)*(latvap+latice) - (flx_cnd(i) - flx_ice(i))*1000._r8*latice + flx_sen(i)
       tw_tnd(i) = flx_vap(i) - flx_cnd(i) *1000._r8

       ! cummulative tendencies from boundary fluxes
       tend%te_tnd(i) = tend%te_tnd(i) + te_tnd(i)
       tend%tw_tnd(i) = tend%tw_tnd(i) + tw_tnd(i)

       ! expected new values from previous state plus boundary fluxes
       te_xpd(i) = state%te_cur(i) + te_tnd(i)*ztodt
       tw_xpd(i) = state%tw_cur(i) + tw_tnd(i)*ztodt

       ! absolute error, expected value - input state / previous state 
       te_err(i) = te_xpd(i) - te(i)

       ! relative error, expected value - input state / previous state 
       te_rer(i) = (te_xpd(i) - te(i)) / state%te_cur(i)
    end do

    ! absolute error for total water (allow for dry atmosphere)
    tw_err = 0._r8
    tw_err(:ncol) = tw_xpd(:ncol) - tw(:ncol)

    ! relative error for total water (allow for dry atmosphere)
    tw_rer = 0._r8
    where (state%tw_cur(:ncol) > 0._r8) 
       tw_rer(:ncol) = (tw_xpd(:ncol) - tw(:ncol)) / state%tw_cur(:ncol)
    end where

    ! error checking
    ! the relative error threshold for the water budget has been reduced to 1.e-10
    ! to avoid messages generated by QNEG3 calls
    ! PJR- change to identify if error in energy or water 
    if (print_energy_errors) then
       if (any(abs(te_rer(1:ncol)) > 1.E-14_r8 )) then
          write(iulog,"(a,a,i8,i5)") "significant en_conservation errors from process, nstep, chunk ", &
                name, nstep, lchnk
          write(iulog,"(a5,2a10,6a15)") ' i', 'lat', 'lon', 'en', 'en_from_flux', 'diff', 'exptd diff', 'rerr', 'cum_diff'
	  do i = 1,ncol
             if (abs(te_rer(i)) > 1.E-14_r8 ) then 
                state%count = state%count + 1
                write(iulog,"(i5,2f10.2,6e15.7)") i, state%lat(i), state%lon(i), te(i),te_xpd(i),te_dif(i),  &
                      te_tnd(i)*ztodt,te_rer(i), tend%te_tnd(i)*ztodt
             endif
          end do
       end if

       if (any(abs(tw_rer(1:ncol)) > 1.E-10_r8)) then
          write(iulog,"(a,a,i8,i5)") "significant w_conservation errors from process, nstep, chunk ", &
               name, nstep, lchnk
          write(iulog,"(a5,2a10,6a15)") ' i', 'lat', 'lon', 'tw', 'tw_from_flux', 'diff', 'exptd diff', 'rerr', 'cum_diff'
          do i = 1, ncol
             if ( abs(tw_rer(i)) > 1.E-10_r8) then
                state%count = state%count + 1
                write(iulog,"(i5,2f10.2,6e15.7)") i, state%lat(i), state%lon(i),tw(i),tw_xpd(i),tw_dif(i), &
                     tw_tnd(i)*ztodt, tw_rer(i), tend%tw_tnd(i)*ztodt
             end if
          end do
       end if
    end if

    ! copy new value to state
    do i = 1, ncol
       state%te_cur(i) = te(i)
       state%tw_cur(i) = tw(i)
    end do

    deallocate(cpairv_loc)

  end subroutine check_energy_chng


!===============================================================================
  subroutine check_energy_gmean(state, pbuf2d, dtime, nstep)

    use physics_buffer, only : physics_buffer_desc, pbuf_get_field, pbuf_get_chunk
    
!-----------------------------------------------------------------------
! Compute global mean total energy of physics input and output states
!-----------------------------------------------------------------------
!------------------------------Arguments--------------------------------

    type(physics_state), intent(in   ), dimension(begchunk:endchunk) :: state
    type(physics_buffer_desc),    pointer    :: pbuf2d(:,:)

    real(r8), intent(in) :: dtime        ! physics time step
    integer , intent(in) :: nstep        ! current timestep number

!---------------------------Local storage-------------------------------
    integer :: ncol                      ! number of active columns
    integer :: lchnk                     ! chunk index

    real(r8) :: te(pcols,begchunk:endchunk,3)   
                                         ! total energy of input/output states (copy)
    real(r8) :: te_glob(3)               ! global means of total energy
    real(r8), pointer :: teout(:)
!-----------------------------------------------------------------------

    ! Copy total energy out of input and output states
#ifdef CPRCRAY
!DIR$ CONCURRENT
#endif
    do lchnk = begchunk, endchunk
       ncol = state(lchnk)%ncol
       ! input energy
       te(:ncol,lchnk,1) = state(lchnk)%te_ini(:ncol)
       ! output energy
       call pbuf_get_field(pbuf_get_chunk(pbuf2d,lchnk),teout_idx, teout)

       te(:ncol,lchnk,2) = teout(1:ncol)
       ! surface pressure for heating rate
       te(:ncol,lchnk,3) = state(lchnk)%pint(:ncol,pver+1)
    end do

    ! Compute global means of input and output energies and of
    ! surface pressure for heating rate (assume uniform ptop)
    call gmean(te, te_glob, 3)

    if (begchunk .le. endchunk) then
       teinp_glob = te_glob(1)
       teout_glob = te_glob(2)
       psurf_glob = te_glob(3)
       ptopb_glob = state(begchunk)%pint(1,1)

       ! Global mean total energy difference
       tedif_glob =  teinp_glob - teout_glob
       heat_glob  = -tedif_glob/dtime * gravit / (psurf_glob - ptopb_glob)

       if (masterproc) then
          write(iulog,'(1x,a9,1x,i8,4(1x,e25.17))') "nstep, te", nstep, teinp_glob, teout_glob, heat_glob, psurf_glob
       end if
    else
       heat_glob = 0._r8
    end if  !  (begchunk .le. endchunk)
    
  end subroutine check_energy_gmean

!===============================================================================

subroutine ieflx_gmean(state, tend, pbuf2d, cam_in, cam_out, nstep)

!!...................................................................
!! Calculate global mean of the implied internal energy flux 
!! 
!! This subroutien is called only when ieflx_opt > 0 
!! 
!! Author: Kai Zhang 
!!...................................................................

    use camsrfexch,       only: cam_out_t, cam_in_t
    use physics_buffer,   only: physics_buffer_desc, pbuf_get_field, pbuf_get_chunk, pbuf_set_field 
    use cam_history,      only: outfld
    use phys_control,     only: ieflx_opt

    integer , intent(in) :: nstep        ! current timestep number
    type(physics_state), intent(in   ), dimension(begchunk:endchunk) :: state
    type(physics_tend ), intent(in   ), dimension(begchunk:endchunk) :: tend
    type(cam_in_t),                     dimension(begchunk:endchunk) :: cam_in
    type(cam_out_t),                    dimension(begchunk:endchunk) :: cam_out
    type(physics_buffer_desc),          pointer :: pbuf2d(:,:)

    real(r8), parameter :: cpsw = 3.996e3  !! cp of sea water used in MPAS [J/kg/K]
    real(r8), parameter :: rhow = 1.e3     !! density of water [kg/m3]
 
    integer :: ncol                      ! number of active columns
    integer :: lchnk                     ! chunk index

    real(r8) :: ieflx(pcols) 

    real(r8) :: qflx(pcols,begchunk:endchunk) !qflx [kg/m2/s]
    real(r8) :: rain(pcols,begchunk:endchunk) !rain [m/s] 
    real(r8) :: snow(pcols,begchunk:endchunk) !snow [m/s] 
    real(r8) :: ienet(pcols,begchunk:endchunk) !ieflx net [W/m2] or [J/m2/s]

!- 
    ieflx_glob = 0._r8

    qflx = 0._r8 
    rain = 0._r8 
    snow = 0._r8 
    ienet = 0._r8 

#ifdef CPRCRAY
!DIR$ CONCURRENT
#endif
    do lchnk = begchunk, endchunk

       ncol = state(lchnk)%ncol
       qflx(:ncol,lchnk) = cam_in(lchnk)%cflx(:ncol,1)
       snow(:ncol,lchnk) = cam_out(lchnk)%precsc(:ncol) + cam_out(lchnk)%precsl(:ncol)
       rain(:ncol,lchnk) = cam_out(lchnk)%precc(:ncol)  + cam_out(lchnk)%precl(:ncol) - snow(:ncol,lchnk) 

       select case (ieflx_opt) 

       !!..................................................................................... 
       !! Calculate the internal energy flux at surface (imitate what is considered in the ocean model)   
       !! 
       !! ieflx_opt = 1 : air temperature in the lowest model layer will be used 
       !! ieflx_opt = 2 : skin temperature (from lnd/ocn/ice components) will be used  
       !! 
       !! ieflx_opt = 2 is recommended for now. 
       !! 
       !! (rhow*) converts the unit of precipitation from m/s to kg/m2/s 
       !!..................................................................................... 

       case(1) 
          ienet(:ncol,lchnk) = cpsw * qflx(:ncol,lchnk) * cam_in(lchnk)%ts(:ncol) - & 
                               cpsw * rhow * ( rain(:ncol,lchnk) + snow(:ncol,lchnk) ) * cam_out(lchnk)%tbot(:ncol)
       case(2) 
          ienet(:ncol,lchnk) = cpsw * qflx(:ncol,lchnk) * cam_in(lchnk)%ts(:ncol) - & 
                               cpsw * rhow * ( rain(:ncol,lchnk) + snow(:ncol,lchnk) ) * cam_in(lchnk)%ts(:ncol)
       case(3) 
          ienet(:ncol,lchnk) = cam_in(lchnk)%h2otemp(:ncol)
       case default 
          call endrun('*** incorrect ieflx_opt ***')
       end select 


    end do

    call gmean(ienet, ieflx_glob)

#ifdef CPRCRAY
!DIR$ CONCURRENT
#endif
    do lchnk = begchunk, endchunk

       ieflx = ieflx_glob

       call outfld('IEFLX', ieflx, pcols, lchnk)

    end do

!!!    if (begchunk .le. endchunk) then
!!!       if (masterproc) then
!!!          write(iulog,'(1x,a12,1x,i8,4(1x,e25.17))') "nstep, ieflx, ieup, iedn ", nstep, ieflx_glob, ieup_glob, iedn_glob 
!!!       end if
!!!    end if

  end subroutine ieflx_gmean


!===============================================================================
  subroutine check_ieflx_fix(lchnk, ncol, nstep, shflx)

!!
!! Add the global mean internal energy flux to the sensible heat flux 
!!
!! This subroutien is called only when ieflx_opt > 0 
!! 
!! Called by typhsac 
!! 

    use cam_history,       only: outfld

    integer, intent(in   ) :: nstep          ! time step number
    integer, intent(in   ) :: lchnk  
    integer, intent(in   ) :: ncol
    real(r8),intent(inout) :: shflx(pcols) 

    integer :: i

    call outfld('SHFLXORI', shflx, pcols, lchnk)

    if(nstep>1) then 
       do i = 1, ncol
          shflx(i) = shflx(i) + ieflx_glob 
       end do
    end if 

    return
  end subroutine check_ieflx_fix

!===============================================================================

subroutine qflx_gmean(state, tend, cam_in, dtime, nstep)

!!...................................................................
!! Calculate global mean of qflx for water conservation check 
!! 
!! Author: Kai Zhang 
!!...................................................................

    use camsrfexch,       only: cam_out_t, cam_in_t
    use physics_buffer, only : physics_buffer_desc, pbuf_get_field, pbuf_get_chunk

    ! Compute global mean qflx

    type(physics_state), intent(in   ), dimension(begchunk:endchunk) :: state
    type(cam_in_t),                     dimension(begchunk:endchunk) :: cam_in
    type(physics_buffer_desc),    pointer    :: pbuf2d(:,:)
    type(physics_tend ), intent(in   ), dimension(begchunk:endchunk) :: tend

    real(r8), intent(in) :: dtime        ! physics time step
    integer , intent(in) :: nstep        ! current timestep number

    integer :: ncol                      ! number of active columns
    integer :: lchnk                     ! chunk index

    real(r8) :: qflx(pcols,begchunk:endchunk)
    real(r8) :: qflx_glob

    qflx_glob = 0._r8 

#ifdef CPRCRAY
!DIR$ CONCURRENT
#endif
    do lchnk = begchunk, endchunk
       ncol = state(lchnk)%ncol
       qflx(:ncol,lchnk) = cam_in(lchnk)%cflx(:ncol,1)
    end do

    call gmean(qflx, qflx_glob)

    if (begchunk .le. endchunk) then
       if (masterproc) then
          write(iulog,'(1x,a12,1x,i8,4(1x,e25.17))') "nstep, qflx ", nstep, qflx_glob
       end if
    end if

  end subroutine qflx_gmean


!===============================================================================
  subroutine check_energy_fix(state, ptend, nstep, eshflx)

!-----------------------------------------------------------------------
! Add heating rate required for global mean total energy conservation
!-----------------------------------------------------------------------
!------------------------------Arguments--------------------------------

    use cam_history, only: outfld
    use scamMod, only: heat_glob_scm, single_column, use_replay

    type(physics_state), intent(in   ) :: state
    type(physics_ptend), intent(out)   :: ptend

    integer , intent(in   ) :: nstep          ! time step number
    real(r8), intent(out  ) :: eshflx(pcols)  ! effective sensible heat flux
    real(r8) :: heat_out(pcols)

!---------------------------Local storage-------------------------------
    integer  :: i                        ! column
    integer  :: ncol                     ! number of atmospheric columns in chunk
    integer  :: lchnk
!-----------------------------------------------------------------------
    ncol = state%ncol
    lchnk = state%lchnk

    call physics_ptend_init(ptend, state%psetcols, 'chkenergyfix', ls=.true.)

#if ( defined OFFLINE_DYN )
    ! disable the energy fix for offline driver
    heat_glob = 0._r8
#endif
! add (-) global mean total energy difference as heating
    if (single_column .and. use_replay) then
      heat_glob = heat_glob_scm(1)
    endif
    
    ! In single column model we do NOT want to take into
    !   consideration the dynamics energy fixer.  Since only
    !   one column of dynamics is active, this data will 
    !   essentially be garbage. 
    if (single_column .and. .not. use_replay) then
      heat_glob = 0._r8
    endif
    
    ptend%s(:ncol,:pver) = heat_glob
!!$    write(iulog,*) "chk_fix: heat", state%lchnk, ncol, heat_glob

#if ( defined E3SM_SCM_REPLAY )
    if (nstep > 0) then
      heat_out(:ncol) = heat_glob
      call outfld('heat_glob',  heat_out(:ncol), pcols, lchnk)
    endif
#endif

! compute effective sensible heat flux
    do i = 1, ncol
       eshflx(i) = heat_glob * (state%pint(i,pver+1) - state%pint(i,1)) / gravit
    end do
!!!    if (nstep > 0) write(iulog,*) "heat", heat_glob, eshflx(1)

    return
  end subroutine check_energy_fix


!===============================================================================
  subroutine check_tracers_init(state, tracerint)

!-----------------------------------------------------------------------
! Compute initial values of tracers integrals, 
! zero cumulative tendencies
!-----------------------------------------------------------------------

!------------------------------Arguments--------------------------------

    type(physics_state),   intent(in)    :: state
    type(check_tracers_data), intent(out)   :: tracerint

!---------------------------Local storage-------------------------------

    real(r8) :: tr(pcols)                          ! vertical integral of tracer
    real(r8) :: trpdel(pcols, pver)                ! pdel for tracer

    integer ncol                                   ! number of atmospheric columns
    integer ierror                                 ! allocate status return
    integer  i,k,m                                 ! column, level,constituent indices
    integer :: ixcldice, ixcldliq                  ! CLDICE and CLDLIQ and tracer indices
    integer :: ixrain, ixsnow                      ! RAINQM and SNOWQM indices

!-----------------------------------------------------------------------

    ncol  = state%ncol
    allocate (tracerint%tracer(pcols,pcnst), stat=ierror)
    if ( ierror /= 0 ) call endrun('CHECK_TRACERS_INIT error: allocation error tracer')

    allocate (tracerint%tracer_tnd(pcols,pcnst), stat=ierror)
    if ( ierror /= 0 ) call endrun('CHECK_TRACERS_INIT error: allocation error tracer_tnd')

    call cnst_get_ind('CLDICE', ixcldice, abrtf=.false.)
    call cnst_get_ind('CLDLIQ', ixcldliq, abrtf=.false.)
    call cnst_get_ind('RAINQM', ixrain,   abrtf=.false.)
    call cnst_get_ind('SNOWQM', ixsnow,   abrtf=.false.)

    do m = 1,pcnst

       if ( any(m == (/ 1, ixcldliq, ixcldice, &
                           ixrain,   ixsnow    /)) ) exit   ! dont process water substances
                                                            ! they are checked in check_energy
       if (cnst_get_type_byind(m).eq.'dry') then
          trpdel(:ncol,:) = state%pdeldry(:ncol,:)
       else
          trpdel(:ncol,:) = state%pdel(:ncol,:)
       endif

       ! Compute vertical integrals of tracer
       tr = 0._r8
       do k = 1, pver
          do i = 1, ncol
             tr(i) = tr(i) + state%q(i,k,m)*trpdel(i,k)/gravit
          end do
       end do

       ! Compute vertical integrals of frozen static tracers and total water.
       do i = 1, ncol
          tracerint%tracer(i,m) = tr(i)
       end do

       ! zero cummulative boundary fluxes 
       tracerint%tracer_tnd(:ncol,m) = 0._r8

       tracerint%count(m) = 0

    end do

    return
  end subroutine check_tracers_init

!===============================================================================
  subroutine check_tracers_fini(tracerint)

!-----------------------------------------------------------------------
! Deallocate storage assoicated with check_tracers_data type variable
!-----------------------------------------------------------------------

!------------------------------Arguments--------------------------------

    type(check_tracers_data), intent(inout)   :: tracerint

!-----------------------------------------------------------------------

    deallocate(tracerint%tracer)
    deallocate(tracerint%tracer_tnd)

    return
  end subroutine check_tracers_fini

!===============================================================================
  subroutine check_tracers_chng(state, tracerint, name, nstep, ztodt, cflx)

!-----------------------------------------------------------------------
! Check that the tracers and water change matches the boundary fluxes
! these checks are not save when there are tracers transformations, as 
! they only check to see whether a mass change in the column is
! associated with a flux
!-----------------------------------------------------------------------

    implicit none

!------------------------------Arguments--------------------------------

    type(physics_state)    , intent(in   ) :: state
    type(check_tracers_data), intent(inout) :: tracerint! tracers integrals and boundary fluxes
    character*(*),intent(in) :: name               ! parameterization name for fluxes
    integer , intent(in   ) :: nstep               ! current timestep number
    real(r8), intent(in   ) :: ztodt               ! 2 delta t (model time increment)
    real(r8), intent(in   ) :: cflx(pcols,pcnst)       ! boundary flux of tracers       (kg/m2/s)

!---------------------------Local storage-------------------------------

    real(r8) :: tracer_inp(pcols,pcnst)                   ! total tracer of new (input) state
    real(r8) :: tracer_xpd(pcols,pcnst)                   ! expected value (w0 + dt*boundary_flux)
    real(r8) :: tracer_dif(pcols,pcnst)                   ! tracer_inp - original tracer
    real(r8) :: tracer_tnd(pcols,pcnst)                   ! tendency from last process
    real(r8) :: tracer_rer(pcols,pcnst)                   ! relative error in tracer column

    real(r8) :: tr(pcols)                           ! vertical integral of tracer
    real(r8) :: trpdel(pcols, pver)                       ! pdel for tracer

    integer lchnk                                  ! chunk identifier
    integer ncol                                   ! number of atmospheric columns
    integer  i,k                                   ! column, level indices
    integer :: ixcldice, ixcldliq                  ! CLDICE and CLDLIQ indices
    integer :: ixrain, ixsnow                      ! RAINQM and SNOWQM indices
    integer :: m                            ! tracer index
    character(len=8) :: tracname   ! tracername
!-----------------------------------------------------------------------
!!$    if (.true.) return

    lchnk = state%lchnk
    ncol  = state%ncol
    call cnst_get_ind('CLDICE', ixcldice, abrtf=.false.)
    call cnst_get_ind('CLDLIQ', ixcldliq, abrtf=.false.)
    call cnst_get_ind('RAINQM', ixrain,   abrtf=.false.)
    call cnst_get_ind('SNOWQM', ixsnow,   abrtf=.false.)

    do m = 1,pcnst

       if ( any(m == (/ 1, ixcldliq, ixcldice, &
                           ixrain,   ixsnow    /)) ) exit   ! dont process water substances
                                                            ! they are checked in check_energy

       tracname = cnst_name(m)
       if (cnst_get_type_byind(m).eq.'dry') then
          trpdel(:ncol,:) = state%pdeldry(:ncol,:)
       else
          trpdel(:ncol,:) = state%pdel(:ncol,:)
       endif

       ! Compute vertical integrals tracers
       tr = 0._r8
       do k = 1, pver
          do i = 1, ncol
             tr(i) = tr(i) + state%q(i,k,m)*trpdel(i,k)/gravit
          end do
       end do

       ! Compute vertical integrals of tracer
       do i = 1, ncol
          tracer_inp(i,m) = tr(i)
       end do

       ! compute expected values and tendencies
       do i = 1, ncol
          ! change in tracers 
          tracer_dif(i,m) = tracer_inp(i,m) - tracerint%tracer(i,m)

          ! expected tendencies from boundary fluxes for last process
          tracer_tnd(i,m) = cflx(i,m)

          ! cummulative tendencies from boundary fluxes
          tracerint%tracer_tnd(i,m) = tracerint%tracer_tnd(i,m) + tracer_tnd(i,m)

          ! expected new values from original values plus boundary fluxes
          tracer_xpd(i,m) = tracerint%tracer(i,m) + tracerint%tracer_tnd(i,m)*ztodt

          ! relative error, expected value - input value / original 
          tracer_rer(i,m) = (tracer_xpd(i,m) - tracer_inp(i,m)) / tracerint%tracer(i,m)
       end do

!! final loop for error checking
!    do i = 1, ncol

!! error messages
!       if (abs(enrgy_rer(i)) > 1.E-14 .or. abs(water_rer(i)) > 1.E-14) then
!          tracerint%count = tracerint%count + 1
!          write(iulog,*) "significant conservations error after ", name,        &
!               " count", tracerint%count, " nstep", nstep, "chunk", lchnk, "col", i
!          write(iulog,*) enrgy_inp(i),enrgy_xpd(i),enrgy_dif(i),tracerint%enrgy_tnd(i)*ztodt,  &
!               enrgy_tnd(i)*ztodt,enrgy_rer(i)
!          write(iulog,*) water_inp(i),water_xpd(i),water_dif(i),tracerint%water_tnd(i)*ztodt,  &
!               water_tnd(i)*ztodt,water_rer(i)
!       end if
!    end do


       ! final loop for error checking
       if ( maxval(tracer_rer) > 1.E-14_r8 ) then
          write(iulog,*) "CHECK_TRACERS TRACER large rel error"
          write(iulog,*) tracer_rer
       endif

       do i = 1, ncol
          ! error messages
          if (abs(tracer_rer(i,m)) > 1.E-14_r8 ) then
             tracerint%count = tracerint%count + 1
             write(iulog,*) "CHECK_TRACERS TRACER significant conservation error after ", name,        &
                  " count", tracerint%count, " nstep", nstep, "chunk", lchnk, "col",i
             write(iulog,*)' process name, tracname, index ',  name, tracname, m
             write(iulog,*)" input integral              ",tracer_inp(i,m)
             write(iulog,*)" expected integral           ", tracer_xpd(i,m)
             write(iulog,*)" input - inital integral     ",tracer_dif(i,m)
             write(iulog,*)" cumulative tend      ",tracerint%tracer_tnd(i,m)*ztodt
             write(iulog,*)" process tend         ",tracer_tnd(i,m)*ztodt
             write(iulog,*)" relative error       ",tracer_rer(i,m)
             call endrun()
          end if
       end do
    end do

    return
  end subroutine check_tracers_chng


  subroutine check_water(state, tend, name, nstep, ztodt)

!!...................................................................
!! Check water path at certain locations for water conservation check 
!! 
!! Water species include water vapor, droplet, ice, rain, and snow 
!!
!! Author: Kai Zhang 
!!...................................................................

!! Arguments 
!!...................................................................
    use cam_history,       only: outfld

    type(physics_state)    , intent(in) :: state
    type(physics_tend )    , intent(in) :: tend
    character*(*),intent(in) :: name               ! parameterization name for fluxes
    integer , intent(in   ) :: nstep               ! current timestep number
    real(r8), intent(in   ) :: ztodt               ! 2 delta t (model time increment)

!! Local 
!!...................................................................

    real(r8) :: wv(state%ncol)                     ! vertical integral of water (vapor)
    real(r8) :: wl(state%ncol)                     ! vertical integral of water (liquid)
    real(r8) :: wi(state%ncol)                     ! vertical integral of water (ice)
    real(r8) :: tw(state%ncol)                     ! vertical integral of total water

    integer lchnk                                  ! chunk identifier
    integer ncol                                   ! number of atmospheric columns
    integer  i,k                                   ! column, level indices
    integer :: ixcldice, ixcldliq                  ! CLDICE and CLDLIQ indices
    real(r8) :: wr(state%ncol)                     ! vertical integral of rain
    real(r8) :: ws(state%ncol)                     ! vertical integral of snow
    integer :: ixrain
    integer :: ixsnow
!!...................................................................

    lchnk = state%lchnk
    ncol  = state%ncol
    call cnst_get_ind('CLDICE', ixcldice, abrtf=.false.)
    call cnst_get_ind('CLDLIQ', ixcldliq, abrtf=.false.)
    call cnst_get_ind('RAINQM', ixrain, abrtf=.false.)
    call cnst_get_ind('SNOWQM', ixsnow, abrtf=.false.)


!! Compute vertical integrals of all water species (vapor, liquid, ice, rain, snow)
!!...................................................................
    wv = 0._r8
    wl = 0._r8
    wi = 0._r8
    wr = 0._r8
    ws = 0._r8

    do k = 1, pver
       do i = 1, ncol
          wv(i) = wv(i) + state%q(i,k,1       )*state%pdel(i,k)/gravit
       end do
    end do

    ! Don't require cloud liq/ice to be present.  Allows for adiabatic/ideal phys.
    if (ixcldliq > 1  .and.  ixcldice > 1) then
       do k = 1, pver
          do i = 1, ncol
             wl(i) = wl(i) + state%q(i,k,ixcldliq)*state%pdel(i,k)/gravit
             wi(i) = wi(i) + state%q(i,k,ixcldice)*state%pdel(i,k)/gravit
          end do
       end do
    end if

    if (ixrain   > 1  .and.  ixsnow   > 1 ) then
       do k = 1, pver
          do i = 1, ncol
             wr(i) = wr(i) + state%q(i,k,ixrain)*state%pdel(i,k)/gravit
             ws(i) = ws(i) + state%q(i,k,ixsnow)*state%pdel(i,k)/gravit
          end do
       end do
    end if

!! Total water path
!!...................................................................
    do i = 1, ncol
       tw(i) = wv(i) + wl(i) + wi(i) + wr(i) + ws(i)
    end do

    if(name.eq.'PHYBC01') then 
       call outfld('BC01Q',           wv,pcols   ,lchnk   )
       call outfld('BC01QL',          wl,pcols   ,lchnk   )
       call outfld('BC01QI',          wi,pcols   ,lchnk   )
       call outfld('BC01QR',          wr,pcols   ,lchnk   )
       call outfld('BC01QS',          ws,pcols   ,lchnk   )
       call outfld('BC01TW',          tw,pcols   ,lchnk   )
    end if

    if(name.eq.'PHYBC02') then
       call outfld('BC02Q',           wv,pcols   ,lchnk   )
       call outfld('BC02QL',          wl,pcols   ,lchnk   )
       call outfld('BC02QI',          wi,pcols   ,lchnk   )
       call outfld('BC02QR',          wr,pcols   ,lchnk   )
       call outfld('BC02QS',          ws,pcols   ,lchnk   )
       call outfld('BC02TW',          tw,pcols   ,lchnk   )
    end if

  end subroutine check_water 




  subroutine check_qflx(state, tend, name, nstep, ztodt, qflx)

!!...................................................................
!! Output qflx at certain locations for water conservation check 
!!...................................................................

    use cam_history,       only: outfld
    
    type(physics_state)    , intent(in) :: state
    type(physics_tend )    , intent(in) :: tend
    character*(*),intent(in) :: name               ! parameterization name for fluxes
    integer , intent(in   ) :: nstep               ! current timestep number
    real(r8), intent(in   ) :: ztodt               ! 2 delta t (model time increment)
    real(r8), intent(in   ) :: qflx(:)             ! (pcols) - boundary flux of vapor (kg/m2/s)

    integer lchnk                                  ! chunk identifier
    integer ncol                                   ! number of atmospheric columns
    
!!...................................................................

    lchnk = state%lchnk
    ncol  = state%ncol
    
    if(name.eq.'PHYAC01') then
       call outfld('AC01QFLX', qflx, pcols, lchnk)
    end if

    if(name.eq.'PHYAC02') then
       call outfld('AC02QFLX', qflx, pcols, lchnk)
    end if

    if(name.eq.'PHYBC01') then
       call outfld('BC01QFLX', qflx, pcols, lchnk)
    end if

  end subroutine check_qflx




  subroutine check_prect(state, tend, name, nstep, ztodt, prect)

!!...................................................................
!! Output precipitation at certain locations for water conservation check 
!!...................................................................
    use cam_history,       only: outfld

    type(physics_state)    , intent(in) :: state
    type(physics_tend )    , intent(in) :: tend
    character*(*),intent(in) :: name               ! parameterization name for fluxes
    integer , intent(in   ) :: nstep               ! current timestep number
    real(r8), intent(in   ) :: ztodt               ! 2 delta t (model time increment)
    real(r8), intent(in   ) :: prect(:)            ! (pcols) - precipitation

    integer lchnk                                  ! chunk identifier
    integer ncol                                   ! number of atmospheric columns
    integer  i,k                                   ! column, level indices

!!...................................................................

    lchnk = state%lchnk
    ncol  = state%ncol

    if(name.eq.'PHYBC01') then
       call outfld('BC01PR', prect, pcols, lchnk)
    end if

    if(name.eq.'PHYBC02') then
       call outfld('BC02PR', prect, pcols, lchnk)
    end if

  end subroutine check_prect


end module check_energy
<|MERGE_RESOLUTION|>--- conflicted
+++ resolved
@@ -275,18 +275,10 @@
 
     lchnk = state%lchnk
     ncol  = state%ncol
-<<<<<<< HEAD
-    call cnst_get_ind('CLDICE', ixcldice, abort=.false.)
-    call cnst_get_ind('CLDLIQ', ixcldliq, abort=.false.)
-    call cnst_get_ind('RAINQM', ixrain, abort=.false.)
-    call cnst_get_ind('SNOWQM', ixsnow, abort=.false.)
-    call cnst_get_ind('BVRIM ',  ixrim,  abort=.false.)
-=======
     call cnst_get_ind('CLDICE', ixcldice, abrtf=.false.)
     call cnst_get_ind('CLDLIQ', ixcldliq, abrtf=.false.)
     call cnst_get_ind('RAINQM', ixrain, abrtf=.false.)
     call cnst_get_ind('SNOWQM', ixsnow, abrtf=.false.)
->>>>>>> 3219b44f
 
     ! cpairv_loc needs to be allocated to a size which matches state and ptend
     ! If psetcols == pcols, cpairv is the correct size and just copy into cpairv_loc
@@ -440,18 +432,10 @@
 
     lchnk = state%lchnk
     ncol  = state%ncol
-<<<<<<< HEAD
-    call cnst_get_ind('CLDICE', ixcldice, abort=.false.)
-    call cnst_get_ind('CLDLIQ', ixcldliq, abort=.false.)
-    call cnst_get_ind('RAINQM', ixrain, abort=.false.)
-    call cnst_get_ind('SNOWQM', ixsnow, abort=.false.)
-    call cnst_get_ind('BVRIM ',  ixrim,  abort=.false.)
-=======
     call cnst_get_ind('CLDICE', ixcldice, abrtf=.false.)
     call cnst_get_ind('CLDLIQ', ixcldliq, abrtf=.false.)
     call cnst_get_ind('RAINQM', ixrain, abrtf=.false.)
     call cnst_get_ind('SNOWQM', ixsnow, abrtf=.false.)
->>>>>>> 3219b44f
 
     ! cpairv_loc needs to be allocated to a size which matches state and ptend
     ! If psetcols == pcols, cpairv is the correct size and just copy into cpairv_loc
