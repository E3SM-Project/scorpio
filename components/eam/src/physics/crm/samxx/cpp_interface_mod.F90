--- conflicted
+++ resolved
@@ -13,12 +13,7 @@
                    crm_input_pmid, crm_input_pint, crm_input_pdel, crm_input_ul, crm_input_vl, &
                    crm_input_tl, crm_input_qccl, crm_input_qiil, crm_input_ql, crm_input_tau00, &
                    crm_input_ul_esmt, crm_input_vl_esmt, &
-<<<<<<< HEAD
-#endif
                    crm_input_t_vt, crm_input_q_vt, crm_input_u_vt, &
-=======
-                   crm_input_t_vt, crm_input_q_vt, &
->>>>>>> 5bee3284
                    crm_state_u_wind, crm_state_v_wind, crm_state_w_wind, crm_state_temperature, &
                    crm_state_qt, crm_state_qp, crm_state_qn, crm_rad_qrad, crm_rad_temperature, &
                    crm_rad_qv, crm_rad_qc, crm_rad_qi, crm_rad_cld, crm_output_subcycle_factor, &
@@ -32,14 +27,8 @@
                    crm_output_qp_src, crm_output_qt_ls, crm_output_t_ls, crm_output_jt_crm, crm_output_mx_crm, crm_output_cltot, &
                    crm_output_clhgh, crm_output_clmed, crm_output_cllow, &
                    crm_output_sltend, crm_output_qltend, crm_output_qcltend, crm_output_qiltend, &
-<<<<<<< HEAD
                    crm_output_t_vt_tend, crm_output_q_vt_tend, crm_output_u_vt_tend, &
                    crm_output_t_vt_ls, crm_output_q_vt_ls, crm_output_u_vt_ls, &
-#ifdef MMF_MOMENTUM_FEEDBACK
-=======
-                   crm_output_t_vt_tend, crm_output_q_vt_tend, crm_output_t_vt_ls, crm_output_q_vt_ls, &
-                   crm_input_u_vt, crm_output_u_vt_tend, crm_output_u_vt_ls, &
->>>>>>> 5bee3284
                    crm_output_ultend, crm_output_vltend, &
                    crm_output_tk, crm_output_tkh, crm_output_qcl, crm_output_qci, crm_output_qpl, crm_output_qpi, &
                    crm_output_z0m, crm_output_taux, crm_output_tauy, crm_output_precc, crm_output_precl, crm_output_precsc, &
