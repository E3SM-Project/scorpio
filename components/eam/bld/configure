#!/usr/bin/env perl
#-----------------------------------------------------------------------------------------------
#
# configure
#
#
# This utility allows the EAM user to specify compile-time configuration
# options via a commandline interface.  The output from configure is a
# Makefile and a cache file that contains all configuration parameters
# required to produce the Makefile.  A subsequent invocation of configure
# can use the cache file as input (via the -defaults argument) to reproduce
# the EAM configuration contained in it.  Note that when a cache file is
# used to set default values only the model parameters are used.  The
# parameters that are platform dependent (e.g., compiler options, library
# locations, etc) are ignored.
#
# As the build time configurable options of EAM are changed, this script
# must also be changed.  Thus configure is maintained under revision
# control in the EAM source tree and it is assumed that only the version of
# configure in the source tree will be used to build EAM.  Thus we assume
# that the root of the source tree can be derived from the location of this
# script.
#
# configure has an optional test mode to check that the Fortran90 compiler
# works and that external references to the netCDF and MPI libraries can be
# resolved at link time.
#
#
# Date        Contributor         Modification
# -----------------------------------------------------------------------------------------------------
# 2012-09-10  Fischer             Use MCT configure script, and build as seperate library.
# 2011-08-18  Eaton               Produce a config.h file needed by the latest PIO and MCT source.
#
# 2011-08-05  Fischer             Set number of instances when running cam stand alone.  Otherwise use
#                                 values set by CESM1 scripts.
#
# 2010-01-22  Kay, Eaton          Added COSP simulator option.
#
# 2008-09-22  Edwards             Removed obsolete macros DYN_STATE_INTERFACE and LSMLON, LSMLAT
#
# 2008-08-26  Edwards             Added support for external pnetcdf library (-pnc_inc and -pnc_lib) as
#                                 well as PIO support for Spectral Element dycore
#
# 2008-07-30  Eaton               Revise the default calculation of nadv.  Add new option to specify
#                                 the number of test tracers.  Add new option to specify a non-default
#                                 microphysics option.
#
# 2007-04-13  Eaton               Restore the commandline option -phys so that it can be used with the
#                                 adiabatic and ideal physics options.
#
# 2007-03-04  Eaton               The script has been refactored to move the generic configuration file
#                                 functionality into a separate module (Build::Config).
#
# 2006-09-14  Eaton               Add support for linking to external ESMF library.
#                                 Deprecate interactive mode.
#
# 2006-02-14  Eaton               Remove -cam_cfg option and CAM_CFGDIR environment variable: require all
#                                 configuration files to be in the same directory as the configure script.
#                                 Remove -cam_root option and CAM_ROOT environment variable: require
#                                 configure to be located in the EAM src tree.
#                                 Modifications for CCSM build: delete setting of locations for all
#                                 external include/mod/lib directories.  These are only needed for the
#                                 EAM Makefile which is not produced when doing a CCSM build.
#                                 Remove -esmf_* options.  This was used with the ESMF prototype
#                                 library which is no longer supported.  Will re-implement ESMF options
#                                 when we start linking the new ESMF library.
#
# 2005-05-05  Eaton               Add -lapack_libdir option to specify directory that contains
#                                 lapack and blas libraries.  Can also set LAPACK_LIBDIR environment
#                                 variable.  Currently only used by waccm_mozart on IBM.
#
# 2004-12-01  Eaton               Add phys option waccm.  Because this must be consistent
#                                 with the -chem option, remove commandline option -phys.
#                                 phys="waccm" is needed so that WACCM specific initial files
#                                 can be present in DefaultCAMEXPNamelist.xml.
#
# 2004-11-15  Eaton               Add -chem options waccm_ghg or waccm_mozart.  Remove old code
#                                 for ccm366 and lsm options.
#
# 2002-05-03  Brian Eaton         Original version
#-----------------------------------------------------------------------------------------------

use strict;
#use warnings;
#use diagnostics;

use Cwd;
use English;
use Getopt::Long;
use IO::File;
use IO::Handle;

use FindBin qw($Bin);
use lib "$Bin/perl5lib";
use Build::ChemPreprocess qw(chem_preprocess chem_number_adv);
use File::Copy;
use Sys::Hostname;

#-----------------------------------------------------------------------------------------------

sub usage {
    die <<EOF;
SYNOPSIS
     configure [options]
OPTIONS
     User supplied values are denoted in angle brackets (<>).  Any value that contains
     white-space must be quoted.  Long option names may be supplied with either single
     or double leading dashes.  A consequence of this is that single letter options may
     NOT be bundled.

  Options used to determine the EAM model configuration.  These options will have an
  effect whether running EAM as part of CCSM or running in a EAM standalone mode:

     -[no]age_of_air_trcs Switch on [off] age of air tracers. Default: on for waccm_phys, otherwise off
     -aquaplanet        Switch on aqua-planet mode w/ SST controlled by data ocean component in CIME
     -rce               Use homogenous conditions for radiative-convective equilibrium (RCE), normally used with aquaplanet
     -chem <name>       Build EAM with specified prognostic chemistry package
                        [ waccm_mozart | waccmx_mozart | waccm_mozart_sulfur | waccm_mozart_mam3 | waccm_sc |
			  waccm_sc_mam3 | waccm_tsmlt | waccm_tsmlt_mam3 | waccm_tsmlt_sulfur |
                          trop_mozart | trop_mozart_mam3 | trop_mozart_soa | trop_strat_soa | trop_ghg | trop_bam |
                          trop_mam3 | trop_mam4 | trop_mam4_resus | trop_mam4_resus_soag | trop_mam4_mom |
			  trop_mam7 | trop_mam9 | super_fast_llnl | super_fast_llnl_mam3 |
                          linoz_mam3 | linoz_mam4_resus | linoz_mam4_resus_soag |
			  linoz_mam4_resus_mom | linoz_mam4_resus_mom_soag |
                          trop_strat_soa | trop_strat_mam3 | trop_strat_mam7 | superfast_mam4_resus_mom_soag |
			  none ].  Default: trop_mam3.
     -clubb_sgs         Turns on CLUBB_SGS
     -shoc_sgs          Turns on SHOC_SGS
     -clubb_opts <list> Comma separated list of CLUBB options to turn on/off.  By default they are all off.  Current
                        options are: clubb_do_adv(Advect CLUBB moments), clubb_do_deep(CLUBB does the deep convection),
                        clubb_single_prec (Run CLUBB in single precision)
     -co2_cycle         This option is meant to be used with the -ccsm_seq option.  It modifies the
                        EAM configuration by increasing the number of advected constituents by 4.
     -comp_intf         Specify the component interfaces [mct | esmf] (default: mct).
     -cppdefs <string>  A string of user specified CPP defines.  Appended to
                        Makefile defaults.  E.g. -cppdefs '-DVAR1 -DVAR2'
     -dyn <name>        Build EAM with specified dynamical core [eul | sld | fv | se].
     -edit_chem_mech    Invokes CAMCHEM_EDITOR to allow the user to edit the chemistry mechanism file
     -hgrid <name>      Specify horizontal grid.  Use nlatxnlon for spectral grids;
                        dlatxdlon for fv grids (dlat and dlon are the grid cell size
			in degrees for latitude and longitude respectively); nexnp for
                        se grids.
     -mach <name>       Name of target system, for setting system-specific namelist defaults
     -max_n_rad_cnst <n> Maximum number of constituents that are either radiatively
                        active, or in any single diagnostic list for the radiation.
     -microphys <name>  Specify the microphysics option [mg1 | mg1.5 | mg2 | rk | p3].
     -nadv <n>          Set total number of advected species to <n>.
     -nadv_tt <n>       Set number of advected test tracers <n>.
     -nlev <n>          Set number of levels to <n>.
     -offline_dyn       Switch enables the use of offline driver for FV dycore.
     -pbl <name>        Specify the PBL option [uw | hb | hbr].
     -pcols <n>         Set maximum number of columns in a chunk to <n>.
     -pergro            Switch enables building EAM for perturbation growth tests.
     -phys <name>       Physics option [ideal | adiabatic | default]
     -prog_species <list>Comma-separate list of prognostic mozart species packages.
                        Currently available: DST,SSLT,SO4,GHG,OC,BC,CARBON16
     -psubcols <n>      Maximum number of sub-columns in a run - set to 1 if not using sub-columns (default)
     -rad <name>        Specify the radiation package [rrtmg | rrtmgp]
     -res <name>        Specify horizontal grid.  ***DEPRECATED***  Use the -hgrid option.
     -usr_mech_infile   Path and file name of the user supplied chemistry mechanism file.
     -waccm_phys        Switch enables the use of WACCM physics in any chemistry configuration.
                        The user does not need to set this if one of the waccm chemistry options
                        is chosen.
     -waccmx            Build EAM/WACCM with WACCM upper Thermosphere/Ionosphere extended package


  Options relevent to SCAM mode:

     -e3smreplay        Configure E3SM to generate an IOP file that can be used to drive the SCM.
                        This switch only works with the Spectral Element dycore.
     -scam              Compiles model in single column mode.  Only works with SE dycore.
     
  Options relevent to IOP mode:
  
     -iop_mode        

  EAM parallelization:

     -[no]smp           Switch on [off] SMP parallelism.
     -[no]spmd          Switch on [off] SPMD parallelism.

  EAM parallelization when running standalone with CICE:

     -cice_bsizex <n>   Size of cice block in first horizontal dimension.
     -cice_bsizey <n>   Size of cice block in second horizontal dimension.
     -cice_maxblocks <n> Max number of cice blocks per processor.
     -cice_decomptype <type> Either "cartesian", "spacecurve"," rake", or "roundrobin".
                        *** Note ***
                        Either set all of -cice_bsizex, -cice_bsizey, -cice_maxblocks and cice_decomptype
                        or set -ntasks and/or -nthreads which are used to determine defaults for the
                        cice decomposition.
                        ************
     -ntasks <n>        Number of MPI tasks.  Setting ntasks > 0 implies -spmd.  Use -nospmd to turn off
                        linking with an MPI library.  To configure for pure MPI specify "-ntasks N -nosmp".
                        ntasks is used to determine default grid decompositions.  Currently only used by CICE.
     -nthreads <n>      Number of OMP threads per process.  Setting nthreads > 0 implies -smp.  Use -nosmp to
                        turn off compilation of OMP directives.  For pure OMP set "-nthreads N -nospmd"
                        nthreads is used to determine default grid decompositions.  Currently only used by CICE.

  Configure options:

     -cache <file>      Name of output cache file (default: config_cache.xml).
     -cachedir <file>   Name of directory where output cache file is written (default: EAM build directory).
     -ccsm_seq          Switch to specify that EAM is being built from within sequential CCSM scripts.
     -help [or -h]      Print usage to STDOUT.
     -silent [or -s]    Turns on silent mode - only fatal messages issued.
     -test              Switch on testing of Fortran compiler and external libraries.
     -verbose [or -v]   Turn on verbose echoing of settings made by configure.
     -version           Echo the CVS tag name used to check out this EAM distribution.

  Options for surface components used in standalone EAM mode:

     -ice <name>        Build EAM with sea ice model [cice | sice | none ]. Default: cice.
     -ocn <name>        Build EAM with ocean model [docn | dom | socn | aquaplanet | pop | mpaso]. Default: docn.
     -lnd <name>        Build EAM with land model [clm | slnd | none]. Default: clm.
     -rof <name>        Build EAM with runoff model [rtm | srof | none]. Default: rtm.

  Options for building EAM via standalone scripts:

     -cam_bld <dir>     Directory where EAM will be built.  This is where configure will write the
                        output files it generates (Makefile, Filepath, etc...)
     -cam_exe <name>    Name of the EAM executable (default: cam).
     -cam_exedir <dir>  Directory where EAM executable will be created (default: EAM build directory).
     -cc <name>         User specified C compiler (linux only).  Overrides Makefile default.
     -cflags <string>   A string of user specified C compiler options.  Appended to
                        Makefile defaults.
     -cosp              Enable the COSP simulator.
     -debug             Switch to turn on building EAM with debugging compiler options.
     -bc_dep_to_snow_updates  Switch on new treatment of BC/dust deposition to ice/snoe
     -rain_evap_to_coarse_aero   Switch to turn on BC, POM and SOA in the MAM3 and MAM4 coarse mode (mam mode 3)
     -defaults <file>   Specify a configuration file which will be used to supply defaults instead of
                        one of the config_files/defaults_*.xml files.  This file is used to specify model
                        configuration parameters only.  Parameters relating to the build which
                        are system dependent will be ignored.
     -cosp_libdir <dir> Directory containing COSP library.
     -esmf_libdir <dir> Directory containing ESMF library and esmf.mk file.
     -fc <name>         User specified Fortran compiler.  Overrides Makefile default.
     -fc_type <name>    Type of Fortran compiler [pgi | intel | gnu | pathscale
                        | xlf | nag].  This argument is used in conjunction
                        with the -fc argument when the name of the fortran
                        compiler refers to a wrapper script (e.g., mpif90
                        or ftn).  In this case the user needs to specify
                        the type of Fortran compiler that is being invoked
                        by the wrapper script.  Default: pgi
     -fflags <string>   A string of user specified Fortran compiler flags.  Appended to
                        Makefile defaults.  See -fopt to override optimization flags.
     -fopt <string>     A string of user specified Fortran compiler optimization flags.
                        Overrides Makefile defaults.
     -gmake <name>      Name of the GNU make program on your system.  Supply the absolute
                        pathname if the program is not in your path (or fix your path).
     -lapack_libdir <dir>
                        Directory containing LAPACK library.
     -ldflags <string>  A string of user specified load options.  Appended to
                        Makefile defaults.
     -linker <name>     User specified linker.  Overrides Makefile default of \$(FC).
     -mct_libdir <dir>  Directory containing MCT library.  Default: build the library from source
                        in a subdirectory of \$cam_bld.
     -mpi_inc <dir>     Directory containing MPI include files.
     -mpi_lib <dir>     Directory containing MPI library.
     -nc_inc <dir>      Directory containing netCDF include files.
     -nc_lib <dir>      Directory containing netCDF library.
     -nc_mod <dir>      Directory containing netCDF module files.
     -pnc_inc <dir>     Directory containing PnetCDF include files.
     -pnc_lib <dir>     Directory containing PnetCDF library.
     -target_os         Override the os setting for cross platform compilation [aix | darwin | dec_osf |
                        irix | linux | solaris | super-ux | unicosmp | bgl | bgp | bgq].
			Default: OS on which configure is executing as defined by the
                        perl \$OSNAME variable.
     -usr_src <dir1>[,<dir2>[,<dir3>[...]]]
                        Directories containing user source code.

  Options for MMF:

     -use_MMF           Build the MMF configuration (super-parameterized EAM)
     -use_MMF_VT        enable CRM variance transport (VT)
     -crm_nx <n>        CRM's x-grid.
     -crm_ny <n>        CRM's y-grid.
     -crm_nz <n>        CRM's z-grid.
     -crm_dx <n>        CRM's horizontal grid spacing.
     -crm_dt <n>        CRM's timestep.
     -crm_nx_rad <n>    number of averaged columns for CRM radiation calculation in x direction
     -crm_ny_rad <n>    number of averaged columns for CRM radiation calculation in y direction
     -MMF_microphysics_scheme <string>   CRM microphysics package name [sam1mom | m2005 ].
     -use_ECPP          use CRM clouds for vertical transport, aqueous chemistry and wet removable of aerosols
     -crm_adv           CRM advection scheme [MPDATA | UM5]
     -crm <model>       CRM model [sam | samxx]
     -use_MAML          use multiple atmosphere and multiple land version of MMF
EOF
}

#-----------------------------------------------------------------------------------------------
# Setting autoflush (an IO::Handle method) on STDOUT helps in debugging.  It forces the test
# descriptions to be printed to STDOUT before the error messages start.

*STDOUT->autoflush();

#-----------------------------------------------------------------------------------------------
# Set the directory that contains the EAM configuration scripts.  If the configure command was
# issued using a relative or absolute path, that path is in $ProgDir.  Otherwise assume the
# command was issued from the current working directory.

(my $ProgName = $0) =~ s!(.*)/!!;      # name of this script
my $ProgDir = $1;                      # name of directory containing this script -- may be a
                                       # relative or absolute path, or null if the script is in
                                       # the user's PATH
my $cwd = getcwd();                    # current working directory
my $cfgdir;                            # absolute pathname of directory that contains this script
if ($ProgDir) {
    $cfgdir = absolute_path($ProgDir);
} else {
    $cfgdir = $cwd;
}

#-----------------------------------------------------------------------------------------------
# Save commandline
my $commandline = "$cfgdir/configure @ARGV";

#-----------------------------------------------------------------------------------------------
# Parse command-line options.
my %opts = (
	    cache       => "config_cache.xml",
	    );
GetOptions(
    "age_of_air_trcs!"          => \$opts{'age_of_air_trcs'},
    "aquaplanet"                => \$opts{'aquaplanet'},
    "cache=s"                   => \$opts{'cache'},
    "cachedir=s"                => \$opts{'cachedir'},
    "cam_bld=s"                 => \$opts{'cam_bld'},
    "cam_exe=s"                 => \$opts{'cam_exe'},
    "cam_exedir=s"              => \$opts{'cam_exedir'},
    "caseroot=s"                => \$opts{'caseroot'},
    "e3smreplay"                => \$opts{'e3smreplay'},
    "cc=s"                      => \$opts{'cc'},
    "ccsm_seq"                  => \$opts{'ccsm_seq'},
    "cflags=s"                  => \$opts{'cflags'},
    "chem=s"                    => \$opts{'chem'},
    "cice_bsizex=s"             => \$opts{'cice_bsizex'},
    "cice_bsizey=s"             => \$opts{'cice_bsizey'},
    "cice_maxblocks=s"          => \$opts{'cice_maxblocks'},
    "cice_decomptype=s"         => \$opts{'cice_decomptype'},
    "clubb_sgs"                 => \$opts{'clubb_sgs'},
    "clubb_opts=s"              => \$opts{'clubb_opts'},
    "shoc_sgs"                  => \$opts{'shoc_sgs'},
    "co2_cycle"                 => \$opts{'co2_cycle'},
    "comp_intf=s"               => \$opts{'comp_intf'},
    "cosp"                      => \$opts{'cosp'},
    "cppdefs=s"                 => \$opts{'cppdefs'},
    "use_MMF"                   => \$opts{'use_MMF'},
    "use_MMF_VT"                => \$opts{'use_MMF_VT'},
    "use_ECPP"                  => \$opts{'use_ECPP'},
    "use_MAML"                  => \$opts{'use_MAML'},
    "crm_nx=s"                  => \$opts{'crm_nx'},
    "crm_ny=s"                  => \$opts{'crm_ny'},
    "crm_nz=s"                  => \$opts{'crm_nz'},
    "crm_dx=s"                  => \$opts{'crm_dx'},
    "crm_dt=s"                  => \$opts{'crm_dt'},
    "crm_nx_rad=s"              => \$opts{'crm_nx_rad'},
    "crm_ny_rad=s"              => \$opts{'crm_ny_rad'},
    "MMF_microphysics_scheme=s"     => \$opts{'MMF_microphysics_scheme'},
    "crm_adv=s"                 => \$opts{'crm_adv'},
    "crm=s"                     => \$opts{'crm'},
    "debug"                     => \$opts{'debug'},
    "rain_evap_to_coarse_aero"  => \$opts{'rain_evap_to_coarse_aero'},
    "bc_dep_to_snow_updates"    => \$opts{'bc_dep_to_snow_updates'},
    "defaults=s"                => \$opts{'defaults'},
    "dyn=s"                     => \$opts{'dyn'},
    "dyn_target=s"              => \$opts{'dyn_target'},
    "edit_chem_mech"            => \$opts{'edit_chem_mech'},
    "waccm_phys"                => \$opts{'waccm_phys'},
    "offline_dyn"               => \$opts{'offline_dyn'},
    "waccmx"                    => \$opts{'waccmx'},
    "cosp_libdir=s"             => \$opts{'cosp_libdir'},
    "esmf_libdir=s"             => \$opts{'esmf_libdir'},
    "mct_libdir=s"              => \$opts{'mct_libdir'},
    "fc=s"                      => \$opts{'fc'},
    "fc_type=s"                 => \$opts{'fc_type'},
    "fflags=s"                  => \$opts{'fflags'},
    "fopt=s"                    => \$opts{'fopt'},
    "gmake=s"                   => \$opts{'gmake'},
    "h|help"                    => \$opts{'help'},
    "hgrid=s"                   => \$opts{'hgrid'},
    "ice=s"                     => \$opts{'ice'},
    "lapack_libdir=s"           => \$opts{'lapack_libdir'},
    "ldflags=s"                 => \$opts{'ldflags'},
    "linker=s"                  => \$opts{'linker'},
    "lnd=s"                     => \$opts{'lnd'},
    "mach=s"                    => \$opts{'mach'},
    "max_n_rad_cnst=s"          => \$opts{'max_n_rad_cnst'},
    "microphys=s"               => \$opts{'microphys'},
    "mpi_inc=s"                 => \$opts{'mpi_inc'},
    "mpi_lib=s"                 => \$opts{'mpi_lib'},
    "nadv=s"                    => \$opts{'nadv'},
    "nadv_tt=s"                 => \$opts{'nadv_tt'},
    "nc_inc=s"                  => \$opts{'nc_inc'},
    "nc_lib=s"                  => \$opts{'nc_lib'},
    "nc_mod=s"                  => \$opts{'nc_mod'},
    "nlev=s"                    => \$opts{'nlev'},
    "ntasks=s"                  => \$opts{'ntasks'},
    "nthreads=s"                => \$opts{'nthreads'},
    "ocn=s"                     => \$opts{'ocn'},
    "pbl=s"                     => \$opts{'pbl'},
    "pcols=s"                   => \$opts{'pcols'},
    "p|pergro"                  => \$opts{'pergro'},
    "phys=s"                    => \$opts{'phys'},
    "pnc_inc=s"                 => \$opts{'pnc_inc'},
    "pnc_lib=s"                 => \$opts{'pnc_lib'},
    "prog_species=s"            => \$opts{'prog_species'},
    "psubcols=s"                => \$opts{'psubcols'},
    "rad=s"                     => \$opts{'rad'},
    "rce"                       => \$opts{'rce'},
    "res=s"                     => \$opts{'res'},
    "rof=s"                     => \$opts{'rof'},
    "scam"                      => \$opts{'scam'},
    "iop_mode"                  => \$opts{'iop_mode'},
    "s|silent"                  => \$opts{'silent'},
    "smp!"                      => \$opts{'smp'},
    "spmd!"                     => \$opts{'spmd'},
    "target_os=s"               => \$opts{'target_os'},
    "test"                      => \$opts{'test'},
    "usr_mech_infile=s"         => \$opts{'usr_mech_infile'},
    "usr_src=s"                 => \$opts{'usr_src'},
    "v|verbose"                 => \$opts{'verbose'},
    "version"                   => \$opts{'version'},
)  or usage();

# Give usage message.
usage() if $opts{'help'};

# Echo version info.
version($cfgdir) if $opts{'version'};

# Check for unparsed argumentss
if (@ARGV) {
    print "ERROR: unrecognized arguments: @ARGV\n";
    usage();
}

# Define 3 print levels:
# 0 - only issue fatal error messages
# 1 - only informs what files are created (default)
# 2 - verbose
my $print = 1;
if ($opts{'silent'})  { $print = 0; }
if ($opts{'verbose'}) { $print = 2; }
my $eol = "\n";

my %cfg = ();           # build configuration

#-----------------------------------------------------------------------------------------------
# Make sure we can find required perl modules and configuration files.
# Look for them in the directory that contains the configure script.

# Check for the configuration definition file.
my $config_def_file = "config_files/definition.xml";
(-f "$cfgdir/$config_def_file")  or  die <<"EOF";
** Cannot find configuration definition file \"$config_def_file\" in directory \"$cfgdir\" **
EOF

# Since the chemistry package plays a role in determining the configuration
# defaults, it must be decided which chemistry package is used before
# initializing the configuration object.  But the default chemistry depends
# on the physics package.  So we start by setting the physics package.
my $phys_pkg = 'default';
if (defined $opts{'phys'}) {
    $phys_pkg = lc($opts{'phys'});
}
if ($print>=2) { print "Physics package: $phys_pkg$eol"; }

# Next set the default chemistry package.
my $chem_pkg = 'trop_mam3';

# Change the default if user has specified a non-default physics package.
if ($phys_pkg =~ m/^ideal$|^adiabatic$/) {
    $chem_pkg = 'none';
} elsif (defined $opts{'prog_species'}) {
    $chem_pkg = 'none';
}

# Allow the user to override the default chemistry via the commandline.
if (defined $opts{'chem'}) {
    $chem_pkg = lc($opts{'chem'});

    # But do some consistency checks...

    # If the user has specified adiabatic or ideal physics...
    if ($phys_pkg eq 'ideal' or $phys_pkg eq 'adiabatic') {
        # the only valid chemistry option is 'none'
        if ($chem_pkg ne 'none') {
            die "configure ERROR: -phys is set to $opts{'phys'}.\n".
                "                 -chem can only be set to 'none'.\n";
        }
    }
}

if ($print>=2) { print "Chemistry package: $chem_pkg$eol"; }

# The configuration defaults file overrides the generic defaults in the configuration
# definition file.  The -defaults argument has precedence for setting the configuration
# defaults file.  If -defaults is not used, the file is determined by the chemistry package,
# or if no chemistry, by the dynamics package.
my $config_defaults_file;
if    ($opts{'defaults'})                    {$config_defaults_file = $opts{'defaults'}}
elsif ($opts{'waccmx'})                      {$config_defaults_file = 'config_files/defaults_waccmx.xml'}
elsif ($chem_pkg =~ /waccm_/)                {$config_defaults_file = 'config_files/defaults_waccm5.xml'}
elsif ($opts{'dyn'}  eq 'eul')               {$config_defaults_file = 'config_files/defaults_eul.xml'}
elsif ($opts{'dyn'}  eq 'sld')               {$config_defaults_file = 'config_files/defaults_sld.xml'}
elsif ($opts{'dyn'}  eq 'se')                {$config_defaults_file = 'config_files/defaults_se.xml'}
else                                         {$config_defaults_file = 'config_files/defaults_fv.xml'}
(-f "$cfgdir/$config_defaults_file")  or  die <<"EOF";
** Cannot find configuration defaults file \"$config_defaults_file\" in directory \"$cfgdir\" **
EOF

# Horizontal grid and spectral resolution parameters.
my $horiz_grid_file = 'config_files/horiz_grid.xml';
(-f "$cfgdir/$horiz_grid_file")  or  die <<"EOF";
** Cannot find horizonal grid parameters file \"$horiz_grid_file\" in directory \"$cfgdir\" **
EOF

# System defaults (currently for spmd and smp settings)
my $sys_defaults_file = 'config_files/sys_defaults.xml';
(-f "$cfgdir/$sys_defaults_file")  or  die <<"EOF";
** Cannot find system defaults file \"$sys_defaults_file\" in directory \"$cfgdir\" **
EOF

# The XML::Lite module is required to parse the XML configuration files.
(-f "$cfgdir/perl5lib/XML/Lite.pm")  or  die <<"EOF";
** Cannot find perl module \"XML/Lite.pm\" in directory \"$cfgdir/perl5lib\" **
EOF

# The Build::Config module provides utilities to store and manipulate the configuration.
(-f "$cfgdir/perl5lib/Build/Config.pm")  or  die <<"EOF";
** Cannot find perl module \"Build/Config.pm\" in directory \"$cfgdir/perl5lib\" **
EOF

if ($print>=2) { print "EAM configuration script directory: $cfgdir$eol"; }
if ($print>=2) { print "Configuration defaults file: $config_defaults_file$eol"; }

#-----------------------------------------------------------------------------------------------
# Add $cfgdir/perl5lib to the list of paths that Perl searches for modules
unshift @INC, "$cfgdir/perl5lib";
unshift @INC, "$cfgdir";
require XML::Lite;
require Build::Config;    #use module file in cam/bld/perl5lib/Build/Config.pm

# Initialize the configuration.  The $config_def_file provides the definition of a EAM
# configuration, and the $config_defaults_file provides default values for a specific EAM
# configuration.   $cfg_ref is a reference to the new configuration object.
my $cfg_ref = Build::Config->new("$cfgdir/$config_def_file", "$cfgdir/$config_defaults_file");

#-----------------------------------------------------------------------------------------------
# Building from within ccsm scripts?
my $ccsm_seq = (defined $opts{'ccsm_seq'}) ? 1 : 0;
$cfg_ref->set('ccsm_seq', $ccsm_seq);

# Note that when building within the CCSM scripts the EAM Makefile is not written
# since the CCSM build does not use it.  Many of the checks to ensure that a working
# EAM Makefile is produced are disabled when the ccsm option is set.  Use the $cam_build
# variable to turn on EAM specific tests.
my $cam_build = 1;
if (($ccsm_seq)) {
    $cam_build = 0;
}

#-----------------------------------------------------------------------------------------------
# EAM root directory.
my $cam_root = absolute_path("$cfgdir/../../..");

if (-d "$cam_root/components/eam/src") {
    $cfg_ref->set('cam_root', $cam_root);
} else {
    die <<"EOF";
** Invalid EAM root directory: $cam_root
**
** The EAM root directory must contain the subdirectory components/eam/src/.
** It is derived from "config_dir/../../.." where config_dir is the
** directory in the EAM distribution that contains the configuration
** scripts.
EOF
}

if ($print>=2) { print "EAM root directory: $cam_root$eol"; }

#-----------------------------------------------------------------------------------------------
# EAM build directory.
my $cam_bld;
if (defined $opts{'cam_bld'}) {
    $cam_bld = absolute_path($opts{'cam_bld'});
}
else { # use default value
    $cam_bld = absolute_path($cfg_ref->get('cam_bld'));
}

if (-d $cam_bld or mkdirp($cam_bld)) {
    # If the build directory exists or can be made then set the value...
    $cfg_ref->set('cam_bld', $cam_bld);
}
else {
    die <<"EOF";
** Could not create the specified EAM build directory: $cam_bld
EOF
}

if ($print>=2) { print "EAM build directory: $cam_bld$eol"; }

#-----------------------------------------------------------------------------------------------
# EAM install directory.
my $cam_exedir;
if (defined $opts{'cam_exedir'}) {
    $cam_exedir = absolute_path($opts{'cam_exedir'});
}
else { # use default value
    $cam_exedir = absolute_path($cfg_ref->get('cam_exedir'));
}

if ($cam_build) {

    if (-d $cam_exedir or mkdirp($cam_exedir)) {
	# If the install directory exists or can be made then set the value...
	$cfg_ref->set('cam_exedir', $cam_exedir);
    } else {
	die <<"EOF";
** Could not create the specified EAM installation directory: $cam_exedir
EOF
    }

    if ($print>=2) { print "EAM executable will be created in: $cam_exedir$eol"; }
}

if (defined $opts{'caseroot'}) {
    $cfg_ref->set('caseroot', $opts{'caseroot'})
}

#-----------------------------------------------------------------------------------------------
# User source directories.
my $usr_src = '';
if (defined $opts{'usr_src'}) {
    my @dirs = split ',', $opts{'usr_src'};
    my @adirs;
    while ( my $dir = shift @dirs ) {
	if (-d "$dir") {
	    push @adirs, absolute_path($dir);
	} else {
	    die "** User source directory does not exist: $dir\n";
	}
    }
    $usr_src = join ',', @adirs;
    $cfg_ref->set('usr_src', $usr_src);
}

if ($print>=2) { print "User source directories: $usr_src$eol"; }

#-----------------------------------------------------------------------------------------------
# configuration cache directory and file.
my $config_cache_dir;
my $config_cache_file;
if (defined $opts{'cachedir'}) {
    $config_cache_dir = absolute_path($opts{'cachedir'});
}
else {
    $config_cache_dir = $cfg_ref->get('cam_bld');
}

if (-d $config_cache_dir or mkdirp($config_cache_dir)) {
    $config_cache_file = "$config_cache_dir/$opts{'cache'}";
} else {
    die <<"EOF";
** Could not create the specified directory for configuration cache file: $config_cache_dir
EOF
}

if ($print>=2) { print "Configuration cache file: $config_cache_file$eol"; }

#-----------------------------------------------------------------------------------------------
# Platform properties ##########################################################################
#-----------------------------------------------------------------------------------------------

#-----------------------------------------------------------------------------------------------
# Determine target system name, using hostname if not otherwsie specified
my ($mach) = split /\./, hostname();
if (defined $opts{'mach'}) {
    $mach = $opts{'mach'};
}
$cfg_ref->set('mach', $mach);

if ($print>=2) { print "MACH: $mach$eol"; }

#-----------------------------------------------------------------------------------------------
# Determine target OS -- allow cross compilation only if target_os is specified on commandline.
my $target_os = $OSNAME;
if (defined $opts{'target_os'}) {
    $target_os = $opts{'target_os'};
}
$cfg_ref->set('target_os', $target_os);

if ($print>=2) { print "Target OS: $target_os$eol"; }

#-----------------------------------------------------------------------------------------------
# Read system defaults file.
my %sys_defaults = get_sys_defaults("$cfgdir/$sys_defaults_file", $target_os);

#-----------------------------------------------------------------------------------------------
# SPMD
my $spmd_val = (defined $opts{'spmd'}) ? $opts{'spmd'} : $sys_defaults{'spmd'};

# Check whether ntasks specified.
my $ntasks;
if (defined $opts{'ntasks'}) {
    $cfg_ref->set('ntasks', $opts{'ntasks'});
    $ntasks = $opts{'ntasks'};

    # Check for legal ntasks value
    if ($ntasks < 1) {
	die "ERROR: ntasks value < 1: ntasks= $ntasks $eol";
    }
    else {
	# a positive value of ntasks implies -spmd
	$spmd_val = 1;
    }
}

$cfg_ref->set('spmd', $spmd_val);
my $spmd = $spmd_val ? 'ON': 'OFF';

if ($print>=2) { print "SPMD parallelism: $spmd$eol";}
if ($print>=2 and $ntasks) { print "Number of MPI tasks: $ntasks$eol";}

#-----------------------------------------------------------------------------------------------
# SMP
my $smp_val = (defined $opts{'smp'}) ? $opts{'smp'} : $sys_defaults{'smp'};

# Check whether nthreads specified.
my $nthreads;
if (defined $opts{'nthreads'}) {
    $cfg_ref->set('nthreads', $opts{'nthreads'});
    $nthreads = $opts{'nthreads'};

    # Check for legal nthreads value
    if ($nthreads < 1) {
	die "ERROR: nthreads value < 1: nthreads= $nthreads $eol";
    }
    else {
	# a positive value of nthreads implies -smp
	$smp_val = 1;
    }
}

$cfg_ref->set('smp', $smp_val);
my $smp = $smp_val ? 'ON': 'OFF';

if ($print>=2) { print "SMP parallelism: $smp$eol";}
if ($print>=2 and $nthreads) { print "Number of OMP threads: $nthreads$eol";}

#-----------------------------------------------------------------------------------------------
# Determine which packages/component to include  ###############################################
#-----------------------------------------------------------------------------------------------

#-----------------------------------------------------------------------------------------------
# Component interfaces
if (defined $opts{'comp_intf'}) {
    $cfg_ref->set('comp_intf', lc($opts{'comp_intf'}) );
}
my $comp_intf = $cfg_ref->get('comp_intf');

if ($print>=2) { print "Component interface: $comp_intf$eol"; }

#-----------------------------------------------------------------------------------------------
# Physics package
# The physics package is determined before the configuration object is initialized.
# So add it to the config object now.
$cfg_ref->set('phys', $phys_pkg);

#-----------------------------------------------------------------------------------------------
# Dynamics package, override homme and set to se
if (defined $opts{'dyn'}) {
    if ($opts{'dyn'} eq "homme"){
      $cfg_ref->set('dyn', "se" );
      print "+------------------------------------------------+\n";
      print  "|                                               |\n";
      print  "|WARNING: -dyn homme is no longer valid, please |\n";
      print  "|          use -dyn se instead.                 |\n";
      print  "|                                               |\n";
      print  "|       Automatically switching to se.          |\n";
      print  "|                                               |\n";
      print "+------------------------------------------------+\n";
    } else {
      $cfg_ref->set('dyn', lc($opts{'dyn'}) );
    }
    if (defined $opts{'dyn_target'}) {
        #$cfg_ref->set('dyn_target', $opts{'dyn_target'});
        if (substr($opts{'dyn_target'},0,5) eq 'preqx') {
            # preqx, preqx_acc, preqx_kokkos use 'preqx' namelist defaults
            $cfg_ref->set('dyn_target', 'preqx');
        }
        if (substr($opts{'dyn_target'},0,5) eq 'theta') {
            # theta_* uses 'theta-l' namelist defaults
            $cfg_ref->set('dyn_target', 'theta-l');
        }
        print  "SE dycore target options:\n";
        print  "  build target:    $opts{'dyn_target'}\n";
        my $temp = $cfg_ref->get('dyn_target');
        print  "  namelist target: $temp\n";
    }
}

my $dyn_pkg = $cfg_ref->get('dyn');

if ($print>=2) { print "Dynamics package: $dyn_pkg$eol"; }


# offline driver
if (defined $opts{'offline_dyn'}) {
    $cfg_ref->set('offline_dyn', $opts{'offline_dyn'});
}
my $offline_dyn = $cfg_ref->get('offline_dyn');

# offline driver only runs with FV dycore
if ( ($offline_dyn) and ($dyn_pkg ne 'fv') ) {
    die <<"EOF";
** ERROR: Offline driver only applicable to the FV dycore.
EOF
}

#-----------------------------------------------------------------------------------------------
# Test tracer package
if (defined $opts{'nadv_tt'}) {
    $cfg_ref->set('nadv_tt', $opts{'nadv_tt'});
}
my $ttrac_nadv = $cfg_ref->get('nadv_tt');

if ($print>=2) { print "Number of user requested test tracers: $ttrac_nadv$eol"; }


#-----------------------------------------------------------------------------------------------
# Radiatively active constituents.
if (defined $opts{'max_n_rad_cnst'}) {
    $cfg_ref->set('max_n_rad_cnst', $opts{'max_n_rad_cnst'});
}
my $max_n_rad_cnst = $cfg_ref->get('max_n_rad_cnst');

if ($print>=2) { print "Maximum radiatively active tracers: $max_n_rad_cnst$eol"; }

#-----------------------------------------------------------------------------------------------
# Chemistry package
# The chemistry package is determined before the configuration object is initialized.
# So add it to the config object now.
$cfg_ref->set('chem', $chem_pkg);

# waccm physics
if (defined $opts{'waccm_phys'}) {
    $cfg_ref->set('waccm_phys', $opts{'waccm_phys'});
}
my $waccm_phys = $cfg_ref->get('waccm_phys');


# WACCM only runs with FV dycore
if ( ($waccm_phys) and ($dyn_pkg ne 'fv') and ($dyn_pkg ne 'se') ) {
    die <<"EOF";
** ERROR: WACCM physics only runs with FV or Spectral Element as the dycore.
EOF
}

# WACCM includes 4 age of air tracers by default
if ($chem_pkg =~ /waccm_mozart/ or $chem_pkg =~ /waccmx_mozart/ or $chem_pkg =~ /waccm_tsmlt/) {
    $cfg_ref->set('age_of_air_trcs', 1);
}

# Allow user to override WACCM default, or turn on the age of air tracers
# in non-WACCM runs.
if (defined $opts{'age_of_air_trcs'}) {
    $cfg_ref->set('age_of_air_trcs', $opts{'age_of_air_trcs'});
}
my $age_of_air_trcs = $cfg_ref->get('age_of_air_trcs') ? "ON" : "OFF";

if ($print>=2) { print "Age of air tracer package: $age_of_air_trcs$eol"; }

# waccmx option
if (defined $opts{'waccmx'}) {
    $cfg_ref->set('waccmx', $opts{'waccmx'});
}
my $waccmx = $cfg_ref->get('waccmx');

# Use new treatment of BC/dust deposition to ice/snow?
my $bc_dep_to_snow_updates_opt = (defined $opts{'bc_dep_to_snow_updates'}) ? 1 : 0;
$cfg_ref->set('bc_dep_to_snow_updates', $bc_dep_to_snow_updates_opt);
my $bc_dep_to_snow_updates = $bc_dep_to_snow_updates_opt ? 1:0;

if ($print>=2) { print "Is bc_dep_to_snow_updates active (0-NO; 1-YES)?: $bc_dep_to_snow_updates$eol"; }

# Use "rain_evap_to_coarse_aero" in MAM3 or MAM4? [BSINGH -  For extra coarse mode species for BC, POM and SOA]
my $rain_evap_to_coarse_aero_opt = (defined $opts{'rain_evap_to_coarse_aero'}) ? 1 : 0;
$cfg_ref->set('rain_evap_to_coarse_aero', $rain_evap_to_coarse_aero_opt);
my $rain_evap_to_coarse_aero = $rain_evap_to_coarse_aero_opt ? 1:0;

if ($print>=2) { print "Is rain_evap_to_coarse_aero active (0-NO; 1-YES)?: $rain_evap_to_coarse_aero$eol"; }


#-----------------------------------------------------------------------------------------------

# Prognostic species package(s)
if (defined $opts{'prog_species'}) {
    $cfg_ref->set('prog_species', $opts{'prog_species'});
    if ($chem_pkg ne 'none'){
	die "ERROR: chem and prog_species cannot be both specified.\n";
      }
}
if (defined $opts{'edit_chem_mech'}) {
    $cfg_ref->set('edit_chem_mech', $opts{'edit_chem_mech'});
}
if (defined $opts{'usr_mech_infile'}) {
    $cfg_ref->set('usr_mech_infile', $opts{'usr_mech_infile'});
}

#-----------------------------------------------------------------------------------------------
# Prognostic aerosol/GHG package(s)
my $prog_species = $cfg_ref->get('prog_species');

if (($waccm_phys) and ($chem_pkg eq 'none') and !($prog_species)) {
    die <<"EOF";
** ERROR: WACCM physics only runs with chemistry.
EOF
}

#-----------------------------------------------------------------------------------------------
# Biogeochemistry option
if (defined $opts{'co2_cycle'}) {
    $cfg_ref->set('co2_cycle', $opts{'co2_cycle'});
}
my $co2_cycle = $cfg_ref->get('co2_cycle');

if ($co2_cycle and $print>=2) { print "co2_cycle option: ON$eol"; }

#-----------------------------------------------------------------------------------------------
# Micro-physics package

# The default for the current physics package is:
my $microphys_pkg = 'mg1';

#Set the default microphysics package for CLUBB to mg2
if (defined $opts{'clubb_sgs'}) {
    $microphys_pkg = 'mg2';
}

<<<<<<< HEAD
#Set the default microphysics package for CLUBB to mg2
if (defined $opts{'shoc_sgs'}) {
    $microphys_pkg = 'mg2';
}

# But if the physics package is adiabatic, ideal, cam3, cam4, change the default
if ($phys_pkg =~ m/^ideal$|^adiabatic$|^cam[34]$/) {
    $microphys_pkg = 'rk';
}
elsif ($phys_pkg eq 'cam5' and !defined $opts{'clubb_sgs'} and !defined $opts{'shoc_sgs'}) {
=======
# But if the physics package is adiabatic, ideal, change the default
if ($phys_pkg =~ m/^ideal$|^adiabatic$/) {
    $microphys_pkg = 'rk';
} elsif ($phys_pkg eq 'default' and !defined $opts{'clubb_sgs'}) {
>>>>>>> 3219b44f
    $microphys_pkg = 'mg1';
}

# Allow the user to override the default via the commandline.
if (defined $opts{'microphys'}) {
    $microphys_pkg = lc($opts{'microphys'});

    # Alias mg -> mg1 for backwards compatibility
    if ($microphys_pkg eq 'mg') {
        $microphys_pkg = 'mg1';
    }
}

$cfg_ref->set('microphys', $microphys_pkg);

if ($print>=2) { print "Microphysics package: $microphys_pkg$eol"; }

#-----------------------------------------------------------------------------------------------
# CLUBB

if (defined $opts{'clubb_sgs'}) {
    $cfg_ref->set('clubb_sgs', $opts{'clubb_sgs'});
}
my $clubb_sgs = $cfg_ref->get('clubb_sgs');

# consistency checks...

# CLUBB_SGS only works with mg or p3 microphysics
if ($clubb_sgs and $microphys_pkg !~ m/^mg/ and $microphys_pkg !~ m/^p3/) {
    die <<"EOF";
**    ERROR: microphysics package set to: $microphys_pkg
**    CLUBB_SGS only works with MG or P3 microphysics.
EOF
}

#-----------------------------------------------------------------------------------------------
# Break apart CLUBB options into separate fields

if (defined $opts{'clubb_opts'}) {
     my @clubb_temp_opts = split /,/, $opts{'clubb_opts'};
     foreach (@clubb_temp_opts) {
        $cfg_ref->set("$_", '1');
     }
}
my $clubb_do_deep = $cfg_ref->get('clubb_do_deep');
my $clubb_do_adv = $cfg_ref->get('clubb_do_adv');
my $clubb_single_prec = $cfg_ref->get('clubb_single_prec');
if ($print>=2) { print "clubb_do_deep=',$clubb_do_deep,$eol"; }
if ($print>=2) { print "clubb_do_adv=',$clubb_do_adv,$eol"; }
if ($print>=2) { print "clubb_single_prec=',$clubb_single_prec,$eol"; }

#-----------------------------------------------------------------------------------------------
# SHOC

if (defined $opts{'shoc_sgs'}) {
    $cfg_ref->set('shoc_sgs', $opts{'shoc_sgs'});
}
my $shoc_sgs = $cfg_ref->get('shoc_sgs');

# consistency checks...

# SHOC_SGS only works with mg or p3 microphysics
if ($shoc_sgs and $microphys_pkg !~ m/^mg/ and $microphys_pkg !~ m/^p3/) {
    die <<"EOF";
**    ERROR: microphysics package set to: $microphys_pkg
**    SHOC_SGS only works with MG or P3 microphysics.
EOF
}

#-----------------------------------------------------------------------------------------------
# Macro-physics package

my $macrophys_pkg = 'park';
<<<<<<< HEAD
if ($phys_pkg =~ /cam[34]/) {$macrophys_pkg = 'rk';}
elsif ($phys_pkg =~ /ideal|adiabatic/) {$macrophys_pkg = 'none';}
if ($clubb_sgs == 1) {
  $macrophys_pkg = 'clubb_sgs';
}
if ($shoc_sgs == 1) {
    $macrophys_pkg = 'shoc_sgs';
}
=======
if ($phys_pkg =~ /ideal|adiabatic/) { $macrophys_pkg = 'none'; }
if ($clubb_sgs == 1) { $macrophys_pkg = 'clubb_sgs'; }
>>>>>>> 3219b44f
$cfg_ref->set('macrophys', $macrophys_pkg);
if ($print>=2) { print "Macrophysics package: $macrophys_pkg$eol"; }

#-----------------------------------------------------------------------------------------------
# PBL package

# Set default:
my $pbl_pkg = 'uw';
if ($phys_pkg =~ m/ideal|adiabatic/) {
    $pbl_pkg = 'hb';
}
<<<<<<< HEAD
if ($clubb_sgs == 1) {
  $pbl_pkg = 'clubb_sgs';
}
if ($shoc_sgs == 1){
    $pbl_pkg = 'shoc_sgs';
}
=======

# Override if using CLUBB
if ($clubb_sgs == 1) { $pbl_pkg = 'clubb_sgs'; }
>>>>>>> 3219b44f

# Allow the user to override the default via the commandline.
if (defined $opts{'pbl'}) { $pbl_pkg = lc($opts{'pbl'}); }

# consistency checks...

# UW PBL only works with mg microphysics
if ($pbl_pkg =~ m/uw/i) {
    unless ($microphys_pkg =~ /^mg/) {
	die <<"EOF";
**    ERROR: microphysics package set to: $microphys_pkg
**    The UW PBL scheme only works with MG microphysics.
EOF
    }
}

$cfg_ref->set('pbl', $pbl_pkg);

if ($print>=2) { print "Using $pbl_pkg PBL scheme.$eol"; }

#-----------------------------------------------------------------------------------------------
# Radiation package

# Allow the user to override the default via the commandline.
my $rad_pkg = 'rrtmg';
if (defined $opts{'rad'}) {
    $rad_pkg = lc($opts{'rad'});
}
$cfg_ref->set('rad', $rad_pkg);

if ($print>=2) { print "Radiation package: $rad_pkg$eol"; }

#-----------------------------------------------------------------------------------------------
# Option to build the COSP simulator
if (defined $opts{'cosp'}) {
    $cfg_ref->set('cosp', $opts{'cosp'});
}
my $cosp = $cfg_ref->get('cosp');

if ($cosp and $print>=2) { print "COSP simulator enabled$eol"; }

#-----------------------------------------------------------------------------------------------
# Aquaplanet mode
# This provides a flag to the atmosphere to let it know that it's running in aquaplanet mode.
# This flag is mainly used by the dycore to set the fixed dry mass of the atmosphere.
# It is independent of which model is used to specify the aquaplanet surface properties.
my $aquaplanet = 0;
# user override
if (defined $opts{'aquaplanet'}) {
    $aquaplanet = 1;
}
$cfg_ref->set('aquaplanet', $aquaplanet);
my $aqua_mode = $aquaplanet ? "ON" : "OFF";
if ($print>=2) { print "Aqua-planet mode: $aqua_mode$eol"; }

#-----------------------------------------------------------------------------------------------
# RCE mode (radiative-convective equilibrium)
# This provides a flag to indicate that we are running an RCE case. This is normally used
# along with the aquaplanet flag, but could be used with an idealized land surface.
# This flag is mainly used to set the initial condition files that matches the grid.
# this flag is not sufficient to run an RCE case, as many namelist variables need to be set
# by the use case file to use idleaized ozone, disable rotation, and homogenize
# radiation, albedo, SST, and solar zenith angle.
my $rce = 0;
# user override
if (defined $opts{'rce'}) {
    $rce = 1;
}
$cfg_ref->set('rce', $rce);
my $rce_mode = $rce ? "ON" : "OFF";
if ($print>=2) { print "Radiative-Convctive Equilibrium mode: $rce_mode$eol"; }

#-----------------------------------------------------------------------------------------------
# Ocean model
my $ocn_pkg = 'docn';
# If the physics package is adiabatic, or ideal, change the default
if ($phys_pkg =~ m/ideal|adiabatic/) {
    $ocn_pkg = 'socn';
}

# Allow the user to override the default via the commandline.
if (defined $opts{'ocn'}) {
    $ocn_pkg = lc($opts{'ocn'});
}

$cfg_ref->set('ocn', $ocn_pkg);

if ($print>=2) { print "Ocean package: $ocn_pkg$eol"; }

#-----------------------------------------------------------------------------------------------
# Land model
my $lnd_pkg = 'clm';
# If the physics package is adiabatic, or ideal, change the default
if ($phys_pkg =~ m/ideal|adiabatic/) {
    $lnd_pkg = 'slnd';
}
elsif ($ocn_pkg eq 'aquaplanet') {
    $lnd_pkg = 'slnd';
}

# If building for CESM then do nothing for land component
if ($ccsm_seq) {
    $lnd_pkg = 'none';
}

# Allow the user to override the default via the commandline.
if (defined $opts{'lnd'}) {
    $lnd_pkg = lc($opts{'lnd'});
}


$cfg_ref->set('lnd', $lnd_pkg);

if ($print>=2) { print "Land package: $lnd_pkg$eol"; }

#-----------------------------------------------------------------------------------------------
# Sea ice model
my $ice_pkg = 'cice';
# If the physics package is adiabatic or ideal, change the default
if ($phys_pkg =~ m/ideal|adiabatic/) {
    $ice_pkg = 'sice';
} elsif ($ocn_pkg eq 'aquaplanet') {
    $ice_pkg = 'sice';
}

# If building for CESM then do nothing for sea ice component
if ($ccsm_seq) {
    $ice_pkg = 'none';
}

# Allow the user to override the default via the commandline.
if (defined $opts{'ice'}) {
    $ice_pkg = lc($opts{'ice'});
}

$cfg_ref->set('ice', $ice_pkg);

if ($print>=2) { print "Sea ice package: $ice_pkg$eol"; }

#-----------------------------------------------------------------------------------------------
# Runoff model
my $rof_pkg = 'rtm';
# If the physics package is adiabatic, or ideal, change the default
if ($phys_pkg =~ m/ideal|adiabatic/) {
    $rof_pkg = 'srof';
}
elsif ($ocn_pkg eq 'aquaplanet') {
    $rof_pkg = 'srof';
}
# If building for CESM then do nothing for runoff component
if ($ccsm_seq) {
    $rof_pkg = 'none';
}

# Allow the user to override the default via the commandline.
if (defined $opts{'rof'}) {
    $rof_pkg = lc($opts{'rof'});
}


$cfg_ref->set('rof', $rof_pkg);

if ($print>=2) { print "Runoff package: $rof_pkg$eol"; }

#-----------------------------------------------------------------------------------------------
# Use modifications for perturbation growth testing?
if (defined $opts{'pergro'}) {
    $cfg_ref->set('pergro', $opts{'pergro'});
}
my $pergro = $cfg_ref->get('pergro') ? "ON" : "OFF";

if ($print>=2) { print "Perturbation growth testing: $pergro$eol"; }

#-----------------------------------------------------------------------------------------------
# Single column mode
if (defined $opts{'scam'}) {
    $cfg_ref->set('scam', 1);
}
my $scam = $cfg_ref->get('scam') ? "ON" : "OFF";

# Currently only Spectral Element dycore supports SCM
if ($scam eq 'ON' and $dyn_pkg ne 'se') {
    die <<"EOF";
**  ERROR: The Single Column Model only works with Spectral Element dycore.
**         Requested dycore is: $dyn_pkg
EOF
}

if ($print>=2) { print "EAM single column mode (SCAM): $scam$eol"; }

#-----------------------------------------------------------------------------------------------
# IOP Mode
if (defined $opts{'iop_mode'}) {
    $cfg_ref->set('iop_mode', 1);
}
my $iop_mode = $cfg_ref->get('iop_mode') ? "ON" : "OFF";

# Currently only Spectral Element dycores support IOP mode
if ($iop_mode eq 'ON' and $dyn_pkg ne 'se') {
    die <<"EOF";
**  ERROR: IOP mode only works with Spectral Element dycore.
**         Requested dycore is: $dyn_pkg
EOF
}

if ($print>=2) { print "IOP mode: $iop_mode$eol"; }

#-----------------------------------------------------------------------------------------------
# Generate IOP
if (defined $opts{'e3smreplay'}) {
    $cfg_ref->set('e3smreplay', 1);
}

my $e3smreplay = $cfg_ref->get('e3smreplay') ? "ON" : "OFF";

# The only dycore supported in REPLAY mode is Spectral Element
if ($e3smreplay eq 'ON'  and $dyn_pkg ne 'se') {
    die <<"EOF";
**  ERROR: REPLAY mode only works with Spectral Element dycore.
**         Requested dycore is: $dyn_pkg
EOF
}

if ($print>=2) { print "Produce IOP file for SCAM: $e3smreplay$eol"; }

#-----------------------------------------------------------------------------------------------
# Multiscale Modelling Framework mode (MMF)
if (defined $opts{'use_MMF'}) {
    if (defined $opts{'use_ECPP'})            { $cfg_ref->set('use_ECPP', 1); }
    if (defined $opts{'use_MAML'})            { $cfg_ref->set('use_MAML', 1); }
    if (defined $opts{'use_MMF_VT'})          { $cfg_ref->set('use_MMF_VT', 1); }
    $cfg_ref->set('use_MMF', 1);
    $cfg_ref->set('crm_nx', $opts{'crm_nx'});
    $cfg_ref->set('crm_ny', $opts{'crm_ny'});
    $cfg_ref->set('crm_nz', $opts{'crm_nz'});
    $cfg_ref->set('crm_dx', $opts{'crm_dx'});
    $cfg_ref->set('crm_dt', $opts{'crm_dt'});
    if (defined $opts{'crm_nx_rad'}) { $cfg_ref->set('crm_nx_rad', $opts{'crm_nx_rad'}); }
    if (defined $opts{'crm_ny_rad'}) { $cfg_ref->set('crm_ny_rad', $opts{'crm_ny_rad'}); }
    $cfg_ref->set('MMF_microphysics_scheme', $opts{'MMF_microphysics_scheme'});
    $cfg_ref->set('crm_adv', $opts{'crm_adv'});
    $cfg_ref->set('crm', $opts{'crm'});
    # Check that model is not using threading for the MMF
    if ($nthreads > 1) {
     die <<"EOF";
**  ERROR: MMF mode may only use single thread
**         nthreads set to $nthreads
**
EOF
    }
}

#-----------------------------------------------------------------------------------------------
# Horizontal grid parameters
if (defined $opts{'hgrid'}) {
    $cfg_ref->set('hgrid', $opts{'hgrid'});
}
elsif (defined $opts{'res'}) {
    $cfg_ref->set('hgrid', $opts{'res'});
}
my $hgrid = $cfg_ref->get('hgrid');

# set_horiz_grid sets the parameters for specific dycore/hgrid combinations.
set_horiz_grid("$cfgdir/$horiz_grid_file", $cfg_ref);

if ($print>=2) { print "Horizontal grid specifier: $hgrid$eol"; }

#-----------------------------------------------------------------------------------------------
# Maximum number of columns in a chunk. If set as an option, then it is a compile-time parameter
# (ppcols == 'TRUE'). Otherwise, pcols is a runtime parameter set by the namelist parameter
# phys_chnk_fdim.
if (defined $opts{'pcols'}) {
    $cfg_ref->set('pcols', $opts{'pcols'});
    $cfg_ref->set('ppcols', 'TRUE');
} else {
    $cfg_ref->set('ppcols', 'FALSE');
}
my $pcols = $cfg_ref->get('pcols');

# Override PCOLS setting if configuring for SCAM. Also make it a compile-time parameter.
if ($scam eq 'ON') {
    $pcols = 1;
    $cfg_ref->set('pcols', $pcols);
    $cfg_ref->set('ppcols', 'TRUE');
}

# Check valid value of pcols
unless ( $pcols >= 1 ) {
    die <<"EOF";
** ERROR: invalid chunk size: $pcols
EOF
}

if ($print>=2) { print "Maximum number of columns in a chunk: $pcols$eol"; }

#-----------------------------------------------------------------------------------------------
# Maximum number of sub-columns in a chunk.
if (defined $opts{'psubcols'}) {
    $cfg_ref->set('psubcols', $opts{'psubcols'});
}
my $psubcols = $cfg_ref->get('psubcols');

# Check valid value of psubcols
unless ( $psubcols >= 1 ) {
    die <<"EOF";
** ERROR: invalid size for sub-columns: $psubcols
EOF
}

if ($print>=2) { print "Maximum number of sub-columns per column: $psubcols$eol"; }
#-----------------------------------------------------------------------------------------------
# Number of vertical levels
if (defined $opts{'nlev'}) {
    $cfg_ref->set('nlev', $opts{'nlev'});
}
my $nlev = $cfg_ref->get('nlev');

# Check valid value of nlev
unless ( $nlev >= 1 ) {
    die <<"EOF";
** ERROR: invalid number of vertical levels: $nlev
EOF
}

if ($print>=2) { print "Number of vertical levels: $nlev$eol"; }

#------------------------------------------------------------------------------------------------
# chemistry preprocessor....
#  -- avoid using the chem_preprocessor unless it's required
#------------------------------------------------------------------------------------------------
my $chem_nadv = 0;
my $chem_cppdefs = '';
my $chem_src_dir = '';

if (($rain_evap_to_coarse_aero == 1) && ($chem_pkg eq 'trop_mam4')) {
    $chem_pkg = 'trop_mam4_resus'
}
if ($rain_evap_to_coarse_aero == 1 && ($chem_pkg eq 'trop_mam4_mom')) {
    $chem_pkg = 'trop_mam4_resus_mom'
}

if (!$prog_species) {
  $chem_src_dir = "$cam_root/components/eam/src/chemistry/pp_$chem_pkg";
  $cfg_ref->set('chem_src_dir', $chem_src_dir);
}

if (($chem_pkg ne 'none') || ($prog_species)) {

    # customize chemistry
    my $edit_chem_mech = $cfg_ref->get('edit_chem_mech');
    my $usr_mech_infile = $cfg_ref->get('usr_mech_infile');
    my $prog_species = $cfg_ref->get('prog_species');

    my $customize = $prog_species || $edit_chem_mech || $usr_mech_infile;

    if ($customize) {
        my $chem_proc_src ;
        $chem_proc_src = "$cam_bld/chem_proc/source";
	$cfg_ref->set('chem_proc_src', $chem_proc_src) ;
	my $fc_type;
        if (defined $ENV{COMPILER}) {
	    $fc_type = $ENV{COMPILER};
	} elsif (defined $opts{'fc_type'}) {
	    $fc_type = $opts{'fc_type'};
	}
	($chem_nadv) = chem_preprocess($cfg_ref,$print,$fc_type);
    } else {
       # copy over chem docs
	copy("$chem_src_dir/chem_mech.doc",$cam_bld) or die "copy failed $! \n";
	copy("$chem_src_dir/chem_mech.in" ,$cam_bld) or die "copy failed $! \n";
        ($chem_nadv) = chem_number_adv($chem_src_dir);
    }

}
if ($chem_pkg =~ '_mam3') {
    $chem_cppdefs = ' -DMODAL_AERO -DMODAL_AERO_3MODE ';
} elsif ($chem_pkg =~ '_mam4_mom' || $chem_pkg =~ '_mam4_resus_mom' ) {
    $chem_cppdefs = ' -DMODAL_AERO -DMODAL_AERO_4MODE_MOM ';
} elsif ($chem_pkg =~ '_mam4' ) {
    $chem_cppdefs = ' -DMODAL_AERO -DMODAL_AERO_4MODE ';
} elsif ($chem_pkg =~ '_mam7') {
    $chem_cppdefs = ' -DMODAL_AERO -DMODAL_AERO_7MODE ';
} elsif ($chem_pkg =~ '_mam9') {
    $chem_cppdefs = ' -DMODAL_AERO -DMODAL_AERO_9MODE ';
}

if ($bc_dep_to_snow_updates == 1) {
    $chem_cppdefs = "$chem_cppdefs  -DMODAL_AER"
}

if ($rain_evap_to_coarse_aero == 1 && ($chem_pkg =~ '_mam3' || $chem_pkg =~ '_mam4' || $chem_pkg eq 'trop_mam4_resus' || $chem_pkg eq 'trop_mam4_resus_soag' || $chem_pkg eq 'trop_mam4_resus_mom')) {
    $chem_cppdefs = "$chem_cppdefs  -DRAIN_EVAP_TO_COARSE_AERO "
}

#-----------------------------------------------------------------------------------------------
# Number of advected constituents
my $nadv;
if (defined $opts{'nadv'}) {
    $cfg_ref->set('nadv', $opts{'nadv'});
}
else {

    # If the user hasn't specified the number of advected constituents via the -nadv
    # commandline arg, then determine the default number.

    # There is always at least one advected constituent, the specific humidity, even
    # if it's set to zero which is the case for adiabatic or ideal physics.
    $nadv = 1;

    # If neither adiabatic nor ideal physics are used, then accumulate advected constituents
    # from the moist physics and chemistry processes.

    unless ($phys_pkg eq 'ideal' or $phys_pkg eq 'adiabatic') {

        # Microphysics parameterization
        if ($microphys_pkg eq 'rk') {
            $nadv += 2;
            if ($print>=2) { print "Advected constituents added by $microphys_pkg microphysics: 2$eol"; }
        }
        elsif ($microphys_pkg =~ /^mg1/) {
            $nadv += 4;
            if ($print>=2) { print "Advected constituents added by $microphys_pkg microphysics: 4$eol"; }
        }
        elsif ($microphys_pkg =~/^mg2/) {
            $nadv += 8;
            if ($print>=2) { print "Advected constituents added by $microphys_pkg microphysics: 8$eol"; }
        }
        elsif ($microphys_pkg =~/^p3/) {
            $nadv += 8;
            if ($print>=2) { print "Advected constituents added by $microphys_pkg microphysics: 8$eol"; }
        }

	if ($clubb_do_adv) {
	    $nadv += 9;
            if ($print>=2) { print "Advected constituents added by $microphys_pkg microphysics: 8$eol"; }
	}

        if ($shoc_sgs){
            $nadv += 1;
            if ($print>=2) { print "Advected constituents added by SHOC: 1$eol";}
        }

        # co2_cycle
        if ($co2_cycle) {
            $nadv += 4;
            if ($print>=2) { print "Advected constituents added by co2_cycle: 4$eol"; }
        }

        # Chemistry package:
        $nadv += $chem_nadv;
        if ($print>=2) { print "Advected constituents added by chemistry $chem_pkg: $chem_nadv$eol"; }

    }

    if (defined $opts{'use_MMF_VT'}) {
        $nadv += 2; # add tracers for CRM t and q variance transport
        if ($print>=2) { print "Advected variance constituent added for MMF: 2$eol"; }
    }

    # Add in specified test tracers.  These may be present with adiabatic or ideal physics.
    $nadv += $ttrac_nadv;
    if ($print>=2 and $ttrac_nadv) { print "Advected constituents added by test tracer package: $ttrac_nadv$eol"; }

    if ($age_of_air_trcs eq "ON") {
	$nadv += 4;
        if ($print>=2) { print "Advected constituents added by the age of air tracer package: 4$eol"; }
    }

    $cfg_ref->set('nadv', $nadv);
}

$nadv = $cfg_ref->get('nadv');
if ($print>=2) { print "Total advected constituents: $nadv$eol"; }

#-----------------------------------------------------------------------------------------------
# Setup the CICE build
# cice setup is controlled by cime. The block in eam's configure is remove

#-----------------------------------------------------------------------------------------------
# Makefile configuration #######################################################################
#-----------------------------------------------------------------------------------------------

#-----------------------------------------------------------------------------------------------
# Name of EAM executable.
if (defined $opts{'cam_exe'}) {
    $cfg_ref->set('cam_exe', $opts{'cam_exe'});
}
my $cam_exe = $cfg_ref->get('cam_exe');

if ($print>=2) { print "Name of EAM executable: $cam_exe$eol"; }

#-----------------------------------------------------------------------------------------------
# Set default Fortran and C compilers
my $fc = '';
my $fc_type = '';
my $cc = '';

if ($target_os eq 'aix') {
    if ($spmd eq 'ON') {
	$fc = 'mpxlf95_r';
    }
    else {
	$fc = 'xlf95_r';
    }
    $fc_type = 'xlf';
    $cc = 'mpcc_r';
}
elsif ($target_os eq 'linux') {
    $fc='pgf95';
}
elsif ($target_os eq 'darwin') {

    my $uname_m = `uname -m`;
    if ($uname_m =~ /ppc/) {

	if ($spmd eq 'ON') {
	    $fc = 'mpxlf95_r;'
	}
	else {
	    $fc = 'xlf95_r';
	}
	$fc_type = 'xlf';
	$cc = 'xlc';
    }
    else {
	$fc = 'ifort';
	$cc = 'gcc';
    }
}
elsif ($target_os eq 'bgl') {
    $fc = 'blrts_xlf95';
    $cc = 'blrts_xlc';
}
elsif ($target_os eq 'bgp') {
    $fc = 'mpixlf95_r';
    $cc = 'mpixlc_r';
}
elsif ($target_os eq 'bgq') {
    $fc = 'mpixlf2003_r';
    $cc = 'mpixlc_r';
}

# User override for Fortran compiler
if (defined $opts{'fc'}) { $fc = $opts{'fc'}; }

if ($fc) {
    $cfg_ref->set('fc', $fc);
    if ($print>=2) { print "Fortran compiler: $fc$eol"; }
}
else {
    # If no default or user specification for Fortran compiler then die.
    die "Default for Fortran compiler not found.  Specify using the '-fc' argument.$eol";
}

# fc_type is used to identify the type of fortran compiler when it is being invoked
# using a generic name such as mpif90 or ftn.  This is currently only used in the Linux
# section of the Makefile.

if    ($fc =~ /pgf/)    { $fc_type = 'pgi'; }
elsif ($fc =~ /ifort/)  { $fc_type = 'intel'; }
elsif ($fc =~ /^nag/)    { $fc_type = 'nag'; }
elsif ($fc =~ /path/)   { $fc_type = 'pathscale'; }
elsif ($fc =~ /gfort/)  { $fc_type = 'gnu'; }
elsif ($fc =~ /xlf/)    { $fc_type = 'xlf'; }

# User override for Fortran compiler type
if (defined $opts{'fc_type'}) { $fc_type = $opts{'fc_type'}; }

if ($fc_type) {
    $cfg_ref->set('fc_type', $fc_type);
    if ($print>=2) { print "Fortran compiler type: $fc_type$eol"; }
}
else {

    # The Linux section of the Makefile depends on the FC_TYPE macro.  Fail if
    # target_os is linux and fc_type hasn't been set.
    if ($target_os eq 'linux') {
	die "Fortran compiler type must be set on Linux platform.  Specify using the '-fc_type' argument.$eol";
    }
}

# If a default hasn't been set yet for CC then set one now.
if ($cc eq '') {

    # On platforms where the programming environment is set up using a package managing
    # tool like "module" or "dotkit" then the compilers are invoked using scripts with
    # generic names like "ftn" and "cc".  The following code to set the default CC
    # compiler recognizes this special case:

    if ($fc eq 'ftn') {

	$cc = 'cc';

    }
    elsif ($fc eq 'mpif90') {

	$cc = 'mpicc';

    }
    else {

	# Set default C compiler based on fc_type
	if    ($fc_type eq 'pgi')       { $cc = 'pgcc'; }
	elsif ($fc_type eq 'intel')     { $cc = 'icc'; }
        elsif ($fc_type eq 'nag')       { $cc = 'gcc'; }
	elsif ($fc_type eq 'pathscale') { $cc = 'pathcc'; }
	elsif ($fc_type eq 'gnu')       { $cc = 'gcc'; }
	elsif ($fc_type eq 'xlf')       { $cc = 'xlc'; }
    }
}

# User override for C compiler
if (defined $opts{'cc'}) { $cc = $opts{'cc'}; }

# If the C compiler has not been set yet...
unless ($cc) { $cc = 'cc';}

$cfg_ref->set('cc', $cc);
if ($print>=2) { print "C compiler: $cc$eol"; }


#-----------------------------------------------------------------------------------------------
# Allow override of Makefile default linker
my $linker = '';
if (defined $opts{'linker'}) {
    $linker = $opts{'linker'};
}
$cfg_ref->set('linker', $linker);

if ($linker and $print>=2) { print "Setting linker to: $linker$eol"; }

#-----------------------------------------------------------------------------------------------
# Use compiler debugging options?
my $debug_opt = (defined $opts{'debug'}) ? 1 : 0;
$cfg_ref->set('debug', $debug_opt);
my $debug = $debug_opt ? 'ON': 'OFF';

if ($print>=2) { print "Compiler debugging options: $debug$eol"; }

#-----------------------------------------------------------------------------------------------
# Append to Makefile default C compiler options
my $cflags = '';
if (defined $opts{'cflags'}) {
    $cflags = $opts{'cflags'};
}
$cfg_ref->set('cflags', $cflags);

if ($cflags and $print>=2) { print "Setting additional C compiler options: \'$cflags\'$eol"; }

#-----------------------------------------------------------------------------------------------
# Append to Makefile default Fortran compiler options
my $fflags = '';
if (defined $opts{'fflags'}) {
    $fflags = $opts{'fflags'};
}
$cfg_ref->set('fflags', $fflags);

if ($fflags and $print>=2) { print "Setting additional Fortran compiler options: \'$fflags\'$eol"; }

#-----------------------------------------------------------------------------------------------
# Fortran compiler optimization overrides Makefile defaults
my $fopt = '';
if (defined $opts{'fopt'}) {
    $fopt = $opts{'fopt'};
}
$cfg_ref->set('fopt', $fopt);

if ($fopt and $print>=2) { print "Override default Fortran optimization flags with: \'$fopt\'$eol"; }

#-----------------------------------------------------------------------------------------------
# Load options appended to Makefile defaults
my $ldflags = '';
my $usr_ldflags = '';
if (defined $opts{'ldflags'}) {
    $ldflags     = $opts{'ldflags'};
    # Save off the user specification to pass to the MCT configure
    $usr_ldflags = $opts{'ldflags'};
}
$cfg_ref->set('ldflags', $ldflags);

if ($ldflags and $print>=2) { print "Load options appended to Makefile defaults: \'$ldflags\'$eol"; }

#-----------------------------------------------------------------------------------------------
# For the CPP tokens, start with the defaults (from defaults file) and append the specifications
# from the commandline.  That way the user can override defaults since the commandline versions
# occur last.
my $usr_cppdefs = $cfg_ref->get('cppdefs');
if (defined $opts{'cppdefs'}) {
    $usr_cppdefs .= " $opts{'cppdefs'}";
}
$cfg_ref->set('cppdefs', $usr_cppdefs);

if ($usr_cppdefs and $print>=2) { print "Default and user CPP definitions: \'$usr_cppdefs\'$eol";}

# The following CPP macro definitions are used to implement the compile-time options.  They are
# determined by the configuration parameters that have been set above.  They will be appended to
# the CPP definitions that were explicitly set in the defaults file or by the user on the commandline.
my $cfg_cppdefs = ' ';

# Fortran name mangling
if ($cam_build) {
    if ( $fc_type eq 'xlf') {
	$cfg_cppdefs .= " -DFORTRAN_SAME";
    }
    else {
	$cfg_cppdefs .= " -DFORTRANUNDERSCORE";
    }
}

# cpl7 defines
# currently the only BGC scenario implemented is CO2A.  This must be set to
# allocate fields so that the land listens to the atmosphere to recieve the
# surface layer CO2 value.
$cfg_cppdefs .= " -DCO2A";

# Building for CLM
$cfg_cppdefs .= " -DMAXPATCH_PFT=numpft+1 -DLSMLAT=1 -DLSMLON=1";

# Building for perturbation growth tests
if ($pergro eq "ON") { $cfg_cppdefs .= " -DPERGRO"; }

# Building for MMF/super-parameterization
if (defined $opts{'use_MMF'}) {
    my $crm_nx = $cfg_ref->get('crm_nx');
    my $crm_ny = $cfg_ref->get('crm_ny');
    my $crm_nz = $cfg_ref->get('crm_nz');
    my $crm_dx = $cfg_ref->get('crm_dx');
    my $crm_dt = $cfg_ref->get('crm_dt');
    my $crm_nx_rad = $cfg_ref->get('crm_nx_rad');
    my $crm_ny_rad = $cfg_ref->get('crm_ny_rad');
    my $crm = $cfg_ref->get('crm');
    my $MMF_microphysics_scheme = $cfg_ref->get('MMF_microphysics_scheme');
    my $crm_adv = $cfg_ref->get('crm_adv');
    my $yes3Dval = 1;
    if ($crm_ny eq 1) {$yes3Dval = 0;}
    $cfg_cppdefs .= " -D_$crm_adv -D$MMF_microphysics_scheme -DYES3DVAL=$yes3Dval";
    $cfg_cppdefs .= " -DCRM_NX=$crm_nx -DCRM_NY=$crm_ny -DCRM_NZ=$crm_nz ";
    $cfg_cppdefs .= " -DCRM_DX=$crm_dx -DCRM_DT=$crm_dt ";
    if (defined $opts{'use_ECPP'}) { $cfg_cppdefs .= " -DECPP " }
    if (defined $opts{'use_MAML'}) { $cfg_cppdefs .= " -DMAML " }
    if (defined $opts{'crm_nx_rad'}) {
        $cfg_cppdefs .= " -DCRM_NX_RAD=$crm_nx_rad "
    } else {
        $cfg_cppdefs .= " -DCRM_NX_RAD=$crm_nx "
    }
    if (defined $opts{'crm_ny_rad'}) {
        $cfg_cppdefs .= " -DCRM_NY_RAD=$crm_ny_rad "
    } else {
        $cfg_cppdefs .= " -DCRM_NY_RAD=$crm_ny "
    }
    if ($crm_ny eq 1) {$yes3Dval = 0;}
    my $crm = $cfg_ref->get('crm');
    if    ($crm eq 'sam') {
        $cfg_cppdefs .= " -DMMF_SAM "
    } elsif ($crm eq 'samxx') {
        $cfg_cppdefs .= " -DMMF_SAMXX "
    }
    if (defined $opts{'use_MMF_VT'}) {
        $cfg_cppdefs .= " -DMMF_VT "
    }

}

# Configure CAM to produce IOP files for SCAM
if ($e3smreplay eq 'ON') { $cfg_cppdefs .= " -DE3SM_SCM_REPLAY"; }

# Resolution parameters for rectangular lat/lon grids
my $nlon = $cfg_ref->get('nlon');
my $nlat = $cfg_ref->get('nlat');
$cfg_cppdefs .= " -DPLON=$nlon -DPLAT=$nlat";


# Parameters for multiple instances
if (!$ccsm_seq){
    $cfg_cppdefs .= " -DNUM_COMP_INST_ATM=1 -DNUM_COMP_INST_LND=1 -DNUM_COMP_INST_OCN=1 -DNUM_COMP_INST_ICE=1 -DNUM_COMP_INST_GLC=1 -DNUM_COMP_INST_ROF=1 -DNUM_COMP_INST_WAV=1";
}

# Resolution parameters for spectral element cubed sphere grids.
# F2003 definition turns on standard-conforming method of causing edge
# buffers to overlap. This method works in all EAM compilers, but fails
# on some older compilers used by HOMME standalone.
if ($dyn_pkg eq 'se') {
    my $csnp = $cfg_ref->get('csnp');
    $cfg_cppdefs .= " -DNP=$csnp -DNC=4 -DHAVE_F2003_PTR_BND_REMAP";
    if ($smp eq 'ON') {
      $cfg_cppdefs .= " -DHORIZ_OPENMP"
    }
    # use FV physics grid if npg>0
    my $npg = $cfg_ref->get('npg');
    $cfg_cppdefs .= " -DNPG=$npg "
}

# Resolution parameters for vertical grid, number of constituents, chunk size
my $nlev = $cfg_ref->get('nlev');
my $nadv = $cfg_ref->get('nadv');
my $pcols = $cfg_ref->get('pcols');
my $psubcols = $cfg_ref->get('psubcols');
$cfg_cppdefs .= " -DPLEV=$nlev -DPCNST=$nadv -DPCOLS=$pcols -DPSUBCOLS=$psubcols";

# PCOLS is a compile-time parameter if set in CAM_CONFIG_OPTS. Otherwise it is a runtime parameter
# and PCOLS just specifies the default for the runtime parameter.
my $ppcols = $cfg_ref->get('ppcols');
if ($ppcols eq 'TRUE') { $cfg_cppdefs .= " -DPPCOLS"; }

# Radiatively active constituent number
$cfg_cppdefs .= " -DN_RAD_CNST=$max_n_rad_cnst";

# Spectral truncation parameters
my $trm = $cfg_ref->get('trm');
my $trn = $cfg_ref->get('trn');
my $trk = $cfg_ref->get('trk');
$cfg_cppdefs .= " -DPTRM=$trm -DPTRN=$trn -DPTRK=$trk";

# FV dycore
if ($dyn_pkg eq 'fv') { $cfg_cppdefs .= " -DSTAGGERED "; }

# offline driver for FV dycore
if ($offline_dyn) { $cfg_cppdefs .= ' -DOFFLINE_DYN'; }

# Spectral Element dycore
if($dyn_pkg eq 'se'){
    if ($spmd eq 'ON'){	$cfg_cppdefs .=" -D_MPI"; }
    $cfg_cppdefs .= " -DCAM -D_PRIM ";
}

# -DSPMD only added for CESM build.  The EAM Makefile has a separate SPMD macro.
if ( ($ccsm_seq) and ($spmd eq 'ON') ) { $cfg_cppdefs .= " -DSPMD"; }

# Chem CPP defs
$cfg_cppdefs .= $chem_cppdefs;

#WACCM-X extended thermosphere/ionosphere model
if ($waccmx) { $cfg_cppdefs .= ' -DWACCMX'; }

# PIO
if ($cam_build) {
    $cfg_cppdefs .= " -D_USEBOX";
}

# COSP simulator
if ($cosp) { $cfg_cppdefs .= ' -DUSE_COSP'; }

# CLUBB, hardcode CLUBB precision to kind=8
if ($clubb_sgs == 1) {
    $cfg_cppdefs .= ' -DCLUBB_SGS';
    $cfg_cppdefs .= ' -DCLUBB_CAM';
    $cfg_cppdefs .= ' -DNO_LAPACK_ISNAN';
    if ($clubb_single_prec == 1 ){
        $cfg_cppdefs .= " -DCLUBB_REAL_TYPE=sp";
        if($print>=2) { print "CLUBB parameterization will be run in Single Precision $eol";}
    }
    else{
        $cfg_cppdefs .= " -DCLUBB_REAL_TYPE=dp";
    }
}

<<<<<<< HEAD
# SHOC
if ($shoc_sgs == 1){
    $cfg_cppdefs .= ' -DSHOC_SGS';
}

# UNICON
if ($unicon) { $cfg_cppdefs .= ' -DUSE_UNICON'; }

=======
>>>>>>> 3219b44f
# GPTL Timing library
# The GPTL configure script in timing/gptl/suggestions may help
# if modifications are needed here.
$cfg_cppdefs .= ' -DHAVE_VPRINTF -DHAVE_TIMES -DHAVE_GETTIMEOFDAY -DHAVE_COMM_F2C';
unless ($target_os eq 'aix' or $target_os =~ 'bg' or $target_os eq 'darwin') {
    $cfg_cppdefs .= ' -DHAVE_NANOTIME -DBIT64 -DHAVE_SLASHPROC';
}
if ($clubb_do_deep == 1) {
  $cfg_cppdefs .= ' -DCLUBBND_CAM';
}

#-----------------------------------------------------------------------------------------------
# External libraries ###########################################################################
#-----------------------------------------------------------------------------------------------

#-----------------------------------------------------------------------------------------------
# NetCDF include
my $nc_inc = '';
if ($cam_build) {
    if (defined $opts{'nc_inc'}) {
	$nc_inc = $opts{'nc_inc'};
    }
    elsif (defined $ENV{INC_NETCDF}) {
	$nc_inc = $ENV{INC_NETCDF};
    }

    $cfg_ref->set('nc_inc', $nc_inc);

    if ($nc_inc and $print>=2) { print "Will look for NetCDF include file in: $nc_inc$eol"; }
}

# NetCDF library
my $nc_lib = '';
my $nc_ldflags = '';
if ($cam_build) {
    if (defined $opts{'nc_lib'}) {
	$nc_lib = $opts{'nc_lib'};
    }
    elsif (defined $ENV{LIB_NETCDF}) {
	$nc_lib = $ENV{LIB_NETCDF};
    }

    $cfg_ref->set('nc_lib', $nc_lib);
    if ($nc_lib and $print>=2) { print "Will look for netCDF library in: $nc_lib$eol"; }

    # If the location of the NetCDF libraries has not been specified, then
    # assume the compiler wrapper script is providing the information.
    # Otherwise we attempt to set the necessary link arguments in the
    # nc_ldflags variable.  To deal with the case where nf-config is present
    # but returns incorrect settings, one option is to *not* set nc_lib (so
    # the code below does not try to invoke nf-config or nc-config)
    # and just use the generic ldflags from the commandline.

    if ($nc_lib ne '') {
	if (-f "$nc_lib/../bin/nf-config") {
	    $nc_ldflags = `$nc_lib/../bin/nf-config --flibs`;
	    chomp $nc_ldflags;
	    if ($?) {
		print "Encountered error in nf-config --flibs call.\n";
		$nc_ldflags = '';
	    }
	}
	elsif (-f "$nc_lib/../bin/nc-config") {
	    $nc_ldflags = `$nc_lib/../bin/nc-config --flibs`;
	    chomp $nc_ldflags;
	    if ($?) {
		print "Encountered error in nc-config --flibs call.\n";
		$nc_ldflags = '';
	    }
	}

	# If the nf-config or nc-config scripts were not found, or if they
	# returned an error status, then try default link args.
	unless ($nc_ldflags) {
	    $nc_ldflags = "-L$nc_lib -lnetcdf -lnetcdff";
	}

	# Set rpath for shared libs.  First check whether the nf-config or
	# nc-config script has already set an arg to be passed to the linker.
	if ($nc_ldflags !~ m/-Wl/) {
	    if ($fc_type eq 'nag') {
		$nc_ldflags .= " -Wl,-Wl,,-rpath -Wl,-Wl,,$nc_lib";
	    }
	    else {
		$nc_ldflags .= " -Wl,-rpath -Wl,$nc_lib";
	    }
	}

    }

    $cfg_ref->set('nc_ldflags', $nc_ldflags);
    if ($nc_ldflags and $print>=2) { print "Link flags for netCDF library: $nc_ldflags$eol"; }

    # PIO Support
    $cfg_cppdefs .= " -D_NETCDF  ";
}

# NetCDF module files
my $nc_mod = '';
if ($cam_build) {
    if (defined $opts{'nc_mod'}) {
	$nc_mod = $opts{'nc_mod'};
    }
    elsif (defined $ENV{MOD_NETCDF}) {
	$nc_mod = $ENV{MOD_NETCDF};
    }

    # check for the mod files in the user specified location
    if ($nc_mod and (-f "$nc_mod/netcdf.mod"    or -f "$nc_mod/NETCDF.mod")
                and (-f "$nc_mod/typesizes.mod" or -f "$nc_mod/TYPESIZES.mod") ) {
    }
    # if not there check in the netcdf lib directory
    elsif ($nc_lib and (-f "$nc_lib/netcdf.mod"    or -f "$nc_lib/NETCDF.mod")
                   and (-f "$nc_lib/typesizes.mod" or -f "$nc_lib/TYPESIZES.mod") ) {
	$nc_mod = $nc_lib;
    }
    # then check in the netcdf include directory
    elsif ($nc_inc and (-f "$nc_inc/netcdf.mod"    or -f "$nc_inc/NETCDF.mod")
                   and (-f "$nc_inc/typesizes.mod" or -f "$nc_inc/TYPESIZES.mod") ) {
	$nc_mod = $nc_inc;
    }
    else {
	$nc_mod = '';
    }
    $cfg_ref->set('nc_mod', $nc_mod);

    if ($nc_mod and $print>=2) { print "Found netCDF module files in: $nc_mod$eol"; }
}

# PNetCDF include
my $pnc_inc = '';
if ($cam_build) {
    if (defined $opts{'pnc_inc'}) {
      $pnc_inc = $opts{'pnc_inc'};
    }
    elsif (defined $ENV{INC_PNETCDF}) {
      $pnc_inc = $ENV{INC_PNETCDF};
    }
    else {
      $pnc_inc = '/usr/local/include';
    }

    if (-f "$pnc_inc/pnetcdf.inc") {
      $cfg_ref->set('pnc_inc', $pnc_inc);
      if ($print>=2) { print "Found PnetCDF include file in: $pnc_inc$eol"; }
    }else{
      undef $pnc_inc;
    }
}

# PNetCDF library
my $pnc_lib = '';
if ($cam_build) {
    if (defined $opts{'pnc_lib'}) {
      $pnc_lib = $opts{'pnc_lib'};
    }
    elsif (defined $ENV{LIB_PNETCDF}) {
      $pnc_lib = $ENV{LIB_PNETCDF};
    }
    else {
      $pnc_lib = '/usr/local/lib';
    }

    if (-f "$pnc_lib/libpnetcdf.a" and $spmd eq 'ON') {
      $cfg_ref->set('pnc_lib', $pnc_lib);
      if ($print>=2) { print "Found PnetCDF library in: $pnc_lib$eol"; }
      # PIO Support
      $cfg_cppdefs .= " -D_PNETCDF ";
    }else{
      undef $pnc_lib;
    }
}

#-----------------------------------------------------------------------------------------------
# LAPACK library
my $lapack_libdir = '';
if ($cam_build) {
    if (defined $opts{'lapack_libdir'}) {
	$lapack_libdir = $opts{'lapack_libdir'};
    }
    elsif (defined $ENV{LAPACK_LIBDIR}) {
	$lapack_libdir = $ENV{LAPACK_LIBDIR};
    }

    if ($lapack_libdir ne '') {
        if (-f "$lapack_libdir/liblapack.a") {
            $cfg_ref->set('lapack_libdir', $lapack_libdir);
        }
        elsif (-f "$lapack_libdir/liblapack.so") {
            $cfg_ref->set('lapack_libdir', $lapack_libdir);
        }
        elsif (-f "$lapack_libdir/liblapack.dylib") {
            $cfg_ref->set('lapack_libdir', $lapack_libdir);
        }
	else {
	    die <<"EOF";
** Cannot find liblapack.a in specified directory: $lapack_libdir
**
** The LAPACK library directory is determined from the following set of options listed
** from highest to lowest precedence:
** * by the command-line option -lapack_libdir
** * by the environment variable LAPACK_LIBDIR
EOF
        }
    }

    if ($lapack_libdir and $print>=2) { print "Found LAPACK library in: $lapack_libdir$eol"; }
}

#-----------------------------------------------------------------------------------------------
# ESSL library -- add this library to the LDFLAGS for CAMChem when we're on an AIX system.
#                 Assume that the xlf compiler is used to link.
if ($cam_build) {
    if ($chem_pkg and $target_os eq 'aix') {
	my $ldflags = $cfg_ref->get('ldflags');
	$ldflags .= " -lessl";
	$cfg_ref->set('ldflags', $ldflags);
    }
}

#-----------------------------------------------------------------------------------------------
# MPI
# Only check for the MPI include or library files if the user has explicitly specified
# where to look.  Often the Fortran compiler knows where to look for these files and so
# not specifying them is the best strategy.
my $mpi_inc = '';
my $mpi_lib = '';
my $mpi_lib_name = '';
if ($cam_build and $spmd eq 'ON') {

    # MPI include
    if (defined $opts{'mpi_inc'}) {
	$mpi_inc = $opts{'mpi_inc'};
    }
    elsif (defined $ENV{INC_MPI}) {
	$mpi_inc = $ENV{INC_MPI};
    }

    if ($mpi_inc eq '' or -f "$mpi_inc/mpif.h") {
	$cfg_ref->set('mpi_inc', $mpi_inc);
    }
    else {
	die <<"EOF";
** Cannot find mpif.h in specified directory: $mpi_inc
**
** The MPI include directory is determined from the following set of options listed
** from highest to lowest precedence:
** * by the command-line option -mpi_inc
** * by the environment variable INC_MPI
EOF
    }

    if ($mpi_inc and $print>=2) { print "Found MPI include file in: $mpi_inc$eol"; }

    # MPI library
    if (defined $opts{'mpi_lib'}) {
	$mpi_lib = $opts{'mpi_lib'};
    }
    elsif (defined $ENV{LIB_MPI}) {
	$mpi_lib = $ENV{LIB_MPI};
    }

    if ($mpi_lib eq '') {
	$cfg_ref->set('mpi_lib', $mpi_lib);
	$cfg_ref->set('mpi_lib_name', '');
    }
    elsif (-f "$mpi_lib/libmpi.a" or -f "$mpi_lib/libmpi.so") {
	$cfg_ref->set('mpi_lib', $mpi_lib);
	$cfg_ref->set('mpi_lib_name', 'mpi');
    }
    elsif (-f "$mpi_lib/libmpich.a") {
	$cfg_ref->set('mpi_lib', $mpi_lib);
	$cfg_ref->set('mpi_lib_name', 'mpich');
	if (-f  "$mpi_lib/../bin/mpich2version") {
	    $cfg_cppdefs .= " -DNO_SIZEOF";
	} else {
	    $cfg_cppdefs .= " -DNO_MPI2 -DNO_MPIMOD -DNO_SIZEOF";
	}
    }
    else {
	die <<"EOF";
** Cannot find libmpi.a, libmpi.so or libmpich.a in specified directory: $mpi_lib
**
** The MPI library directory is determined from the following set of options listed
** from highest to lowest precedence:
** * by the command-line option -mpi_lib
** * by the environment variable LIB_MPI
EOF
    }

    if ($mpi_lib and $print>=2) { print "Found MPI library in: $mpi_lib$eol"; }

}

#-----------------------------------------------------------------------------------------------
# ESMF library.

my $esmf_libdir = '';
if (defined $opts{'esmf_libdir'}) {
    $esmf_libdir = $opts{'esmf_libdir'};
}
elsif (defined $ENV{ESMF_LIBDIR}) {
    $esmf_libdir = $ENV{ESMF_LIBDIR};
}

if ($cam_build and $esmf_libdir) {

    # Check that both the library and the esmf.mk file are found.  Makefile macros
    # defined in esmf.mk are referenced by the Makefile.
    if ( (-f "$esmf_libdir/libesmf.a" or -f "$esmf_libdir/libesmf.so") and -f "$esmf_libdir/esmf.mk" ) {
	$cfg_ref->set('esmf_libdir', $esmf_libdir);

        $cfg_cppdefs .= " -DUSE_ESMF_LIB";

	if ($print>=2 ) { print "Found ESMF library in: $esmf_libdir$eol"; }
    }
    else {
	die <<"EOF";
** Cannot find libesmf.a, libesmf.so, or esmf.mk in specified directory: $esmf_libdir
**
** The ESMF library directory is determined from the following set of options listed
** from highest to lowest precedence:
** * by the command-line option -esmf_libdir
** * by the environment variable ESMF_LIBDIR
EOF
    }

}

#-----------------------------------------------------------------------------------------------
# CPP defines to put on Makefile

my $make_cppdefs = "$usr_cppdefs $cfg_cppdefs";

if ($print>=2) { print "CPP definitions set by configure: \'$cfg_cppdefs\'$eol"; }


#-----------------------------------------------------------------------------------------------
# COSP library.
# JGF: We can get rid of this stuff once the legacy build system is removed
if ($cosp) {

    # Set the directory used to build cosp.  Add location and library name
    # to the user specified load flags.
    my $cosp_libdir = '';
    if (defined $opts{'cosp_libdir'}) {
      $cosp_libdir = $opts{'cosp_libdir'};
    } else
    {
	$cosp_libdir = "$cam_bld/cosp";
    }

    $cfg_ref->set('cosp_libdir', "$cosp_libdir");

    my $ldflags = $cfg_ref->get('ldflags');
    $ldflags .= " -L$cosp_libdir -lcosp ";
    $cfg_ref->set('ldflags', $ldflags);

    # create the build directory for cosp
    my $bld_dir = $cosp_libdir;
    unless (-d $bld_dir or mkdirp($bld_dir)) {
        die "** Could not create the cosp build directory: $bld_dir\n";
    }

    # Create the COSP Makefile from a template and copy it into the cosp bld directory
    write_cosp_makefile("$cfgdir/../src/physics/cosp2/Makefile.cospinline.in", "$cosp_libdir/Makefile");
    if ($print) { print "creating $cosp_libdir/Makefile\n"; }
}


#-----------------------------------------------------------------------------------------------
# MCT library.
# Only build MCT as a separate library if doing a EAM standalone build.
# If -mct_libdir is specified, then check for existing libs and build
# only if necessary.  Note that separate versions of the lib must be built
# for parallel and serial use.

if ($cam_build) {

    my $mct_libdir = "$cam_bld/mct";
    if (defined $opts{'mct_libdir'}) {
        $mct_libdir = $opts{'mct_libdir'};
    }
    elsif (defined $ENV{MCT_LIBDIR}) {
        $mct_libdir = $ENV{MCT_LIBDIR};
    }

    # strip a trailing slash
    $mct_libdir =~ s!/$!!;

    # modify the name of the serial version so it can be made in the same
    # directory as the parallel version
    if ($spmd eq 'OFF') {
	$mct_libdir .= '-serial';
    }
    $cfg_ref->set('mct_libdir', $mct_libdir);

    my $ldflags = $cfg_ref->get('ldflags');
    $ldflags .= " -L$mct_libdir/mct -lmct -L$mct_libdir/mpeu -lmpeu ";
    if ($spmd eq 'OFF') {
      $ldflags .= " -L$mct_libdir/mpi-serial -lmpi-serial ";
    }
    $cfg_ref->set('ldflags', $ldflags);

    # Check whether the MCT libs already exist.  The MCT configuration here is
    # set up to build mct, mpeu, and mpi-serial libs.  So either they all should
    # exist, or non of them should exist.  Otherwise it's an error.
    my $libs_exist = 0;
    my $libs_expected = 2;
    if (-f "$mct_libdir/mct/libmct.a" or
	-f "$mct_libdir/mct/libmct.so") {++$libs_exist;}
    if (-f "$mct_libdir/mpeu/libmpeu.a" or
	-f "$mct_libdir/mpeu/libmpeu.so") {++$libs_exist;}
    if ($spmd eq 'OFF') {
	$libs_expected = 3;
	if (-f "$mct_libdir/mpi-serial/libmpi-serial.a" or
	    -f "$mct_libdir/mpi-serial/libmpi-serial.so") {++$libs_exist;}
    }

    my $build_mct;
    if ($libs_exist == 0) {
	$build_mct = 1;
    }
    elsif ($libs_exist == $libs_expected) {
	$build_mct = 0;
    }
    else {
	die <<"EOF";
** The MCT build in $mct_libdir is incomplete.  Remove the contents of
   $mct_libdir and run the EAM configure script again. **
EOF
    }


    if ($build_mct) {

	# If the libdirs do not exist then create them.
	if (! -d "$mct_libdir/mct") {
	    mkdirp("$mct_libdir/mct") or
		die "** Could not create the mct build directory: $mct_libdir/mct\n";
	}
	if (! -d "$mct_libdir/mpeu") {
	    mkdirp("$mct_libdir/mpeu") or
		die "** Could not create the mct build directory: $mct_libdir/mpeu\n";
	}

	if ($spmd eq 'OFF') {
	    # The mpi-serial lib is only built when the mct and mpeu libs are configured
	    # to run in a serial mode (with the --enable-mpiserial option).
	    if (! -d "$mct_libdir/mpi-serial") {
		mkdirp("$mct_libdir/mpi-serial") or
		    die "** Could not create the mct build directory: $mct_libdir/mpi-serial\n";
	    }
	}

	system("cp $cam_root/cime/src/externals/mct/Makefile $mct_libdir/.") == 0
	    or die "Unable to copy mct top level Makefile\n";
	system("cp $cam_root/cime/src/externals/mct/mct/Makefile $mct_libdir/mct/.") == 0
	    or die "Unable to copy mct Makefile\n";
	system("cp $cam_root/cime/src/externals/mct/mpeu/Makefile $mct_libdir/mpeu/.") == 0
	    or die "Unable to copy mpeu Makefile\n";
	if ($spmd eq 'OFF') {
	    system("cp $cam_root/cime/src/externals/mct/mpi-serial/Makefile $mct_libdir/mpi-serial/.") == 0
		or die "Unable to copy mpi-serial Makefile\n";
	    system("cp $cam_root/cime/src/externals/mct/mpi-serial/mpif.h $mct_libdir/mpi-serial/.") == 0
		or die "Unable to copy mpi-serial/mpif.h \n";
	    system("cp $cam_root/cime/src/externals/mct/mpi-serial/mpi.h $mct_libdir/mpi-serial/.") == 0
		or die "Unable to copy mpi-serial/mpi.h\n";
	}

	my $mct_quiet = '> /dev/null 2>&1';
	if ($print >= 2) {$mct_quiet = '';}

	my $mct_debug = '';
	if ($debug eq 'ON') {$mct_debug = '--enable-debugging';}

	my $mpi_serial = '--enable-mpiserial';
	if ($spmd eq 'ON') {$mpi_serial = '';}

	my $mpi_hdr = '';
	if ($spmd eq 'ON') {
	    if ($mpi_inc) {$mpi_hdr = "MPIHEADER=-I$mpi_inc"; }
	}

	# Set F[C]FLAGS for MCT for compilers where the defaults won't work.
	# Blank string does nothing, letting MCT's configure decide.
	my $mct_flags_str = " ";
	my $mct_ldflags   = " ";
	if ($fc_type eq "nag") {
	    # Take options from CESM's Machines directory.
	    $mct_flags_str = " -O2 -kind=byte -wmismatch=mpi_send,mpi_recv,mpi_bcast,".
		"mpi_allreduce,mpi_reduce,mpi_isend,mpi_irecv,mpi_irsend,mpi_rsend,mpi_gatherv,".
		"mpi_gather,mpi_scatterv,mpi_allgather,mpi_alltoallv,mpi_file_read_all,".
		"mpi_file_write_all,mpibcast,mpiscatterv ";
	    if ($debug eq 'ON') { $mct_flags_str .= " -g -gline -time -f95 -C=all "; }

	    # Set to both FFLAGS and FCFLAGS to ensure all files use this.
	    $mct_flags_str = " FFLAGS=\"$mct_flags_str\" ".
                             "FCFLAGS=\"$mct_flags_str\" ";

	    # This workaround tells gcc how to link to the NAG runtime,
	    # which is the only way to run MCT's configure with runtime
	    # checks enabled.
	    # Note that this hard-codes the NAG path, and libf53, for NAG 5.3.1.
	    if ($debug eq 'ON') {
		$mct_flags_str .= " CFLAGS=\" -g -Wl,--as-needed,--allow-shlib-undefined\" ";
		$mct_flags_str .= " LIBS=\" -L/usr/local/nag/lib/NAG_Fortran -lf53 \" ";
	    }
	}
	elsif ($fc_type eq "pgi") {

	    # 11 Feb 2014: This is a workaround for a problem with PGI-13
	    # on the CGD cluster when pgf90 is invoked by the openmpi
	    # version of mpif90 (undefined omp_set_schedule in pgf90rtl lib)
	    $mct_ldflags = "-Wl,--allow-shlib-undefined ";
	}

	$mct_ldflags = "LDFLAGS=\'$mct_ldflags\' ";

	my $cfg_cmnd = "$cam_root/cime/src/externals/mct/configure FC=$fc CC=$cc ".
	    "$mct_flags_str --srcdir=$cam_root/cime/src/externals/mct $mpi_hdr ".
	    "$mpi_serial $mct_debug $mct_quiet $mct_ldflags ";

	chdir $mct_libdir      or die "FAILURE: cd to $mct_libdir\n";
	system($cfg_cmnd) == 0 or die "FAILURE: MCT configure\n";
        chdir $cam_bld         or die "FAILURE: cd to $cam_bld\n";

	if ($print) {print "MCT configure is done.\n";}
    }
    else {
	if ($print) {print "Using MCT libs in $mct_libdir.\n";}
    }
}


#-----------------------------------------------------------------------------------------------
# Write configuration files ####################################################################
#-----------------------------------------------------------------------------------------------

my $fp_filename      = 'Filepath';             # name of output filepath file
my $cpp_filename     = 'CIME_cppdefs';         # name of output file for eam's cppdefs in cime

# Write the filepath file.
write_filepath("$cam_bld/$fp_filename", $cfg_ref);
if ($print) { print "creating $cam_bld/$fp_filename\n"; }

if (($ccsm_seq)) {

    # Write the file for cam's cppdefs needed in cime.
    write_cppdefs("$cam_bld/$cpp_filename", $make_cppdefs, $cfg_ref);
    if ($print) { print "creating $cam_bld/$cpp_filename\n"; }

} else {

    # Write the config.h file for PIO and MCT
    write_config_h("$cam_bld/config.h");
    if ($print) { print "creating $cam_bld/config.h\n"; }

}

# Write the configuration cache file.
$cfg_ref->write_file($config_cache_file, $commandline);
if ($print) { print "creating $config_cache_file\n"; }

#-----------------------------------------------------------------------------------------------
# Finished unless testing requested ############################################################
#-----------------------------------------------------------------------------------------------
unless ($cam_build and $opts{'test'}) {
    if ($print) { print "EAM configure done.\n"; }
    exit;
}

# remove the codes and subroutines for checking of required libs (fc, netcdf, mpi, esmf)

chdir( $cwd ) || die <<"EOF";
** Trouble changing directory back to $cwd
**
EOF
if ($print) { print "EAM configure done.\n"; }
exit;

#-----------------------------------------------------------------------------------------------
# REALLY FINISHED ##############################################################################
#-----------------------------------------------------------------------------------------------

sub write_filepath
{
    my ($file, $cfg_ref) = @_;
    my  $fh = new IO::File;

    $fh->open(">$file") or die "** can't open filepath file: $file\n";

    # configuration parameters used to determine paths
    my $cam_root      = $cfg_ref->get('cam_root');
    my $usr_src       = $cfg_ref->get('usr_src');
    my $chem_proc_src = $cfg_ref->get('chem_proc_src');
    my $chem_src_dir  = $cfg_ref->get('chem_src_dir');
    my $chem          = $cfg_ref->get('chem');
    my $waccm_phys    = $cfg_ref->get('waccm_phys');
    my $waccmx        = $cfg_ref->get('waccmx');
    my $rad           = $cfg_ref->get('rad');
    my $dyn           = $cfg_ref->get('dyn');
    my $cppdefs       = $cfg_ref->get('cppdefs');
    my $cosp          = $cfg_ref->get('cosp');
    my $spmd          = $cfg_ref->get('spmd');
    my $esmf_libdir   = $cfg_ref->get('esmf_libdir');
    my $ocn           = $cfg_ref->get('ocn');
    my $lnd           = $cfg_ref->get('lnd');
    my $ice           = $cfg_ref->get('ice');
    my $rof           = $cfg_ref->get('rof');
    my $caseroot      = $cfg_ref->get('caseroot');

    # Root directory
    my $camsrcdir = "$cam_root/components";

    # Component interface specifier
    my $comp_intf = $cfg_ref->get('comp_intf');

    # Start writing paths to the file.  *** Order is important ***  The
    # sequence of paths will be used to set the GNU Makefile's VPATH macro
    # which tells make where to search for dependencies.

    # User specified source directories.
    if ($usr_src  =~ /\S+/) {
	my @dirs = split ',', $usr_src;
	while ( my $dir = shift @dirs ) {
	    print $fh "$dir\n";
        }
    }

    # CESM has a standard source mods location.
    if ($ccsm_seq) {
	print $fh "$caseroot/SourceMods/src.eam\n";
    }

    # offline unit driver (defaults to stub)
    print $fh "$camsrcdir/eam/src/unit_drivers\n";

    # MMF/super-parameterization; this code section needs to appear before those
    # adding the physics and chemistry packages to override versions of files
    # that appear in both places
    if (defined $opts{'use_MMF'}) {

        # interface and base model code
        print $fh "$camsrcdir/eam/src/physics/crm\n";

        # MMF-specific radiation drivers (overrides default drivers that exist
        # in each individual radiation package; done this way to avoid
        # dependency on MMF-specific variables)
        if ($rad eq 'rrtmg') {
            print $fh "$camsrcdir/eam/src/physics/crm/rrtmg\n";
        } elsif ($rad eq 'rrtmgp') {
            print $fh "$camsrcdir/eam/src/physics/crm/rrtmgp\n";
        }

        if (defined $opts{'use_ECPP'}) {
            print $fh "$camsrcdir/eam/src/physics/crm/ecpp\n";
        }

        my $crm = $cfg_ref->get('crm');
        if ($crm eq 'sam') {
          #####################################################
          ## -crm sam will GLOB directories for CMake
          #####################################################
          print $fh "$camsrcdir/eam/src/physics/crm/sam\n";
          #
          # microphysics
          my $MMF_microphysics_scheme = $cfg_ref->get('MMF_microphysics_scheme');
          if ($MMF_microphysics_scheme eq 'sam1mom') {
              print $fh "$camsrcdir/eam/src/physics/crm/sam/MICRO_SAM1MOM\n";
          } elsif ($MMF_microphysics_scheme eq 'm2005') {
              print $fh "$camsrcdir/eam/src/physics/crm/sam/MICRO_M2005\n";
          }

          # turbulence closure
          print $fh "$camsrcdir/eam/src/physics/crm/sam/SGS_TKE\n";

          # advection scheme
          my $crm_adv = $cfg_ref->get('crm_adv');
          if ($crm_adv eq 'UM5') {
              print $fh "$camsrcdir/eam/src/physics/crm/sam/ADV_UM5\n";
          } else {
              print $fh "$camsrcdir/eam/src/physics/crm/sam/ADV_MPDATA\n";
          }

        } elsif ($crm eq 'samxx') {
          #####################################################
          ## -crm samxx will add_subdirectory in CMake rather
          ##            than GLOBing.
          #####################################################
        }

    }

    # EAM chemistry, dynamics, physics, control and shared utilities.
    if ($chem_proc_src) {
        print $fh "$chem_proc_src\n";
    }
    if ($chem_src_dir) {
        print $fh "$chem_src_dir\n";
    }
    if ($chem =~ /_mam/) {
	print $fh "$camsrcdir/eam/src/chemistry/modal_aero\n";
    } else {
	print $fh "$camsrcdir/eam/src/chemistry/bulk_aero\n";
    }
    print $fh "$camsrcdir/eam/src/chemistry/aerosol\n";
    print $fh "$camsrcdir/eam/src/chemistry/mozart\n";
    if ($waccm_phys) {
	print $fh "$camsrcdir/eam/src/physics/waccm\n";
    }

    if ($waccmx) {
        print $fh "$camsrcdir/eam/src/physics/waccmx\n";
    }

    print $fh "$camsrcdir/eam/src/chemistry/utils\n";

    # Add source code directories for selected radiation package
    if ($rad eq 'rrtmg') {
        print $fh "$camsrcdir/eam/src/physics/rrtmg\n";
        print $fh "$camsrcdir/eam/src/physics/rrtmg/ext/rrtmg_mcica\n";
        print $fh "$camsrcdir/eam/src/physics/rrtmg/ext/rrtmg_lw\n";
        print $fh "$camsrcdir/eam/src/physics/rrtmg/ext/rrtmg_sw\n";
    } elsif ($rad eq 'rrtmgp') {
        print $fh "$camsrcdir/eam/src/physics/rrtmgp\n";
        print $fh "$camsrcdir/eam/src/physics/rrtmgp/external/rte\n";
        print $fh "$camsrcdir/eam/src/physics/rrtmgp/external/rte/kernels\n";
        print $fh "$camsrcdir/eam/src/physics/rrtmgp/external/rrtmgp\n";
        print $fh "$camsrcdir/eam/src/physics/rrtmgp/external/rrtmgp/kernels\n";
        print $fh "$camsrcdir/eam/src/physics/rrtmgp/external/extensions\n";
        print $fh "$camsrcdir/eam/src/physics/rrtmgp/external/extensions/rng\n";
        print $fh "$camsrcdir/eam/src/physics/rrtmgp/external/examples\n";
    }

    print $fh "$camsrcdir/eam/src/physics/cam\n";
    if ($clubb_sgs eq '1') {
       print $fh "$camsrcdir/eam/src/physics/clubb\n";
       print $fh "$camsrcdir/eam/src/physics/silhs\n";
    }

    print $fh "$camsrcdir/eam/src/dynamics/$dyn\n";
    if($dyn eq 'se') {
      print $fh "$camsrcdir/homme/src/share\n";
      if ($opts{'dyn_target'} eq 'preqx') {
        print $fh "$camsrcdir/homme/src/preqx\n";
        print $fh "$camsrcdir/homme/src/preqx/share\n";
      }
      elsif($opts{'dyn_target'} eq 'preqx_acc') {
        print $fh "$camsrcdir/homme/src/preqx_acc\n";
        print $fh "$camsrcdir/homme/src/preqx/share\n";
      }
      elsif($opts{'dyn_target'} eq 'theta-l') {
        print $fh "$camsrcdir/homme/src/theta-l\n";
        print $fh "$camsrcdir/homme/src/theta-l/share\n";
        print $fh "$camsrcdir/homme/src/share/compose\n";
      }
      elsif ($opts{'dyn_target'} eq 'preqx_kokkos') {
        print $fh "$camsrcdir/homme/src/share/cxx\n";
        print $fh "$camsrcdir/homme/src/share/cxx/mpi\n";
        print $fh "$camsrcdir/homme/src/preqx_kokkos\n";
        print $fh "$camsrcdir/homme/src/preqx_kokkos/cxx\n";
        print $fh "$camsrcdir/homme/src/preqx/share\n";
      }
    }

    # Parallelization utilies
    if ($dyn eq 'fv' or $cppdefs =~ /MODCM_DP_TRANSPOSE/) {
	print $fh "$camsrcdir/eam/src/utils/pilgrim\n";
    }

    # Advective transport
    if ($dyn eq 'eul' or $dyn eq 'sld') {
	print $fh "$camsrcdir/eam/src/advection/slt\n";
    }

    print $fh "$camsrcdir/eam/src/cpl\n";
    print $fh "$camsrcdir/eam/src/control\n";
    print $fh "$camsrcdir/eam/src/utils\n";

    if ($cam_build) {

	# These paths are only needed for EAM standalone builds

	print $fh "$cam_root/cime/src/externals/pio/pio\n";

	unless ($esmf_libdir) {
	    print $fh "$cam_root/cime/src/share/esmf_wrf_timemgr\n";
	}

	# Sequential Driver
	print $fh "$cam_root/cime/src/drivers/mct/main\n";
	print $fh "$cam_root/cime/src/drivers/mct/shr\n";
	if ($comp_intf eq 'esmf') {
	    print $fh "$cam_root/cime/src/drivers/mct/shr_esmf\n";
	}

	# Ocean package.
	if ($ocn eq 'dom') {
	    print $fh "$camsrcdir/eam/src/utils/cam_dom\n";
	}
	elsif ($ocn eq 'docn') {
	    print $fh "$cam_root/cime/src/components/data_comps/docn\n";
	}
	elsif ($ocn eq 'aquaplanet') {
	    print $fh "$camsrcdir/eam/src/utils/cam_aqua\n";
	    print $fh "$camsrcdir/eam/src/utils/cam_aqua/cpl\n";
	}
	elsif ($ocn eq 'socn') {
	    print $fh "$cam_root/cime/src/components/stub_comps/socn/cpl\n";
	}

	# Land package
	if ($lnd eq 'clm') {
#	    print $fh "$camsrcdir/clm/src/cpl\n";
	    print $fh "$camsrcdir/clm/src_clm40/main\n";
	    print $fh "$camsrcdir/clm/src_clm40/biogeochem\n";
	    print $fh "$camsrcdir/clm/src_clm40/biogeophys\n";
	}
	elsif ($lnd eq 'slnd') {
	    print $fh "$cam_root/cime/src/components/stub_comps/slnd/cpl\n";
	}

	# Sea ice package
	if ($ice eq 'sice') {
	    print $fh "$cam_root/cime/src/components/stub_comps/sice/cpl\n";
	}
	elsif ($ice eq 'cice') {
	    print $fh "$camsrcdir/cice/src/drivers/cesm\n";
            print $fh "$camsrcdir/cice/src/mpi\n";
	    print $fh "$camsrcdir/cice/src/source\n";
	    print $fh "$camsrcdir/cice/src/io_pio\n";
	}

	# Land ice package
	print $fh "$cam_root/cime/src/components/stub_comps/sglc/cpl\n";

        # Runoff package
        if ($rof eq 'rtm') {
	    print $fh "$camsrcdir/rtm/src/cpl\n";
            print $fh "$camsrcdir/rtm/src/riverroute\n";
        }
        elsif ($rof eq 'srof') {
            print $fh "$cam_root/cime/src/components/stub_comps/srof/cpl\n";
        }

	# Wave package
	print $fh "$cam_root/cime/src/components/stub_comps/swav/cpl\n";

        # Share utilities
	print $fh "$cam_root/cime/src/share/util\n";
	print $fh "$cam_root/cime/src/share/include\n";
    }

    $fh->close;
}

#-------------------------------------------------------------------------------

sub write_cppdefs
{
    my ($file, $make_cppdefs, $cfg_ref) = @_;
    my  $fh = new IO::File;

    my $dyn           = $cfg_ref->get('dyn');

    print "Writing CPPDEFS for EAM in $file, with $dyn and $opts{'dyn_target'}\n";

    $fh->open(">$file") or die "** can't open cpp defs file: $file\n";

    print $fh "$make_cppdefs";

    if ($dyn eq "se" and $opts{"dyn_target"} eq "theta-l") {
        print $fh " -DMODEL_THETA_L -DHOMME_ENABLE_COMPOSE "
    }

    if ($dyn eq "se" and $opts{"dyn_target"} eq "preqx_kokkos") {
        print $fh " -DKOKKOS_TARGET "
    }

    print $fh "\n";

    $fh->close;
}

#-------------------------------------------------------------------------------

sub write_makefile
{
    # Add macro definitions to the beginning of the Makefile
    # in the EAM configuration script directory

    my ($file_in, $file_out, $cfg_ref, $make_cppdefs) = @_;
    my  $fh_in = new IO::File;
    my  $fh_out = new IO::File;

    $fh_out->open(">$file_out") or die "** can't open file: $file_out\n";

    # configuration parameters
    my $target_os    = $cfg_ref->get('target_os');
    my $cam_root     = $cfg_ref->get('cam_root');
    my $cam_exe      = $cfg_ref->get('cam_exe');
    my $cam_exedir   = $cfg_ref->get('cam_exedir');
    my $nc_inc       = $cfg_ref->get('nc_inc');
    my $nc_lib       = $cfg_ref->get('nc_lib');
    my $nc_mod       = $cfg_ref->get('nc_mod');
    my $mpi_inc      = $cfg_ref->get('mpi_inc');
    my $mpi_lib      = $cfg_ref->get('mpi_lib');
    my $mpi_lib_name = $cfg_ref->get('mpi_lib_name');
    my $debug        = $cfg_ref->get('debug') ? 'TRUE' : 'FALSE';
    my $spmd         = $cfg_ref->get('spmd') ? 'TRUE' : 'FALSE';
    my $smp          = $cfg_ref->get('smp') ? 'TRUE' : 'FALSE';
    my $fc           = $cfg_ref->get('fc');
    my $fc_type      = $cfg_ref->get('fc_type');
    my $cc           = $cfg_ref->get('cc');
    my $linker       = $cfg_ref->get('linker');
    my $cflags       = $cfg_ref->get('cflags');
    my $fflags       = $cfg_ref->get('fflags');
    my $fopt         = $cfg_ref->get('fopt');
    my $ldflags      = $cfg_ref->get('ldflags');
    my $cosp_libdir  = $cfg_ref->get('cosp_libdir');
    my $mct_libdir   = $cfg_ref->get('mct_libdir');

    # map between local os names ($OSNAME) and names which are
    # used in the Makefile (return value from "uname -s" command).
    my %uname_map = ( 'aix'      => 'AIX',
		      'darwin'   => 'Darwin',
		      'dec_osf'  => 'OSF1',
		      'es'       => 'ES',
		      'irix'     => 'IRIX64',
		      'linux'    => 'Linux',
		      'solaris'  => 'SunOS',
		      'super-ux' => 'SUPER-UX',
		      'unicosmp' => 'UNICOS/mp',
                      'bgl'      => 'BGL',
                      'bgp'      => 'BGP',
                      'bgq'      => 'BGQ',
		      );

    print $fh_out  <<"EOF";
# Make macros for EAM.

UNAMES       := $uname_map{$target_os}
ROOTDIR      := $cam_root
EXENAME      := $cam_exe
MODEL_EXEDIR := $cam_exedir
INC_NETCDF   := $nc_inc
LIB_NETCDF   := $nc_lib
NC_LDFLAGS   := $nc_ldflags
MOD_NETCDF   := $nc_mod
INC_PNETCDF  := $pnc_inc
LIB_PNETCDF  := $pnc_lib
INC_MPI      := $mpi_inc
LIB_MPI      := $mpi_lib
MPI_LIB_NAME := $mpi_lib_name
LAPACK_LIBDIR:= $lapack_libdir
ESMF_LIBDIR  := $esmf_libdir
DEBUG        := $debug
SPMD         := $spmd
SMP          := $smp
FC           := $fc
FC_TYPE      := $fc_type
CC           := $cc
USER_LINKER  := $linker
USER_CPPDEFS := $make_cppdefs
USER_CFLAGS  := $cflags
USER_FFLAGS  := $fflags
F_OPTIMIZATION_OVERRIDE := $fopt
USER_LDFLAGS := $ldflags
COSP_LIBDIR  := $cosp_libdir
MCT_LIBDIR   := $mct_libdir
GPTL_SRCDIR  := $cam_root/cime/src/externals/gptl
TIMING_SRCDIR := $cam_root/cime/src/share/timing

EOF

    # Copy the "template" makefile to the new makefile.
    $fh_in->open("<$file_in") or die "** can't open file: $file_in\n";
    while (<$fh_in>) {
	print $fh_out $_;
    }

    $fh_out->close;
    $fh_in->close;
}

#-------------------------------------------------------------------------------

sub write_cosp_makefile
{

    my ($file_in, $file_out) = @_;
    my  $fh_in = new IO::File;
    my  $fh_out = new IO::File;

    $fh_out->open(">$file_out") or die "** can't open file: $file_out\n";

    print $fh_out  <<"EOF";


CAM_BLD    := $cam_bld
COSP_PATH  := $cam_root/components/eam/src/physics/cosp2
ISCCP_PATH := $cam_root/components/eam/src/physics/cosp2/src/simulator/icarus
RS_PATH    := $cam_root/components/eam/src/physics/cosp2/src/simulator/quickbeam
CS_PATH    := $cam_root/components/eam/src/physics/cosp2/src/simulator/actsim
RT_PATH    := $cam_root/components/eam/src/physics/cosp2/src/simulator/rttov
MISR_PATH  := $cam_root/components/eam/src/physics/cosp2/src/simulator/MISR_simulator
MODIS_PATH := $cam_root/components/eam/src/physics/cosp2/src/simulator/MODIS_simulator
PARASOL_PATH  := $cam_root/components/eam/src/physics/cosp2/src/simulator/parasol

EOF

    # Copy the "template" makefile to the new makefile.
    $fh_in->open("<$file_in") or die "** can't open file: $file_in\n";
    while (<$fh_in>) {
	print $fh_out $_;
    }

    $fh_out->close;
    $fh_in->close;
}


#-------------------------------------------------------------------------------

sub write_config_h
{
    my ($file) = @_;
    my  $fh = new IO::File;

    $fh->open(">$file") or die "** can't open config.h file for PIO and MCT: $file\n";

    print $fh <<"EOF";
#ifdef FORTRAN_SAME
#define FC_FUNC(name,NAME) name
#elif FORTRANUNDERSCORE
#define FC_FUNC(name,NAME) name ##_
#elif FORTRANDOUBLEUNDERSCORE
#define FC_FUNC(name,NAME)  name ##__
#endif
EOF

    $fh->close;
}

#-------------------------------------------------------------------------------

sub set_horiz_grid
{
    # Set the parameters for the specified dycore and horizontal grid.  The
    # parameters are read from an input file, and if no dycore/grid matches are
    # found then issue error message.
    # This routine uses the configuration defined at the package level ($cfg_ref).

    my ($hgrid_file, $cfg_ref) = @_;
    my $xml = XML::Lite->new( $hgrid_file );
    my $root = $xml->root_element();

    # Check for valid root node
    my $name = $root->get_name();
    $name eq "config_horiz_grid" or die
	"file $hgrid_file is not a horizontal grid parameters file\n";

    # Get dycore/grid from the package's configuration
    my $dyn_pkg = $cfg_ref->get('dyn');
    my $hgrid   = $cfg_ref->get('hgrid');

    # Special case -- If running a PERGRO test with the SLD dycore, use the
    #                 spectral truncation parameters appropriate for the EUL
    #                 dycore.  Implement this case by overriding the local
    #                 value of $dyn_pkg.
    my $pergro = $cfg_ref->get('pergro');
    if ( $pergro and ($dyn_pkg eq 'sld') ) { $dyn_pkg = 'eul'; }

    # Read the grid parameters from $hgrid_file.
    my @e = $xml->elements_by_name( "horiz_grid" );
    my %a = ();

    # Search for matching dycore/grid.
    my $found = 0;
  HGRID:
    while ( my $e = shift @e ) {
	%a = $e->get_attributes();
	if ( $dyn_pkg eq $a{'dyn'} and $hgrid eq $a{'hgrid'} ) {
	    $found = 1;
	    last HGRID;
	}
    }

    # Die unless search was successful.
    unless ($found) { die "set_horiz_grid: no match for dycore $dyn_pkg and hgrid $hgrid\n"; }

    # Set parameter values -- dycore specific.
    if ( $dyn_pkg =~ m/eul|sld/ ) {
	$cfg_ref->set('nlat', $a{'nlat'});
	$cfg_ref->set('nlon', $a{'nlon'});
	$cfg_ref->set('trm',  $a{'m'});
	$cfg_ref->set('trn',  $a{'n'});
	$cfg_ref->set('trk',  $a{'k'});
    }
    elsif ( $dyn_pkg eq 'fv' ) {
	$cfg_ref->set('nlat', $a{'nlat'});
	$cfg_ref->set('nlon', $a{'nlon'});
    }
    elsif ( $dyn_pkg eq 'fvcubed' ) {
        $cfg_ref->set('csnp', $a{'csnp'});
    }
    elsif ( $dyn_pkg eq 'se' ) {
	$cfg_ref->set('csne', $a{'csne'});
	$cfg_ref->set('csnp', $a{'csnp'});
        $cfg_ref->set('npg',  $a{'npg'});
	# needed for cice configure script.  sets nlat=1 and nlon=ncol
	$cfg_ref->set('nlat', 1);
	$cfg_ref->set('nlon', $a{'ncol'});
        # To allow more flexibility when matching grid attributes in the namelist
        # defaults file, split the dynamics (GLL) and physics grid specifiers in
        # the hgrid argument to configure, and just store the dynamics (GLL) part
        # in the hgrid parameter of the config_cache file.  The physics grid
        # specifier is stored separately in the npg parameter.
        $hgrid =~ s/\.pg\d//;   # strip the '.pgN' extension
        $cfg_ref->set('hgrid', $hgrid);
    }


    # Override resolution settings to configure for SCAM mode.  The override is needed
    # because in SCAM mode the -hgrid option is used to specify the resolution of default
    # datasets from which single data columns are extracted.
    my $scam = $cfg_ref->get('scam');
    if ($scam) {
	$cfg_ref->set('nlat', 1);
	$cfg_ref->set('nlon', 1);
	$cfg_ref->set('trm',  1);
	$cfg_ref->set('trn',  1);
	$cfg_ref->set('trk',  1);
    }

}

#-------------------------------------------------------------------------------

sub get_sys_defaults
{
    my ($file, $os) = @_;
    my $xml = XML::Lite->new( $file );
    my $root = $xml->root_element();
    my $e;          # xml element
    my %a;          # element attributes
    my %sys = ();   # return values

    # Check for valid root node
    my $name = $root->get_name();
    $name eq "system_defaults" or die
	"file $file is not a system defaults file\n";

    # SPMD
    $e = $xml->elements_by_name( "spmd" );
    %a = $e->get_attributes();
    $sys{'spmd'} = $a{$os};

    # SMP
    $e = $xml->elements_by_name( "smp" );
    %a = $e->get_attributes();
    $sys{'smp'} = $a{$os};

    return %sys;
}

#-------------------------------------------------------------------------------

sub absolute_path {
#
# Convert a pathname into an absolute pathname, expanding any . or .. characters.
# Assumes pathnames refer to a local filesystem.
# Assumes the directory separator is "/".
#
  my $path = shift;
  my $cwd = getcwd();  # current working directory
  my $abspath;         # resulting absolute pathname

# Strip off any leading or trailing whitespace.  (This pattern won't match if
# there's embedded whitespace.
  $path =~ s!^\s*(\S*)\s*$!$1!;

# Convert relative to absolute path.

  if ($path =~ m!^\.$!) {          # path is "."
      return $cwd;
  } elsif ($path =~ m!^\./!) {     # path starts with "./"
      $path =~ s!^\.!$cwd!;
  } elsif ($path =~ m!^\.\.$!) {   # path is ".."
      $path = "$cwd/..";
  } elsif ($path =~ m!^\.\./!) {   # path starts with "../"
      $path = "$cwd/$path";
  } elsif ($path =~ m!^[^/]!) {    # path starts with non-slash character
      $path = "$cwd/$path";
  }

  my ($dir, @dirs2);
  my @dirs = split "/", $path, -1;   # The -1 prevents split from stripping trailing nulls
                                     # This enables correct processing of the input "/".

  # Remove any "" that are not leading.
  for (my $i=0; $i<=$#dirs; ++$i) {
      if ($i == 0 or $dirs[$i] ne "") {
	  push @dirs2, $dirs[$i];
      }
  }
  @dirs = ();

  # Remove any "."
  foreach $dir (@dirs2) {
      unless ($dir eq ".") {
	  push @dirs, $dir;
      }
  }
  @dirs2 = ();

  # Remove the "subdir/.." parts.
  foreach $dir (@dirs) {
    if ( $dir !~ /^\.\.$/ ) {
        push @dirs2, $dir;
    } else {
        pop @dirs2;   # remove previous dir when current dir is ..
    }
  }
  if ($#dirs2 == 0 and $dirs2[0] eq "") { return "/"; }
  $abspath = join '/', @dirs2;
  return( $abspath );
}

#-------------------------------------------------------------------------------

sub subst_env_path {
#
# Substitute for any environment variables contained in a pathname.
# Assumes the directory separator is "/".
#
  my $path = shift;
  my $newpath;         # resulting pathname

# Strip off any leading or trailing whitespace.  (This pattern won't match if
# there's embedded whitespace.
  $path =~ s!^\s*(\S*)\s*$!$1!;

  my ($dir, @dirs2);
  my @dirs = split "/", $path, -1;   # The -1 prevents split from stripping trailing nulls
                                     # This enables correct processing of the input "/".

  foreach $dir (@dirs) {
    if ( $dir =~ /^\$(.+)$/ ) {
        push @dirs2, $ENV{$1};
    } else {
        push @dirs2, $dir;
    }
  }
  $newpath = join '/', @dirs2;
  return( $newpath );
}

#-------------------------------------------------------------------------------

sub mkdirp {
    my ($dir) = @_;
    my (@dirs) = split /\//, $dir;
    my (@subdirs, $path);

    # if $dir is absolute pathname then @dirs will start with ""
    if ($dirs[0] eq "") { push @subdirs, shift @dirs; }

    while ( @dirs ) { # check that each subdir exists and mkdir if it doesn't
	push @subdirs, shift @dirs;
	$path = join '/', @subdirs;
	unless (-d $path or mkdir($path, 0777)) { return 0; }
    }
    return 1;
}


sub version {
# The version is found in EAM's ChangeLog file.
# $cfgdir is set by the configure script to the name of its directory.

    my ($cfgdir) = @_;

    my $logfile = "$cfgdir/../doc/ChangeLog";

    my $fh = IO::File->new($logfile, '<') or die "** can't open ChangeLog file: $logfile\n";

    while (my $line = <$fh>) {

	if ($line =~ /^Tag name:\s*(\w+)/ ) {
	    print "$1\n";
	    exit;
	}
    }

}
<|MERGE_RESOLUTION|>--- conflicted
+++ resolved
@@ -940,23 +940,15 @@
     $microphys_pkg = 'mg2';
 }
 
-<<<<<<< HEAD
-#Set the default microphysics package for CLUBB to mg2
+#Set the default microphysics package for SHOC to mg2
 if (defined $opts{'shoc_sgs'}) {
     $microphys_pkg = 'mg2';
 }
 
-# But if the physics package is adiabatic, ideal, cam3, cam4, change the default
-if ($phys_pkg =~ m/^ideal$|^adiabatic$|^cam[34]$/) {
-    $microphys_pkg = 'rk';
-}
-elsif ($phys_pkg eq 'cam5' and !defined $opts{'clubb_sgs'} and !defined $opts{'shoc_sgs'}) {
-=======
 # But if the physics package is adiabatic, ideal, change the default
 if ($phys_pkg =~ m/^ideal$|^adiabatic$/) {
     $microphys_pkg = 'rk';
-} elsif ($phys_pkg eq 'default' and !defined $opts{'clubb_sgs'}) {
->>>>>>> 3219b44f
+} elsif ($phys_pkg eq 'default' and !defined $opts{'clubb_sgs'} and !defined $opts{'shoc_sgs'}) {
     $microphys_pkg = 'mg1';
 }
 
@@ -1030,19 +1022,9 @@
 # Macro-physics package
 
 my $macrophys_pkg = 'park';
-<<<<<<< HEAD
-if ($phys_pkg =~ /cam[34]/) {$macrophys_pkg = 'rk';}
-elsif ($phys_pkg =~ /ideal|adiabatic/) {$macrophys_pkg = 'none';}
-if ($clubb_sgs == 1) {
-  $macrophys_pkg = 'clubb_sgs';
-}
-if ($shoc_sgs == 1) {
-    $macrophys_pkg = 'shoc_sgs';
-}
-=======
 if ($phys_pkg =~ /ideal|adiabatic/) { $macrophys_pkg = 'none'; }
 if ($clubb_sgs == 1) { $macrophys_pkg = 'clubb_sgs'; }
->>>>>>> 3219b44f
+if ($shoc_sgs == 1) { $macrophys_pkg = 'shoc_sgs'; }
 $cfg_ref->set('macrophys', $macrophys_pkg);
 if ($print>=2) { print "Macrophysics package: $macrophys_pkg$eol"; }
 
@@ -1054,18 +1036,9 @@
 if ($phys_pkg =~ m/ideal|adiabatic/) {
     $pbl_pkg = 'hb';
 }
-<<<<<<< HEAD
-if ($clubb_sgs == 1) {
-  $pbl_pkg = 'clubb_sgs';
-}
-if ($shoc_sgs == 1){
-    $pbl_pkg = 'shoc_sgs';
-}
-=======
-
 # Override if using CLUBB
 if ($clubb_sgs == 1) { $pbl_pkg = 'clubb_sgs'; }
->>>>>>> 3219b44f
+if ($shoc_sgs == 1){ $pbl_pkg = 'shoc_sgs'; }
 
 # Allow the user to override the default via the commandline.
 if (defined $opts{'pbl'}) { $pbl_pkg = lc($opts{'pbl'}); }
@@ -1922,17 +1895,11 @@
     }
 }
 
-<<<<<<< HEAD
 # SHOC
 if ($shoc_sgs == 1){
     $cfg_cppdefs .= ' -DSHOC_SGS';
 }
 
-# UNICON
-if ($unicon) { $cfg_cppdefs .= ' -DUSE_UNICON'; }
-
-=======
->>>>>>> 3219b44f
 # GPTL Timing library
 # The GPTL configure script in timing/gptl/suggestions may help
 # if modifications are needed here.
