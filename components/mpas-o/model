--- conflicted
+++ resolved
@@ -1,24 +1,3 @@
-<<<<<<< HEAD
-tree c47638e400dd1d1b45ed4c13f4fc0c72dd1cca78
-parent acb8cf22d54a39e2f547dcac9ec192ef58cf19de
-parent 97015e788b7d358b2b695e2db4005fe6550aec0a
-author Mark Petersen <mpetersen@lanl.gov> 1505236545 -0600
-committer Mark Petersen <mpetersen@lanl.gov> 1505236545 -0600
-
-Merge branch 'ocean/allow_AM_restart_stream_of_none' into ocean/develop
-
-Before this commit, a restart stream was required for every time series
-stat namelist.  The user should be able to specify 'none' when normal
-model restarts correspond with time averaging intervals, but that was
-not working.  For example, the most common case in ACME is:
-- Yearly (or monthly) model restarts
-- Monthly averaged files for AM_timeSeriesStatsMonthly
-
-In this case, writing a restart file for timeSeriesStatsMonthly is not
-needed, because that AM always starts with zeros on a month boundary.
-Writing restarts for monthly averaged files takes unnecessary i/o time
-and disk space.
-=======
 tree 6e0dc0964c1e83305458c3371da12f1a7b3e6c1f
 parent dbd2c0d74296a5b1c881521b28aa35b0a6a67a87
 parent ae6ac5631e795c16b2d608ffc6676065b23eab28
@@ -27,5 +6,4 @@
 
 Merge branch 'maltrud/ocean/bgc_updates' into ocean/develop
 
-updates need for ocean BGC
->>>>>>> 09f664c6
+updates need for ocean BGC