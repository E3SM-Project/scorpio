--- conflicted
+++ resolved
@@ -54,12 +54,9 @@
    use elm_varctl        , only : use_fates_logging
    use elm_varctl        , only : use_fates_inventory_init
    use elm_varctl        , only : use_fates_fixed_biogeog
-<<<<<<< HEAD
    use elm_varctl        , only : use_fates_nocomp
    use elm_varctl        , only : use_fates_sp
-=======
    use elm_varctl        , only : nsrest, nsrBranch
->>>>>>> aa8bf981
    use elm_varctl        , only : fates_inventory_ctrl_filename
    use elm_varctl        , only : use_lch4
    use elm_varcon        , only : tfrz
@@ -153,9 +150,7 @@
    use FatesPlantHydraulicsMod, only : InitHydrSites
    use FatesPlantHydraulicsMod, only : RestartHydrStates
 
-<<<<<<< HEAD
    use dynHarvestMod          , only : num_harvest_vars, harvest_varnames
-=======
    use dynHarvestMod          , only : harvest_rates ! these are dynamic in space and time
    use dynHarvestMod          , only : num_harvest_vars, harvest_varnames, wood_harvest_units
 
@@ -163,7 +158,6 @@
    use FatesConstantsMod      , only : hlm_harvest_carbon
 
    use dynSubgridControlMod, only : get_do_harvest ! this gets the namelist value
->>>>>>> aa8bf981
 
    use FatesInterfaceTypesMod , only : bc_in_type, bc_out_type
    use CLMFatesParamInterfaceMod         , only : FatesReadParameters
@@ -336,15 +330,8 @@
 
         call set_fates_ctrlparms('nitrogen_spec',ival=1)
         call set_fates_ctrlparms('phosphorus_spec',ival=1)
-<<<<<<< HEAD
-
-
-        if(is_restart()) then
-=======
-           
         
         if(is_restart() .or. nsrest .eq. nsrBranch) then
->>>>>>> aa8bf981
            pass_is_restart = 1
         else
            pass_is_restart = 0
@@ -876,8 +863,6 @@
             this%fates(nc)%bc_in(s)%h2o_liq_sisl(1:nlevsoil) =  col_ws%h2osoi_liq(c,1:nlevsoil)
          end if
 
-<<<<<<< HEAD
-=======
          ! get the harvest data, which is by gridcell
          ! for now there is one veg column per gridcell, so store all harvest data in each site
          ! this will eventually change
@@ -888,7 +873,6 @@
             this%fates(nc)%bc_in(s)%hlm_harvest_catnames = harvest_varnames
             this%fates(nc)%bc_in(s)%hlm_harvest_units = wood_harvest_units
          end if
->>>>>>> aa8bf981
 
       end do
 
