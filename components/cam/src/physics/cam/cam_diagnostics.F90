--- conflicted
+++ resolved
@@ -1625,7 +1625,6 @@
        call vertinterp(ncol, pcols, pver, state%pmid, 20000._r8, state%v, p_surf)
        call outfld('V200    ', p_surf, pcols, lchnk )
     end if
-<<<<<<< HEAD
     if (hist_fld_active('U90M')) then
        call vertinterpz(ncol, pcols, pver, state%zm, 90._r8, state%u, p_surf)
        call outfld('U90M    ', p_surf, pcols, lchnk )
@@ -1633,11 +1632,9 @@
     if (hist_fld_active('V90M')) then
        call vertinterpz(ncol, pcols, pver, state%zm, 90._r8, state%v, p_surf)
        call outfld('V90M    ', p_surf, pcols, lchnk )
-=======
     if (hist_fld_active('V100')) then
        call vertinterp(ncol, pcols, pver, state%pmid, 10000._r8, state%v, p_surf)
        call outfld('V100    ', p_surf, pcols, lchnk )
->>>>>>> dc1960aa
     end if
 
     ftem(:ncol,:) = state%t(:ncol,:)*state%t(:ncol,:)
