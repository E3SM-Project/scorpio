!__________________________________________________________________________________________
! This module contains the Predicted Particle Property (P3) bulk microphysics scheme.      !
!                                                                                          !
! This code was originally written by H. Morrison,  MMM Division, NCAR (Dec 2012).         !
! Modifications were made by J. Milbrandt, RPN, Environment Canada (July 2014).            !
! Peter Caldwell (caldwell19@llnl.gov) further modified this code to remove multiple       !
! ice categories and to clean up/simplify the code for conversion to C++ (9/11/18)         !
!                                                                                          !
! Three configurations of the P3 scheme are currently available:                           !
!  1) specified droplet number (i.e. 1-moment cloud water), 1 ice category                 !
!  2) predicted droplet number (i.e. 2-moment cloud water), 1 ice category                 !
!                                                                                          !
!  The  2-moment cloud version is based on a specified aerosol distribution and            !
!  does not include a subgrid-scale vertical velocity for droplet activation. Hence,       !
!  this version should only be used for high-resolution simulations that resolve           !
!  vertical motion driving droplet activation.                                             !
!                                                                                          !
! For details see: Morrison and Milbrandt (2015) [J. Atmos. Sci., 72, 287-311]             !
!                  Milbrandt and Morrison (2016) [J. Atmos. Sci., 73, 975-995]             !
!                                                                                          !
! For questions or bug reports, please contact:                                            !
!    Hugh Morrison   (morrison@ucar.edu), or                                               !
!    Jason Milbrandt (jason.milbrandt@canada.ca)                                           !
!__________________________________________________________________________________________!
!                                                                                          !
! Version:       2.8.2.4 + Peter/Aaron's fixes                                             !
! Last updated:  2018-02-04                                                                !
!__________________________________________________________________________________________!
! Comments from Aaron Donahue:                                                             !
! 1) Need to change the dz coordinate system in sedimentation to be consistent             !
! with E3SM's pressure based coordinate system, i.e. dp.                                   !
! 2) Move all physical constants into a micro_p3_util module and match them to             !
! universal constants in E3SM for consistentcy.                                            !
! 3) Need to include extra in/out values which correspond with microphysics PBUF           !
! variables and outputs expected in E3SM.                                                  !
!__________________________________________________________________________________________!

module micro_p3

   ! get real kind from utils
   use micro_p3_utils, only: rtype

   ! physical and mathematical constants
   use micro_p3_utils, only: rhosur,rhosui,ar,br,f1r,f2r,rhow,kr,kc,aimm,mi0,nccnst,  &
       eci,eri,bcn,cpw,cons1,cons3,cons4,cons5,cons6,cons7,         &
       inv_rhow,qsmall,nsmall,cp,g,rd,rv,ep_2,inv_cp,   &
       thrd,sxth,piov6,rho_rimeMin,     &
       rho_rimeMax,inv_rho_rimeMax,max_total_Ni,dbrk,nmltratio,clbfact_sub,  &
       clbfact_dep,iparam, isize, densize, rimsize, rcollsize, tabsize, colltabsize, &
       get_latent_heat, zerodegc, pi=>pi_e3sm, dnu, &
      rainfrze, icenuct, homogfrze, iulog=>iulog_e3sm, &
       masterproc=>masterproc_e3sm, calculate_incloud_mixingratios, mu_r_constant, &
       lookup_table_1a_dum1_c

  implicit none
  save

  public  :: p3_init,p3_main

  private :: polysvp1,find_lookupTable_indices_1a,find_lookupTable_indices_1b, &
       find_lookupTable_indices_3,get_cloud_dsd2, &
       get_rain_dsd2,calc_bulkRhoRime,impose_max_total_Ni,check_values,qv_sat, & 
       ice_cldliq_collection, ice_rain_collection, ice_self_collection, & 
       ice_melting, ice_cldliq_wet_growth, calc_ice_relaxation_timescale, & 
       calc_rime_density, cldliq_immersion_freezing, rain_immersion_freezing



  real(rtype),private :: e0

  real(rtype), private, dimension(densize,rimsize,isize,tabsize) :: itab   !ice lookup table values

  !ice lookup table values for ice-rain collision/collection
  double precision, private, dimension(densize,rimsize,isize,rcollsize,colltabsize)    :: itabcoll

  ! lookup table values for rain shape parameter mu_r
  real(rtype), private, dimension(150) :: mu_r_table

  ! lookup table values for rain number- and mass-weighted fallspeeds and ventilation parameters
  real(rtype), private, dimension(300,10) :: vn_table,vm_table,revap_table
contains

  !==================================================================================================!

  SUBROUTINE p3_init(lookup_file_dir,version_p3)
    !------------------------------------------------------------------------------------------!
    ! This subroutine initializes all physical constants and parameters needed by the P3       !
    ! scheme, including reading in two lookup table files and creating a third.                !
    ! 'P3_INIT' be called at the first model time step, prior to first call to 'P3_MAIN'.      !
    !------------------------------------------------------------------------------------------!

    implicit none

    ! Passed arguments:
    character*(*), intent(in)    :: lookup_file_dir                !directory of the lookup tables
    character(len=16), intent(in) :: version_p3  !version number of P3 package

    if (masterproc) write(iulog,*) ''
    if (masterproc) write(iulog,*) ' P3 microphysics: v',version_p3

    call p3_init_a(lookup_file_dir, version_p3)
    call p3_init_b()

    if (masterproc) write(iulog,*) '   P3_INIT DONE.'
    if (masterproc) write(iulog,*) ''

  END SUBROUTINE p3_init

  SUBROUTINE p3_init_a(lookup_file_dir,version_p3)
    ! Passed arguments:
    character*(*), intent(in)     :: lookup_file_dir       !directory of the lookup tables

    character(len=16), intent(in) :: version_p3            !version number of P3 package
    character(len=1024)           :: lookup_file_1         !lookup table, maini
    character(len=1024)           :: version_header_table_1             !version number read from header, table 1
    integer                       :: i,j,ii,jj
    real(rtype)                   :: dum
    integer                       :: dumi
    character(len=1024)           :: dumstr

    !------------------------------------------------------------------------------------------!

    lookup_file_1 = trim(lookup_file_dir)//'/'//'p3_lookup_table_1.dat-v'//trim(version_p3)

    !------------------------------------------------------------------------------------------!

    
    ! saturation pressure at T = 0 C
    e0    = polysvp1(zerodegc,0)


    !------------------------------------------------------------------------------------------!
    ! read in ice microphysics table

    if (masterproc) write(iulog,*) '   P3_INIT (reading/creating look-up tables) ...'

    open(unit=10,file=lookup_file_1, status='old', action='read')

    read(10,*) dumstr, version_header_table_1
    if (trim(version_p3) /= trim(version_header_table_1)) then
       print*
       print*, '***********   WARNING in P3_INIT   *************'
       print*, ' Loading lookupTable_1: v',trim(version_header_table_1)
       print*, ' P3 is intended to use lookupTable_1: v', trim(version_p3)
       print*, '               -- ABORTING -- '
       print*, '************************************************'
       print*
       stop
    end if

    itab(:,:,:,:) = 0.
    itabcoll(:,:,:,:,:) = 0.
    do jj = 1,densize
       do ii = 1,rimsize
          do i = 1,isize
             read(10,*) dumi,dumi,dum,dum,itab(jj,ii,i,1),itab(jj,ii,i,2),           &
                  itab(jj,ii,i,3),itab(jj,ii,i,4),itab(jj,ii,i,5),                 &
                  itab(jj,ii,i,6),itab(jj,ii,i,7),itab(jj,ii,i,8),dum,             &
                  itab(jj,ii,i,9),itab(jj,ii,i,10),itab(jj,ii,i,11),               &
                  itab(jj,ii,i,12)
          enddo
          ! read in table for ice-rain collection
          do i = 1,isize
             do j = 1,rcollsize
                read(10,*) dumi,dumi,dum,dum,dum,itabcoll(jj,ii,i,j,1),              &
                     itabcoll(jj,ii,i,j,2),dum
                itabcoll(jj,ii,i,j,1) = dlog10(itabcoll(jj,ii,i,j,1))
                itabcoll(jj,ii,i,j,2) = dlog10(itabcoll(jj,ii,i,j,2))
             enddo
          enddo
       enddo
    enddo

    ! hm add fix to prevent end-of-file error in nested runs, 3/28/14
    close(10)

    !PMC: deleted ice-ice collision lookup table here b/c only used for nCat>1.
    ! So there is no need to fill lookup values for lookup table 2.

   return

  END SUBROUTINE p3_init_a

  subroutine p3_get_tables(mu_r_user, revap_user, vn_user, vm_user)
    ! This can be called instead of p3_init_b.
    implicit none
    real(rtype), dimension(150), intent(out) :: mu_r_user
    real(rtype), dimension(300,10), intent(out) :: vn_user, vm_user, revap_user
    mu_r_user(:) = mu_r_table(:)
    revap_user(:,:) = revap_table(:,:)
    vn_user(:,:) = vn_table(:,:)
    vm_user(:,:) = vm_table(:,:)

   return

  end subroutine p3_get_tables

  subroutine p3_set_tables(mu_r_user, revap_user, vn_user, vm_user)
    ! This can be called instead of p3_init_b.
    implicit none
    real(rtype), dimension(150), intent(in) :: mu_r_user
    real(rtype), dimension(300,10), intent(in) :: vn_user, vm_user, revap_user
    mu_r_table(:) = mu_r_user(:)
    revap_table(:,:) = revap_user(:,:)
    vn_table(:,:) = vn_user(:,:)
    vm_table(:,:) = vm_user(:,:)

   return

  end subroutine p3_set_tables

  SUBROUTINE p3_init_b()
    implicit none
    integer                      :: i,ii,jj,kk
    real(rtype)                         :: lamr,mu_r,dm,dum1,dum2,dum3,dum4,dum5,  &
         dd,amg,vt,dia

    !------------------------------------------------------------------------------------------!

    ! Generate lookup table for rain shape parameter mu_r
    ! this is very fast so it can be generated at the start of each run
    ! make a 150x1 1D lookup table, this is done in parameter
    ! space of a scaled mean size proportional qr/Nr -- initlamr

    !write(iulog,*) '   Generating rain lookup-table ...'

    ! AaronDonahue: Switching to table ver 4 means switching to a constand mu_r,
    ! so this section is commented out.
    do i = 1,150              ! loop over lookup table values
!       initlamr = 1./((real(i)*2.)*1.e-6 + 250.e-6)
!
!       ! iterate to get mu_r
!       ! mu_r-lambda relationship is from Cao et al. (2008), eq. (7)
!
!       ! start with first guess, mu_r = 0
!
!       mu_r = 0.
!
!       do ii=1,50
!          lamr = initlamr*((mu_r+3.)*(mu_r+2.)*(mu_r+1.)/6.)**thrd
!
!          ! new estimate for mu_r based on lambda
!          ! set max lambda in formula for mu_r to 20 mm-1, so Cao et al.
!          ! formula is not extrapolated beyond Cao et al. data range
!          dum  = min(20.,lamr*1.e-3)
!          mu_r = max(0.,-0.0201*dum**2+0.902*dum-1.718)
!
!          ! if lambda is converged within 0.1%, then exit loop
!          if (ii.ge.2) then
!             if (abs((lamold-lamr)/lamr).lt.0.001) goto 111
!          end if
!
!          lamold = lamr
!
!       enddo
!
!111    continue
!
!       ! assign lookup table values
       mu_r_table(i) = mu_r_constant

    enddo

    !.......................................................................
    ! Generate lookup table for rain fallspeed and ventilation parameters
    ! the lookup table is two dimensional as a function of number-weighted mean size
    ! proportional to qr/Nr and shape parameter mu_r

    mu_r_loop: do ii = 1,10   !** change 10 to 9, since range of mu_r is 0-8  CONFIRM
       !mu_r_loop: do ii = 1,9   !** change 10 to 9, since range of mu_r is 0-8

!       mu_r = real(ii-1)  ! values of mu
       mu_r = mu_r_constant

       ! loop over number-weighted mean size
       meansize_loop: do jj = 1,300

          if (jj.le.20) then
             dm = (real(jj)*10._rtype-5._rtype)*1.e-6_rtype      ! mean size [m]
          elseif (jj.gt.20) then
             dm = (real(jj-20)*30._rtype+195._rtype)*1.e-6_rtype ! mean size [m]
          endif

          lamr = (mu_r+1._rtype)/dm

          ! do numerical integration over PSD

          dum1 = 0._rtype ! numerator,   number-weighted fallspeed
          dum2 = 0._rtype ! denominator, number-weighted fallspeed
          dum3 = 0._rtype ! numerator,   mass-weighted fallspeed
          dum4 = 0._rtype ! denominator, mass-weighted fallspeed
          dum5 = 0._rtype ! term for ventilation factor in evap
          dd   = 2._rtype

          ! loop over PSD to numerically integrate number and mass-weighted mean fallspeeds
          do kk = 1,10000

             dia = (real(kk)*dd-dd*0.5_rtype)*1.e-6_rtype  ! size bin [m]
             amg = piov6*997._rtype*dia**3           ! mass [kg]
             amg = amg*1000._rtype                   ! convert [kg] to [g]

             !get fallspeed as a function of size [m s-1]
             if (dia*1.e+6_rtype.le.134.43_rtype)      then
                vt = 4.5795e+3_rtype*amg**(2._rtype*thrd)
             elseif (dia*1.e+6_rtype.lt.1511.64_rtype) then
                vt = 4.962e+1_rtype*amg**thrd
             elseif (dia*1.e+6_rtype.lt.3477.84_rtype) then
                vt = 1.732e+1_rtype*amg**sxth
             else
                vt = 9.17_rtype
             endif

             !note: factor of 4.*mu_r is non-answer changing and only needed to
             !      prevent underflow/overflow errors, same with 3.*mu_r for dum5
             dum1 = dum1 + vt*10._rtype**(mu_r*log10(dia)+4._rtype*mu_r)*exp(-lamr*dia)*dd*1.e-6_rtype
             dum2 = dum2 + 10._rtype**(mu_r*log10(dia)+4._rtype*mu_r)*exp(-lamr*dia)*dd*1.e-6_rtype
             dum3 = dum3 + vt*10._rtype**((mu_r+3._rtype)*log10(dia)+4._rtype*mu_r)*exp(-lamr*dia)*dd*1.e-6_rtype
             dum4 = dum4 + 10._rtype**((mu_r+3._rtype)*log10(dia)+4._rtype*mu_r)*exp(-lamr*dia)*dd*1.e-6_rtype
             dum5 = dum5 + (vt*dia)**0.5*10.**((mu_r+1.)*log10(dia)+3.*mu_r)*exp(-lamr*dia)*dd*1.e-6

          enddo ! kk-loop (over PSD)

          dum2 = max(dum2, 1.e-30_rtype)  !to prevent divide-by-zero below
          dum4 = max(dum4, 1.e-30_rtype)  !to prevent divide-by-zero below
          dum5 = max(dum5, 1.e-30_rtype)  !to prevent log10-of-zero below

          vn_table(jj,ii)    = dum1/dum2
          vm_table(jj,ii)    = dum3/dum4
          revap_table(jj,ii) = 10._rtype**(log10(dum5)+(mu_r+1._rtype)*log10(lamr)-(3._rtype*mu_r))

       enddo meansize_loop

    enddo mu_r_loop

   return

  END SUBROUTINE p3_init_b

  !==========================================================================================!

  SUBROUTINE p3_main(qc,nc,qr,nr,th,qv,dt,qitot,qirim,nitot,birim,   &
       pres,dzq,npccn,naai,it,prt_liq,prt_sol,its,ite,kts,kte,diag_ze,diag_effc,     &
       diag_effi,diag_vmi,diag_di,diag_rhoi,log_predictNc, &
       pdel,exner,cmeiout,prain,nevapr,prer_evap,rflx,sflx,rcldm,lcldm,icldm,  &
       pratot,prctot,p3_tend_out,mu_c,lamc)

    !----------------------------------------------------------------------------------------!
    !                                                                                        !
    ! This is the main subroutine for the P3 microphysics scheme.  It is called from the     !
    ! wrapper subroutine ('MP_P3_WRAPPER') and is passed i,k slabs of all prognostic         !
    ! variables -- hydrometeor fields, potential temperature, and water vapor mixing ratio.  !
    ! Microphysical process rates are computed first.  These tendencies are then used to     !
    ! computed updated values of the prognostic variables.  The hydrometeor variables are    !
    ! then updated further due to sedimentation.                                             !
    !                                                                                        !
    ! Several diagnostic values are also computed and returned to the wrapper subroutine,    !
    ! including precipitation rates.                                                         !
    !                                                                                        !
    !----------------------------------------------------------------------------------------!

    implicit none

    !----- Input/ouput arguments:  ----------------------------------------------------------!

    real(rtype), intent(inout), dimension(its:ite,kts:kte)      :: qc         ! cloud, mass mixing ratio         kg kg-1
    ! note: Nc may be specified or predicted (set by log_predictNc)
    real(rtype), intent(inout), dimension(its:ite,kts:kte)      :: nc         ! cloud, number mixing ratio       #  kg-1
    real(rtype), intent(inout), dimension(its:ite,kts:kte)      :: qr         ! rain, mass mixing ratio          kg kg-1
    real(rtype), intent(inout), dimension(its:ite,kts:kte)      :: nr         ! rain, number mixing ratio        #  kg-1
    real(rtype), intent(inout), dimension(its:ite,kts:kte)      :: qitot      ! ice, total mass mixing ratio     kg kg-1
    real(rtype), intent(inout), dimension(its:ite,kts:kte)      :: qirim      ! ice, rime mass mixing ratio      kg kg-1
    real(rtype), intent(inout), dimension(its:ite,kts:kte)      :: nitot      ! ice, total number mixing ratio   #  kg-1
    real(rtype), intent(inout), dimension(its:ite,kts:kte)      :: birim      ! ice, rime volume mixing ratio    m3 kg-1

    real(rtype), intent(inout), dimension(its:ite,kts:kte)      :: qv         ! water vapor mixing ratio         kg kg-1
    real(rtype), intent(inout), dimension(its:ite,kts:kte)      :: th         ! potential temperature            K
    real(rtype), intent(in),    dimension(its:ite,kts:kte)      :: pres       ! pressure                         Pa
    real(rtype), intent(in),    dimension(its:ite,kts:kte)      :: dzq        ! vertical grid spacing            m
    real(rtype), intent(in),    dimension(its:ite,kts:kte)      :: npccn      ! IN ccn activated number tendency kg-1 s-1
    real(rtype), intent(in),    dimension(its:ite,kts:kte)      :: naai       ! IN actived ice nuclei concentration  1/kg
    real(rtype), intent(in)                                     :: dt         ! model time step                  s

    real(rtype), intent(out),   dimension(its:ite)              :: prt_liq    ! precipitation rate, liquid       m s-1
    real(rtype), intent(out),   dimension(its:ite)              :: prt_sol    ! precipitation rate, solid        m s-1
    real(rtype), intent(out),   dimension(its:ite,kts:kte)      :: diag_ze    ! equivalent reflectivity          dBZ
    real(rtype), intent(out),   dimension(its:ite,kts:kte)      :: diag_effc  ! effective radius, cloud          m
    real(rtype), intent(out),   dimension(its:ite,kts:kte)      :: diag_effi  ! effective radius, ice            m
    real(rtype), intent(out),   dimension(its:ite,kts:kte)      :: diag_vmi   ! mass-weighted fall speed of ice  m s-1
    real(rtype), intent(out),   dimension(its:ite,kts:kte)      :: diag_di    ! mean diameter of ice             m
    real(rtype), intent(out),   dimension(its:ite,kts:kte)      :: diag_rhoi  ! bulk density of ice              kg m-3
    real(rtype), intent(out),   dimension(its:ite,kts:kte)      :: mu_c       ! Size distribution shape parameter for radiation
    real(rtype), intent(out),   dimension(its:ite,kts:kte)      :: lamc       ! Size distribution slope parameter for radiation

    integer, intent(in)                                  :: its,ite    ! array bounds (horizontal)
    integer, intent(in)                                  :: kts,kte    ! array bounds (vertical)
    integer, intent(in)                                  :: it         ! time step counter NOTE: starts at 1 for first time step

    logical, intent(in)                                  :: log_predictNc ! .T. (.F.) for prediction (specification) of Nc

    real(rtype), intent(in),    dimension(its:ite,kts:kte)      :: pdel       ! pressure thickness               Pa
    real(rtype), intent(in),    dimension(its:ite,kts:kte)      :: exner      ! Exner expression

    ! OUTPUT for PBUF variables used by other parameterizations
    real(rtype), intent(out),   dimension(its:ite,kts:kte)      :: cmeiout    ! qitend due to deposition/sublimation
    real(rtype), intent(out),   dimension(its:ite,kts:kte)      :: prain      ! Total precipitation (rain + snow)
    real(rtype), intent(out),   dimension(its:ite,kts:kte)      :: nevapr     ! evaporation of total precipitation (rain + snow)
    real(rtype), intent(out),   dimension(its:ite,kts:kte)      :: prer_evap  ! evaporation of rain
    real(rtype), intent(out),   dimension(its:ite,kts:kte+1)    :: rflx       ! grid-box average rain flux (kg m^-2 s^-1) pverp
    real(rtype), intent(out),   dimension(its:ite,kts:kte+1)    :: sflx       ! grid-box average ice/snow flux (kg m^-2 s^-1) pverp
    real(rtype), intent(out),   dimension(its:ite,kts:kte)      :: pratot     ! accretion of cloud by rain
    real(rtype), intent(out),   dimension(its:ite,kts:kte)      :: prctot     ! autoconversion of cloud to rain
    ! INPUT needed for PBUF variables used by other parameterizations

    real(rtype), intent(in),    dimension(its:ite,kts:kte)      :: icldm, lcldm, rcldm ! Ice, Liquid and Rain cloud fraction
    ! AaronDonahue, the following variable (p3_tend_out) is a catch-all for passing P3-specific variables outside of p3_main
    ! so that they can be written as ouput.  NOTE TO C++ PORT: This variable is entirely optional and doesn't need to be 
    ! included in the port to C++, or can be changed if desired.
    real(rtype), intent(out),   dimension(its:ite,kts:kte,49)   :: p3_tend_out ! micro physics tendencies
    !----- Local variables and parameters:  -------------------------------------------------!

    real(rtype), dimension(its:ite,kts:kte) :: mu_r  ! shape parameter of rain
    real(rtype), dimension(its:ite,kts:kte) :: t     ! temperature at the beginning of the microhpysics step [K]

    ! 2D size distribution and fallspeed parameters:

    real(rtype), dimension(its:ite,kts:kte) :: lamr
    real(rtype), dimension(its:ite,kts:kte) :: logn0r

    real(rtype), dimension(its:ite,kts:kte) :: nu
    real(rtype), dimension(its:ite,kts:kte) :: cdist
    real(rtype), dimension(its:ite,kts:kte) :: cdist1
    real(rtype), dimension(its:ite,kts:kte) :: cdistr

    ! liquid-phase microphysical process rates:
    !  (all Q process rates in kg kg-1 s-1)
    !  (all N process rates in # kg-1)

    real(rtype) :: qcacc   ! cloud droplet accretion by rain
    real(rtype) :: qcaut   ! cloud droplet autoconversion to rain
    real(rtype) :: ncacc   ! change in cloud droplet number from accretion by rain
    real(rtype) :: ncautc  ! change in cloud droplet number from autoconversion
    real(rtype) :: ncslf   ! change in cloud droplet number from self-collection  (Not in paper?)
    real(rtype) :: nrslf   ! change in rain number from self-collection  (Not in paper?)
    real(rtype) :: ncnuc   ! change in cloud droplet number from activation of CCN
    real(rtype) :: qcnuc   ! activation of cloud droplets from CCN
    real(rtype) :: qrevp   ! rain evaporation
    real(rtype) :: nrevp   ! change in rain number from evaporation
    real(rtype) :: ncautr  ! change in rain number from autoconversion of cloud water
! Is is assumed that macrophysics handles condensation/evaporation of qc and
! that there is no condensation of rain. Thus qccon, qrcon and qcevp have
! been removed from the original P3-WRF for P3-SCREAM.
!    real(rtype) :: qrcon   ! rain condensation   (Not in paper?)
!    real(rtype) :: qccon   ! cloud droplet condensation   
!    real(rtype) :: qcevp   ! cloud droplet evaporation 

    ! ice-phase microphysical process rates:
    !  (all Q process rates in kg kg-1 s-1)
    !  (all N process rates in # kg-1)

    real(rtype) :: qccol     ! collection of cloud water by ice
    real(rtype) :: qwgrth    ! wet growth rate
    real(rtype) :: qidep     ! vapor deposition
    real(rtype) :: qrcol     ! collection rain mass by ice
    real(rtype) :: qinuc     ! deposition/condensation freezing nuc
    real(rtype) :: nccol     ! change in cloud droplet number from collection by ice
    real(rtype) :: nrcol     ! change in rain number from collection by ice
    real(rtype) :: ninuc     ! change in ice number from deposition/cond-freezing nucleation
    real(rtype) :: qisub     ! sublimation of ice
    real(rtype) :: qimlt     ! melting of ice
    real(rtype) :: nimlt     ! melting of ice
    real(rtype) :: nisub     ! change in ice number from sublimation
    real(rtype) :: nislf     ! change in ice number from collection within a category (Not in paper?)
    real(rtype) :: qcheti    ! immersion freezing droplets
    real(rtype) :: qrheti    ! immersion freezing rain
    real(rtype) :: ncheti    ! immersion freezing droplets
    real(rtype) :: nrheti    ! immersion freezing rain
    real(rtype) :: nrshdr    ! source for rain number from collision of rain/ice above freezing and shedding
    real(rtype) :: qcshd     ! source for rain mass due to cloud water/ice collision above freezing and shedding or wet growth and shedding
    real(rtype) :: rhorime_c ! density of rime (from cloud)
    real(rtype) :: ncshdc    ! source for rain number due to cloud water/ice collision above freezing  and shedding (combined with NRSHD in the paper)
    real(rtype) :: qiberg    ! Bergeron process
   
    logical   :: log_wetgrowth

    real(rtype) :: Eii_fact,epsi
    real(rtype) :: eii ! temperature dependent aggregation efficiency

    ! Variables needed for in-cloud calculations
    real(rtype), dimension(its:ite,kts:kte) :: inv_icldm, inv_lcldm, inv_rcldm ! Inverse cloud fractions (1/cld)
    real(rtype), dimension(its:ite,kts:kte) :: qc_incld, qr_incld, qitot_incld, qirim_incld ! In cloud mass-mixing ratios
    real(rtype), dimension(its:ite,kts:kte) :: nc_incld, nr_incld, nitot_incld, birim_incld ! In cloud number concentrations

    real(rtype), dimension(its:ite,kts:kte)      :: inv_dzq,inv_rho,ze_ice,ze_rain,prec,rho,       &
         rhofacr,rhofaci,acn,xxls,xxlv,xlf,qvs,qvi,sup,supi,       &
         tmparr1,inv_exner

    real(rtype), dimension(kts:kte) ::  V_qr,V_qit,V_nit,V_nr,V_qc,V_nc,flux_qit,        &
         flux_qx,flux_nx,                     &
         flux_nit,flux_qir,flux_bir

    real(rtype)    :: lammax,lammin,mu,dv,sc,dqsdt,ab,kap,epsr,epsc,xx,aaa,epsilon,epsi_tot, &
         dum,dum1,dum2,    &
         dumqvs,ratio,dum3,dum4,dum5,dum6,rdumii, &
         rdumjj,dqsidt,abi,dumqvi,rhop,tmp1,  &
         tmp2,inv_dum3,odt,     &
         fluxdiv_qit,fluxdiv_nit,fluxdiv_qir,fluxdiv_bir,prt_accum, &
         fluxdiv_qx,fluxdiv_nx,Co_max,dt_sub,      &
         Q_nuc,N_nuc,         &
         deltaD_init,qcon_satadj,    &
         timeScaleFactor,dt_left, vtrmi1


    integer :: dumi,i,k,dumj,dumii,dumjj,dumzz,      &
         tmpint1,ktop,kbot,kdir,  &
         k_qxbot,k_qxtop,k_temp

    logical :: log_nucleationPossible,log_hydrometeorsPresent,     &
         log_exitlevel,       &
         log_qxpresent


    ! quantities related to process rates/parameters, interpolated from lookup tables:
    ! For a more in depth reference to where these came from consult the file
    ! "create_p3_lookupTable_1.F90-v4.1".  All line numbers below reference this
    ! file.

    real(rtype)    :: f1pr01   ! number-weighted fallspeed            See lines  731 -  808  uns
    real(rtype)    :: f1pr02   ! mass-weighted fallspeed              See lines  731 -  808  ums
    real(rtype)    :: f1pr03   ! ice collection within a category     See lines  809 -  928  nagg 
    real(rtype)    :: f1pr04   ! collection of cloud water by ice     See lines  929 - 1009  nrwat
    real(rtype)    :: f1pr05   ! melting                              See lines 1212 - 1279  vdep
    real(rtype)    :: f1pr06   ! effective radius                     See lines 1281 - 1356  eff
    real(rtype)    :: f1pr07   ! collection of rain number by ice     See lines 1010 - 1209  nrrain
    real(rtype)    :: f1pr08   ! collection of rain mass by ice       See lines 1010 - 1209  qrrain
    real(rtype)    :: f1pr09   ! minimum ice number (lambda limiter)  See lines  704 -  705  nlarge
    real(rtype)    :: f1pr10   ! maximum ice number (lambda limiter)  See lines  704 -  705  nsmall
    real(rtype)    :: f1pr13   ! reflectivity                         See lines  731 -  808  refl
    real(rtype)    :: f1pr14   ! melting (ventilation term)           See lines 1212 - 1279  vdep1
    real(rtype)    :: f1pr15   ! mass-weighted mean diameter          See lines 1212 - 1279  dmm 
    real(rtype)    :: f1pr16   ! mass-weighted mean particle density  See lines 1212 - 1279  rhomm


    !--These will be added as namelist parameters in the future
    logical, parameter :: debug_ON     = .false.  !.true. to switch on debugging checks/traps throughout code
    logical, parameter :: debug_ABORT  = .false.  !.true. will result in forced abort in s/r 'check_values'

    !-----------------------------------------------------------------------------------!
    !  End of variables/parameters declarations
    !-----------------------------------------------------------------------------------!

    ! direction of vertical leveling:
    !PMC got rid of 'model' option so we could just replace ktop with kts everywhere...
    ktop = kts        !k of top level
    kbot = kte        !k of bottom level
    kdir = -1         !(k: 1=top, nk=bottom)

    !PMC deleted 'threshold size difference' calculation for multicategory here

    deltaD_init = 999._rtype    !not used if n_iceCat=1 (but should be defined)

    inv_dzq    = 1._rtype/dzq  ! inverse of thickness of layers
    odt        = 1._rtype/dt   ! inverse model time step

    ! Compute time scale factor over which to apply soft rain lambda limiter
    ! note: '1./max(30.,dt)' = '1.*min(1./30., 1./dt)'
    timeScaleFactor = min(1._rtype/120._rtype, odt)

    prt_liq   = 0._rtype
    prt_sol   = 0._rtype
    pratot    = 0._rtype
    prctot    = 0._rtype
    prec      = 0._rtype
    mu_r      = 0._rtype
    diag_ze   = -99._rtype

    ze_ice    = 1.e-22_rtype
    ze_rain   = 1.e-22_rtype
    diag_effc = 10.e-6_rtype ! default value
    diag_effi = 25.e-6_rtype ! default value
    diag_vmi  = 0._rtype
    diag_di   = 0._rtype
    diag_rhoi = 0._rtype
    rhorime_c = 400._rtype

    cmeiout = 0._rtype
    prain   = 0._rtype
    nevapr  = 0._rtype
    rflx    = 0._rtype
    sflx    = 0._rtype
    p3_tend_out = 0._rtype

    inv_icldm = 1.0_rtype/icldm
    inv_lcldm = 1.0_rtype/lcldm
    inv_rcldm = 1.0_rtype/rcldm
    ! AaronDonahue added exner term to replace all instances of th(i,k)/t(i,k), since th(i,k) is updated but t(i,k) is not, and this was
    ! causing energy conservation errors.
    inv_exner = 1._rtype/exner        !inverse of Exner expression, used when converting potential temp to temp
    t       = th    *inv_exner    !compute temperature from theta (value at beginning of microphysics step)
    qv      = max(qv,0._rtype)        !clip water vapor to prevent negative values passed in (beginning of microphysics)
    ! AaronDonahue added this load of latent heat to be consistent with E3SM, since the inconsistentcy was causing water conservation errors.
    call get_latent_heat(its,ite,kts,kte,xxlv,xxls,xlf)
    !==
    !-----------------------------------------------------------------------------------!
    i_loop_main: do i = its,ite  ! main i-loop (around the entire scheme)

       if (debug_ON) call check_values(qv,T,i,it,debug_ABORT,100)

       
       log_hydrometeorsPresent = .false.
       log_nucleationPossible  = .false.

       k_loop_1: do k = kbot,ktop,kdir

          !calculate some time-varying atmospheric variables
            !AaronDonahue - changed "rho" to be defined on nonhydrostatic
            !assumption, consistent with pressure based coordinate system
            !             - moved latent heat calculation to above.  Latent
            !heat is determined by calling a p3_util function so that it
            !can be made consistent with E3SM definition of latent heat
          rho(i,k)     = pdel(i,k)/dzq(i,k)/g  ! pres(i,k)/(rd*t(i,k))
          inv_rho(i,k) = 1._rtype/rho(i,k)
          qvs(i,k)     = qv_sat(t(i,k),pres(i,k),0)
          qvi(i,k)     = qv_sat(t(i,k),pres(i,k),1)

          sup(i,k)     = qv(i,k)/qvs(i,k)-1._rtype
          supi(i,k)    = qv(i,k)/qvi(i,k)-1._rtype

          rhofacr(i,k) = (rhosur*inv_rho(i,k))**0.54_rtype
          rhofaci(i,k) = (rhosui*inv_rho(i,k))**0.54_rtype
          dum          = 1.496e-6_rtype*t(i,k)**1.5_rtype/(t(i,k)+120._rtype)  ! this is mu
          acn(i,k)     = g*rhow/(18._rtype*dum)  ! 'a' parameter for droplet fallspeed (Stokes' law)

          !specify cloud droplet number (for 1-moment version)
          if (.not.(log_predictNc)) then
             nc(i,k) = nccnst*inv_rho(i,k)
          endif

          if ((t(i,k).lt.zerodegc .and. supi(i,k).ge.-0.05_rtype) .or.                              &
               (t(i,k).ge.zerodegc .and. sup(i,k).ge.-0.05_rtype )) log_nucleationPossible = .true.

          !--- apply mass clipping if dry and mass is sufficiently small
          !    (implying all mass is expected to evaporate/sublimate in one time step)

          if (qc(i,k).lt.qsmall .or. (qc(i,k).lt.1.e-8_rtype .and. sup(i,k).lt.-0.1_rtype)) then
             qv(i,k) = qv(i,k) + qc(i,k)
             th(i,k) = th(i,k) - exner(i,k)*qc(i,k)*xxlv(i,k)*inv_cp
             qc(i,k) = 0._rtype
             nc(i,k) = 0._rtype
          else
             log_hydrometeorsPresent = .true.    ! updated further down
          endif

          if (qr(i,k).lt.qsmall .or. (qr(i,k).lt.1.e-8_rtype .and. sup(i,k).lt.-0.1_rtype)) then
             qv(i,k) = qv(i,k) + qr(i,k)
             th(i,k) = th(i,k) - exner(i,k)*qr(i,k)*xxlv(i,k)*inv_cp
             qr(i,k) = 0._rtype
             nr(i,k) = 0._rtype
          else
             log_hydrometeorsPresent = .true.    ! updated further down
          endif

          if (qitot(i,k).lt.qsmall .or. (qitot(i,k).lt.1.e-8_rtype .and.             &
               supi(i,k).lt.-0.1_rtype)) then
             qv(i,k) = qv(i,k) + qitot(i,k)
             th(i,k) = th(i,k) - exner(i,k)*qitot(i,k)*xxls(i,k)*inv_cp
             qitot(i,k) = 0._rtype
             nitot(i,k) = 0._rtype
             qirim(i,k) = 0._rtype
             birim(i,k) = 0._rtype
          else
             log_hydrometeorsPresent = .true.    ! final update
          endif

          if (qitot(i,k).ge.qsmall .and. qitot(i,k).lt.1.e-8_rtype .and.             &
               t(i,k).ge.zerodegc) then
             qr(i,k) = qr(i,k) + qitot(i,k)
             th(i,k) = th(i,k) - exner(i,k)*qitot(i,k)*xlf(i,k)*inv_cp
             qitot(i,k) = 0._rtype
             nitot(i,k) = 0._rtype
             qirim(i,k) = 0._rtype
             birim(i,k) = 0._rtype
          endif

          t(i,k) = th(i,k) * inv_exner(i,k)


         !Activaiton of cloud droplets 
          if (log_predictNc) then 
             nc(i,k) = nc(i,k) + npccn(i,k) * dt
          endif 

          call calculate_incloud_mixingratios(qc(i,k),qr(i,k),qitot(i,k),qirim(i,k),nc(i,k),nr(i,k),nitot(i,k),birim(i,k), &
                  inv_lcldm(i,k),inv_icldm(i,k),inv_rcldm(i,k), &
                  qc_incld(i,k),qr_incld(i,k),qitot_incld(i,k),qirim_incld(i,k),nc_incld(i,k),nr_incld(i,k),nitot_incld(i,k),birim_incld(i,k)) 
          !===


       enddo k_loop_1

       if (debug_ON) then
          tmparr1(i,:) = th(i,:)*inv_exner(i,:)!(pres(i,:)*1.e-5)**(rd*inv_cp)
          call check_values(qv,tmparr1,i,it,debug_ABORT,200)
          
       endif

       !jump to end of i-loop if log_nucleationPossible=.false.  (i.e. skip everything)
       if (.not. (log_nucleationPossible .or. log_hydrometeorsPresent)) goto 333

       log_hydrometeorsPresent = .false.   ! reset value; used again below

       !------------------------------------------------------------------------------------------!
       !   main k-loop (for processes):
       k_loop_main: do k = kbot,ktop,kdir

          ! if relatively dry and no hydrometeors at this level, skip to end of k-loop (i.e. skip this level)
          log_exitlevel = .true.
          if (qc(i,k).ge.qsmall .or. qr(i,k).ge.qsmall) log_exitlevel = .false.

          if (qitot(i,k).ge.qsmall) log_exitlevel = .false.
          !enddo
          if (log_exitlevel .and.                                                           &
               ((t(i,k).lt.zerodegc .and. supi(i,k).lt.-0.05_rtype) .or.                              &
               (t(i,k).ge.zerodegc .and. sup(i,k) .lt.-0.05_rtype))) goto 555   !i.e. skip all process rates

          ! All microphysics tendencies will be computed as IN-CLOUD, they will be mapped back to cell-average later.

          ! initialize warm-phase process rates
          qcacc   = 0._rtype;     qrevp   = 0._rtype;     qcaut   = 0._rtype;
          ncacc   = 0._rtype;     ncnuc   = 0._rtype;     ncslf   = 0._rtype
          ncautc  = 0._rtype;     qcnuc   = 0._rtype;     nrslf   = 0._rtype
          nrevp   = 0._rtype;     ncautr  = 0._rtype

          ! initialize ice-phase  process rates
          qisub   = 0._rtype;     nrshdr  = 0._rtype
          qcheti  = 0._rtype;     qrcol   = 0._rtype;     qcshd   = 0._rtype
          qimlt   = 0._rtype;     qccol   = 0._rtype
          qrheti  = 0._rtype;     qinuc   = 0._rtype;     nimlt   = 0._rtype
          nccol   = 0._rtype;     ncshdc  = 0._rtype
          ncheti  = 0._rtype;     nrcol   = 0._rtype;     nislf   = 0._rtype
          ninuc   = 0._rtype;     qidep   = 0._rtype;     qiberg  = 0._rtype
          nrheti  = 0._rtype;     nisub   = 0._rtype;     qwgrth  = 0._rtype
 
          ! initialize microphysics processes tendency output
          p3_tend_out(i,k,42) = qc(i,k)    ! Liq. microphysics tendency, initialize 
          p3_tend_out(i,k,43) = nc(i,k)    ! Liq. # microphysics tendency, initialize 
          p3_tend_out(i,k,44) = qr(i,k)    ! Rain microphysics tendency, initialize 
          p3_tend_out(i,k,45) = nr(i,k)    ! Rain # microphysics tendency, initialize 
          p3_tend_out(i,k,46) = qitot(i,k) ! Ice  microphysics tendency, initialize 
          p3_tend_out(i,k,47) = nitot(i,k) ! Ice  # microphysics tendency, initialize 
          p3_tend_out(i,k,48) = qv(i,k)    ! Vapor  microphysics tendency, initialize 
          p3_tend_out(i,k,49) = th(i,k)    ! Pot. Temp. microphysics tendency, initialize 

          log_wetgrowth = .false.

          ! skip micro process calculations except nucleation/acvtivation if there no hydrometeors are present
          log_exitlevel = .true.
          if (qc_incld(i,k).ge.qsmall .or. qr_incld(i,k).ge.qsmall) log_exitlevel = .false.
          if (qitot_incld(i,k).ge.qsmall) log_exitlevel=.false.
          if (log_exitlevel) goto 444   !i.e. skip to nucleation

          !time/space varying physical variables
          call get_time_space_phys_variables( &
          t(i,k),pres(i,k),rho(i,k),xxlv(i,k),xxls(i,k),qvs(i,k),qvi(i,k), &
          mu,dv,sc,dqsdt,dqsidt,ab,abi,kap,eii)

          call get_cloud_dsd2(qc_incld(i,k),nc_incld(i,k),mu_c(i,k),rho(i,k),nu(i,k),dnu,lamc(i,k),     &
               lammin,lammax,cdist(i,k),cdist1(i,k),lcldm(i,k))
          nc(i,k) = nc_incld(i,k)*lcldm(i,k)

          call get_rain_dsd2(qr_incld(i,k),nr_incld(i,k),mu_r(i,k),lamr(i,k),   &
               cdistr(i,k),logn0r(i,k),rcldm(i,k))
          nr(i,k) = nr_incld(i,k)*rcldm(i,k)

          ! initialize inverse supersaturation relaxation timescale for combined ice categories
          epsi_tot = 0._rtype

          call impose_max_total_Ni(nitot_incld(i,k),max_total_Ni,inv_rho(i,k))

          if (qitot_incld(i,k).ge.qsmall) then

             !impose lower limits to prevent taking log of # < 0
             nitot_incld(i,k) = max(nitot_incld(i,k),nsmall)
             nr_incld(i,k)    = max(nr_incld(i,k),nsmall)

             call calc_bulkRhoRime(qitot_incld(i,k),qirim_incld(i,k),birim_incld(i,k),rhop)

             ! if (.not. tripleMoment_on) zitot(i,k) = diag_mom6(qitot_incld(i,k),nitot_incld(i,k),rho(i,k))
             call find_lookupTable_indices_1a(dumi,dumjj,dumii,dumzz,dum1,dum4,          &
                  dum5,dum6,isize,rimsize,densize,                &
                  qitot_incld(i,k),nitot_incld(i,k),qirim_incld(i,k),      &
                  rhop)
             !qirim_incld(i,k),zitot(i,k),rhop)
             call find_lookupTable_indices_1b(dumj,dum3,rcollsize,qr_incld(i,k),nr_incld(i,k))

             ! call to lookup table interpolation subroutines to get process rates
             call access_lookup_table(dumjj,dumii,dumi, 2,dum1,dum4,dum5,f1pr02)
             call access_lookup_table(dumjj,dumii,dumi, 3,dum1,dum4,dum5,f1pr03)
             call access_lookup_table(dumjj,dumii,dumi, 4,dum1,dum4,dum5,f1pr04)
             call access_lookup_table(dumjj,dumii,dumi, 5,dum1,dum4,dum5,f1pr05)
             call access_lookup_table(dumjj,dumii,dumi, 7,dum1,dum4,dum5,f1pr09)
             call access_lookup_table(dumjj,dumii,dumi, 8,dum1,dum4,dum5,f1pr10)
             call access_lookup_table(dumjj,dumii,dumi,10,dum1,dum4,dum5,f1pr14)

             ! ice-rain collection processes
             if (qr_incld(i,k).ge.qsmall) then
                call access_lookup_table_coll(dumjj,dumii,dumj,dumi,1,dum1,dum3,dum4,dum5,f1pr07)
                call access_lookup_table_coll(dumjj,dumii,dumj,dumi,2,dum1,dum3,dum4,dum5,f1pr08)
             else
                f1pr07 = 0._rtype
                f1pr08 = 0._rtype
             endif

             ! adjust Ni if needed to make sure mean size is in bounds (i.e. apply lambda limiters)
             ! note that the Nmax and Nmin are normalized and thus need to be multiplied by existing N
             nitot_incld(i,k) = min(nitot_incld(i,k),f1pr09*nitot_incld(i,k))
             nitot_incld(i,k) = max(nitot_incld(i,k),f1pr10*nitot_incld(i,k))

          endif   ! qitot > qsmall

          !----------------------------------------------------------------------
          ! Begin calculations of microphysical processes

          !......................................................................
          ! ice processes
          !......................................................................

          !.......................
          ! collection of droplets
          call ice_cldliq_collection(rho(i,k),t(i,k),rhofaci(i,k),&
          f1pr04,qitot_incld(i,k),qc_incld(i,k),nitot_incld(i,k),nc_incld(i,k),&
               qccol,nccol,qcshd,ncshdc)

          !....................
          ! collection of rain
          call ice_rain_collection(rho(i,k),t(i,k),rhofaci(i,k),&
          logn0r(i,k),f1pr07,f1pr08,qitot_incld(i,k),nitot_incld(i,k),qr_incld(i,k),&
               qrcol,nrcol)
          !...................................
          ! collection between ice categories

          !PMC nCat deleted lots of stuff here.

          !.............................................
          ! self-collection of ice 
          call ice_self_collection(rho(i,k),rhofaci(i,k),&
          f1pr03,eii,qirim_incld(i,k),qitot_incld(i,k),nitot_incld(i,k),&
               nislf)

          !............................................................
          ! melting
          call ice_melting(rho(i,k),t(i,k),pres(i,k),rhofaci(i,k),&
          f1pr05,f1pr14,xxlv(i,k),xlf(i,k),dv,sc,mu,kap,&
          qv(i,k),qitot_incld(i,k),nitot_incld(i,k),&
               qimlt,nimlt)

          !............................................................
          ! calculate wet growth
          call ice_cldliq_wet_growth(rho(i,k),t(i,k),pres(i,k),rhofaci(i,k),&
          f1pr05,f1pr14,xxlv(i,k),xlf(i,k),dv,kap,mu,sc,&
          qv(i,k),qc_incld(i,k),qitot_incld(i,k),nitot_incld(i,k),qr_incld(i,k),log_wetgrowth,&
               qrcol,qccol,qwgrth,nrshdr,qcshd)
         
          !-----------------------------
          ! calcualte total inverse ice relaxation timescale combined for all ice categories
          ! note 'f1pr' values are normalized, so we need to multiply by N
          call calc_ice_relaxation_timescale(rho(i,k),t(i,k),rhofaci(i,k),&
          f1pr05,f1pr14,dv,mu,sc,qitot_incld(i,k),nitot_incld(i,k),&
               epsi,epsi_tot)

          !.........................
          ! calculate rime density
          call calc_rime_density(t(i,k),rhofaci(i,k),&
          f1pr02,acn(i,k),lamc(i,k),mu_c(i,k),qc_incld(i,k),qccol,&
          vtrmi1,rhorime_c)

          !............................................................
          ! contact and immersion freezing droplets
          call cldliq_immersion_freezing(t(i,k),&
          lamc(i,k),mu_c(i,k),cdist1(i,k),qc_incld(i,k),&
               qcheti,ncheti)

          !............................................................
          ! immersion freezing of rain
          ! for future: get rid of log statements below for rain freezing
          call rain_immersion_freezing(t(i,k),&
          lamr(i,k),mu_r(i,k),cdistr(i,k),qr_incld(i,k),&
               qrheti,nrheti)

          !......................................
          ! rime splintering (Hallet-Mossop 1974)
          !PMC comment: Morrison and Milbrandt 2015 part 1 and 2016 part 3 both say
          !that Hallet-Mossop should be neglected if 1 category to compensate for
          !artificial smearing out of ice DSD

          !................................................
          ! condensation/evaporation/deposition/sublimation
          !   (use semi-analytic formulation)

          ! calculate rain evaporation including ventilation
          call calc_liq_relaxation_timescale(rho(i,k),f1r,f2r,     &
          dv,mu,sc,mu_r(i,k),lamr(i,k),cdistr(i,k),cdist(i,k),qr_incld(i,k),qc_incld(i,k), &
          epsr,epsc) 
 
! AaronDonahue: calc_xx_aaa is no longer needed. Delete? 
!          call calc_xx_aaa(t(i,k),t_old(i,k),qv(i,k),qv_old(i,k), &
!          dt,dqsdt,qvs(i,k),qvi(i,k),xxls(i,k),abi,epsi_tot,epsc,epsr, &
!          aaa,xx,dumqvi)

          call evaporate_sublimate_precip(qr_incld(i,k),qc_incld(i,k),nr_incld(i,k),qitot_incld(i,k), &
          lcldm(i,k),rcldm(i,k),qvs(i,k),ab,epsr,qv(i,k), &
          qrevp,nrevp)

          call ice_deposition_sublimation(qitot_incld(i,k), nitot_incld(i,k), t(i,k), &
          qvs(i,k),qvi(i,k),epsi,abi,qv(i,k), &
          qidep,qisub,nisub,qiberg)

444       continue


          !................................................................
          ! deposition/condensation-freezing nucleation
          call ice_nucleation(t(i,k),inv_rho(i,k),& 
            nitot(i,k),naai(i,k),supi(i,k),odt,log_predictNc,& 
            qinuc, ninuc)

          !.................................................................
          ! droplet activation
          call droplet_activation(t(i,k),pres(i,k),qv(i,k),qc(i,k),inv_rho(i,k),& 
             sup(i,k),xxlv(i,k),npccn(i,k),log_predictNc,odt,it,& 
             qcnuc,ncnuc)

<<<<<<< HEAD
          !................................................................
          ! saturation adjustment to get initial cloud water
          call initial_saturation_adjustment(pres(i,k),qv(i,k),th(i,k),& 
            inv_exner(i,k),xxlv(i,k),odt,it,&  
            qccon)

=======
>>>>>>> 6a6d4fb8
          !................
          ! cloud water autoconversion 
          call cloud_water_autoconversion(rho(i,k), inv_rho(i,k),qc_incld(i,k),& 
            nc_incld(i,k),qr_incld(i,k),mu_c(i,k),nu(i,k),& 
            qcaut,ncautc,ncautr)

          !............................
          ! self-collection of droplets
          call droplet_self_collection(rho(i,k),inv_rho(i,k),qc_incld(i,k),& 
            mu_c(i,k),nu(i,k),ncautc,ncslf)

          !............................
          ! accretion of cloud by rain
          call cloud_rain_accretion(rho(i,k),inv_rho(i,k),& 
            qc_incld(i,k),nc_incld(i,k), qr_incld(i,k),& 
            qcacc, ncacc)

          !.....................................
          ! self-collection and breakup of rain
          ! (breakup following modified Verlinde and Cotton scheme)
          call rain_self_collection(rho(i,k),qr_incld(i,k),nr_incld(i,k),& 
            nrslf)

          ! Here we map the microphysics tendency rates back to CELL-AVERAGE quantities for updating
          ! cell-average quantities.
          call back_to_cell_average(lcldm(i,k), rcldm(i,k), icldm(i,k), qcacc, qrevp,  qccon, qcaut,& 
          qcevp, qrcon, ncacc, ncslf, ncautc, nrslf, nrevp, ncautr, qcnuc, ncnuc, qisub, nrshdr, qcheti,& 
          qrcol, qcshd, qimlt, qccol, qrheti, nimlt, nccol, ncshdc, ncheti, nrcol, nislf,& 
          qidep, nrheti, nisub, qinuc, ninuc)
          
<<<<<<< HEAD
          !.................................................................
          ! conservation of water
          !.................................................................
         
          call prevent_ice_overdepletion(pres(i,k), t(i,k), qv(i,k), xxls(i,k), odt, qidep, qisub)

=======
          ! map warm-phase process rates to cell-avg
          qcacc   = qcacc*lr_cldm     ! Accretion of liquid to rain
          qrevp   = qrevp*rcldm(i,k)  ! Evaporation of rain
          qcaut   = qcaut*lcldm(i,k)  ! Autoconversion of liquid
          ncacc   = ncacc*lr_cldm     ! Number change due to accretion
          ncslf   = ncslf*lcldm(i,k)  ! Self collection occurs locally in liq. cloud
          ncautc  = ncautc*lcldm(i,k) ! Impact of autoconversion on number
          nrslf   = nrslf*rcldm(i,k)  ! Self collection occurs locally in rain cloud
          nrevp   = nrevp*rcldm(i,k)  ! Change in rain number due to evaporation 
          ncautr  = ncautr*lr_cldm    ! Autoconversion of rain drops within rain/liq cloud
            ! AaronDonahue: These variables are related to aerosol activation and their usage will be changed in a later PR.
          qcnuc   = qcnuc*lcldm(i,k)  ! Impact on liq. from nucleation
          ncnuc   = ncnuc*lcldm(i,k)  ! Number change due to aerosol activation

          ! map ice-phase  process rates to cell-avg
          qisub   = qisub*icldm(i,k)  ! Sublimation of ice in ice cloud
          nrshdr  = nrshdr*il_cldm    ! Rain # increase due to shedding from rain-ice collisions, occurs when ice and liquid interact
          qcheti  = qcheti*il_cldm    ! Immersion freezing of cloud drops
          qrcol   = qrcol*ir_cldm     ! Collection of rain mass by ice
          qcshd   = qcshd*il_cldm     ! Rain mass growth due to shedding of fain drops after collisions with ice, occurs when ice and liquid interact
          qimlt   = qimlt*icldm(i,k)  ! Melting of ice
          qccol   = qccol*il_cldm     ! Collection of water by ice
          qrheti  = qrheti*rcldm(i,k) ! Immersion freezing of rain
          nimlt   = nimlt*icldm(i,k)  ! Change in number due to melting
          nccol   = nccol*il_cldm     ! Cloud # change due to collection of cld water by ice
          ncshdc  = ncshdc*il_cldm    ! Number change due to shedding, occurs when ice and liquid interact
          ncheti  = ncheti*lcldm(i,k) ! Number change associated with freexzing of cld drops
          nrcol   = nrcol*ir_cldm     ! Rain number change due to collection from ice
          nislf   = nislf*icldm(i,k)  ! Ice self collection
          qidep   = qidep*icldm(i,k)  ! Vapor deposition to ice phase
          nrheti  = nrheti*rcldm(i,k) ! Change in number due to immersion freezing of rain
          nisub   = nisub*icldm(i,k)  ! Number change due to sublimation of ice
          qiberg  = qiberg*il_cldm    ! Bergeron process
            ! AaronDonahue: These variables are related to aerosol activation and their usage will be changed in a later PR.
          qinuc   = qinuc             ! Deposition and condensation-freezing nucleation, already cell-averaged
          ninuc   = ninuc             ! Number change due to deposition and condensation-freezing, already cell-averaged

          !.................................................................
          ! conservation of water
          !.................................................................

          ! The microphysical process rates are computed above, based on the environmental conditions.
          ! The rates are adjusted here (where necessary) such that the sum of the sinks of mass cannot
          ! be greater than the sum of the sources, thereby resulting in overdepletion.
          !-- Limit ice process rates to prevent overdepletion of sources such that
          !   the subsequent adjustments are done with maximum possible rates for the
          !   time step.  (note: most ice rates are adjusted here since they must be done
          !   simultaneously (outside of iice-loops) to distribute reduction proportionally
          !   amongst categories.
          !PMC - might need to rethink above statement since only one category now.
          ! AaronDonahue: Do we need the below checks for the new definition of
          ! how qidep and qisub are derived?
          ! AaronDonahue: UPDATE, if we are following the implementation of MG
          ! then the answer appears to be YES.  There is a similar check in MG
          ! microphysics which limits qidep and qinuc, but does not limit qisub.
          ! So similar but slightly different.  The overall answer would be that
          ! qidep does need some limit.  The next questions are, 
          !   1) Should we be taking qinuc into consideration too? 
          !   2) Is MG correct in NOT limiting qisub?
          dumqvi = qv_sat(t(i,k),pres(i,k),1)
          qdep_satadj = (qv(i,k)-dumqvi)/(1._rtype+xxls(i,k)**2*dumqvi/(cp*rv*t(i,k)**2))*odt
          qidep  = qidep*min(1._rtype,max(0._rtype, qdep_satadj)/max(qidep,1.e-20_rtype))
          qisub  = qisub*min(1._rtype,max(0._rtype,-qdep_satadj)/max(qisub,1.e-20_rtype))
          !==
>>>>>>> 6a6d4fb8
          ! vapor -- not needed, since all sinks already have limits imposed and the sum, therefore,
          !          cannot possibly overdeplete qv

          ! cloud
<<<<<<< HEAD
          call cloud_water_conservation(qc(i,k), qccon, qcnuc, dt, qcaut, qcacc, qcevp, qccol, qcheti, qcshd)
=======
          sinks   = (qcaut+qcacc+qccol+qcheti+qcshd+qiberg)*dt
          sources = qc(i,k) + (qcnuc)*dt
          if (sinks.gt.sources .and. sinks.ge.1.e-20_rtype) then
             ratio  = sources/sinks
             qcaut  = qcaut*ratio
             qcacc  = qcacc*ratio
             qccol  = qccol*ratio
             qcheti = qcheti*ratio
             qcshd  = qcshd*ratio
             qiberg = qiberg*ratio
          else
             ratio = 1.0 ! If not limiting sinks on qc then most likely did not run out of qc
          endif
>>>>>>> 6a6d4fb8

          !PMC: ratio is also frac of step w/ liq. thus we apply qiberg for
          !"ratio" of timestep and vapor deposition and sublimation  for the 
          !remaining frac of the timestep.  Only limit if there will be cloud
          !water to begin with.
          if (sources.gt.1.e-20_rtype) then
             qidep  = qidep*(1._rtype-ratio)
             qisub  = qisub*(1._rtype-ratio)
          end if

          ! rain
<<<<<<< HEAD
          call rain_water_conservation(qr(i,k), qrcon, qcaut, qcacc, qimlt, qcshd, dt, qrevp, qrcol, qrheti)

          ! ice
          call ice_water_conservation(qitot(i,k), qidep, qinuc, qrcol, qccol, qrheti, qcheti, dt, qisub, qimlt)
=======
          sinks   = (qrevp+qrcol+qrheti)*dt
          sources = qr(i,k) + (qcaut+qcacc+qimlt+qcshd)*dt
          if (sinks.gt.sources .and. sinks.ge.1.e-20_rtype) then
             ratio  = sources/sinks
             qrevp  = qrevp*ratio
             qrcol  = qrcol*ratio
             qrheti = qrheti*ratio
          endif

          ! ice
          sinks   = (qisub+qimlt)*dt
          sources = qitot(i,k) + (qidep+qinuc+qrcol+qccol+  &
               qrheti+qcheti+qiberg)*dt
          if (sinks.gt.sources .and. sinks.ge.1.e-20_rtype) then
             ratio = sources/sinks
             qisub = qisub*ratio
             qimlt = qimlt*ratio
          endif

>>>>>>> 6a6d4fb8

          !---------------------------------------------------------------------------------
          ! update prognostic microphysics and thermodynamics variables
          !---------------------------------------------------------------------------------

          !-- ice-phase dependent processes:
<<<<<<< HEAD
          call update_prognostic_ice(qcheti, qccol, qcshd, & 
            nccol, ncheti, ncshdc, & 
            qrcol, nrcol,  qrheti, nrheti, nrshdr, & 
            qimlt, nimlt, qisub, qidep, qinuc, ninuc, nislf, nisub, & 
            exner(i,k), xxls(i,k), xlf(i,k), & 
            log_predictNc, log_wetgrowth, dt, nmltratio, rhorime_c, &
            th(i,k), qv(i,k), qitot(i,k), nitot(i,k), qirim(i,k), birim(i,k), qc(i,k), nc(i,k), qr(i,k), nr(i,k) )

          !-- warm-phase only processes:
          call update_prognostic_liquid(qcacc, ncacc, qcaut, ncautc, qcnuc, ncautr, qccon, qcevp, ncslf, &
          qrcon, qrevp, nrevp, nrslf,  &
          log_predictNc, inv_rho(i,k), exner(i,k), xxlv(i,k), dt, &
          th(i,k), qv(i,k), qc(i,k), nc(i,k), qr(i,k), nr(i,k))

=======

          qc(i,k) = qc(i,k) + (-qcheti-qccol-qcshd-qiberg)*dt
          if (log_predictNc) then
             nc(i,k) = nc(i,k) + (-nccol-ncheti)*dt
          endif

          qr(i,k) = qr(i,k) + (-qrcol+qimlt-qrheti+            &
               qcshd)*dt
          ! apply factor to source for rain number from melting of ice, (ad-hoc
          ! but accounts for rapid evaporation of small melting ice particles)
          nr(i,k) = nr(i,k) + (-nrcol-nrheti+nmltratio*nimlt+  &
               nrshdr+ncshdc)*dt

          if (qitot(i,k).ge.qsmall) then
             ! add sink terms, assume density stays constant for sink terms
             birim(i,k) = birim(i,k) - ((qisub+qimlt)/qitot(i,k))* &
                  dt*birim(i,k)
             qirim(i,k) = qirim(i,k) - ((qisub+qimlt)*qirim(i,k)/  &
                  qitot(i,k))*dt
             qitot(i,k) = qitot(i,k) - (qisub+qimlt)*dt
          endif

          dum             = (qrcol+qccol+qrheti+          &
               qcheti)*dt
          qitot(i,k) = qitot(i,k) + (qidep+qinuc+qiberg)*dt + dum
          qirim(i,k) = qirim(i,k) + dum
         

          birim(i,k) = birim(i,k) + (qrcol*inv_rho_rimeMax+qccol/  &
               rhorime_c+(qrheti+     &
               qcheti)*inv_rho_rimeMax)*dt

          nitot(i,k) = nitot(i,k) + (ninuc-nimlt-nisub-      &
               nislf+nrheti+          &
               ncheti)*dt

          !PMC nCat deleted interactions_loop


          if (qirim(i,k).lt.0._rtype) then
             qirim(i,k) = 0._rtype
             birim(i,k) = 0._rtype
          endif

          ! densify under wet growth
          ! -- to be removed post-v2.1.  Densification automatically happens
          !    during wet growth due to parameterized rime density --
          if (log_wetgrowth) then
             qirim(i,k) = qitot(i,k)
             birim(i,k) = qirim(i,k)*inv_rho_rimeMax
          endif
           
          ! densify in above freezing conditions and melting
          ! -- future work --
          !   Ideally, this will be treated with the predicted liquid fraction in ice.
          !   Alternatively, it can be simplified by tending qirim -- qitot
          !   and birim such that rho_rim (qirim/birim) --> rho_liq during melting.
          ! ==

          qv(i,k) = qv(i,k) + (-qidep+qisub-qinuc)*dt

          th(i,k) = th(i,k) + exner(i,k)*((qidep-qisub+qinuc)*     &
               xxls(i,k)*inv_cp +(qrcol+qccol+   &
               qcheti+qrheti-qimlt+qiberg)*       &  
               xlf(i,k)*inv_cp)*dt

          !==

          !-- warm-phase only processes:
          qc(i,k) = qc(i,k) + (-qcacc-qcaut+qcnuc)*dt
          qr(i,k) = qr(i,k) + (qcacc+qcaut-qrevp)*dt

          if (log_predictNc) then
             nc(i,k) = nc(i,k) + (-ncacc-ncautc+ncslf)*dt
          else
             nc(i,k) = nccnst*inv_rho(i,k)
          endif
          if (iparam.eq.1 .or. iparam.eq.2) then
             nr(i,k) = nr(i,k) + (0.5_rtype*ncautc-nrslf-nrevp)*dt
          else
             nr(i,k) = nr(i,k) + (ncautr-nrslf-nrevp)*dt
          endif

          qv(i,k) = qv(i,k) + (-qcnuc+qrevp)*dt
          th(i,k) = th(i,k) + exner(i,k)*((qcnuc-qrevp)*xxlv(i,k)*    &
               inv_cp)*dt
>>>>>>> 6a6d4fb8
          !==
          ! AaronDonahue - Add extra variables needed from microphysics by E3SM:
          cmeiout(i,k) = qidep - qisub + qinuc 
          prain(i,k)   = ( qcacc + qcaut + qcshd + qccol )
          nevapr(i,k)  = qisub + qrevp
          prer_evap(i,k) = qrevp

          ! clipping for small hydrometeor values
          if (qc(i,k).lt.qsmall) then
             qv(i,k) = qv(i,k) + qc(i,k)
             th(i,k) = th(i,k) - exner(i,k)*qc(i,k)*xxlv(i,k)*inv_cp
             qc(i,k) = 0._rtype
             nc(i,k) = 0._rtype
          else
             log_hydrometeorsPresent = .true.
          endif

          if (qr(i,k).lt.qsmall) then
             qv(i,k) = qv(i,k) + qr(i,k)
             th(i,k) = th(i,k) - exner(i,k)*qr(i,k)*xxlv(i,k)*inv_cp
             qr(i,k) = 0._rtype
             nr(i,k) = 0._rtype
          else
             log_hydrometeorsPresent = .true.
          endif

          if (qitot(i,k).lt.qsmall) then
             qv(i,k) = qv(i,k) + qitot(i,k)
             th(i,k) = th(i,k) - exner(i,k)*qitot(i,k)*xxls(i,k)*inv_cp
             qitot(i,k) = 0._rtype
             nitot(i,k) = 0._rtype
             qirim(i,k) = 0._rtype
             birim(i,k) = 0._rtype
          else
             log_hydrometeorsPresent = .true.
          endif

          call impose_max_total_Ni(nitot(i,k),max_total_Ni,inv_rho(i,k))

          ! Record microphysics tendencies for output:
          ! warm-phase process rates
          p3_tend_out(i,k, 2) = qcacc   ! cloud droplet accretion by rain
          p3_tend_out(i,k, 3) = qcaut   ! cloud droplet autoconversion to rain
          p3_tend_out(i,k, 4) = ncacc   ! change in cloud droplet number from accretion by rain
          p3_tend_out(i,k, 5) = ncautc  ! change in cloud droplet number from autoconversion
          p3_tend_out(i,k, 6) = ncslf   ! change in cloud droplet number from self-collection  (Not in paper?)
          p3_tend_out(i,k, 7) = nrslf   ! change in rain number from self-collection  (Not in paper?)
          p3_tend_out(i,k, 8) = ncnuc   ! change in cloud droplet number from activation of CCN
          p3_tend_out(i,k,10) = qcnuc   ! activation of cloud droplets from CCN
          p3_tend_out(i,k,11) = qrevp   ! rain evaporation
          p3_tend_out(i,k,13) = nrevp   ! change in rain number from evaporation
          p3_tend_out(i,k,14) = ncautr  ! change in rain number from autoconversion of cloud water
          ! ice-phase  process rates
          p3_tend_out(i,k,15) = qccol     ! collection of cloud water by ice
          p3_tend_out(i,k,16) = qwgrth    ! wet growth rate
          p3_tend_out(i,k,17) = qidep     ! vapor deposition
          p3_tend_out(i,k,18) = qrcol     ! collection rain mass by ice
          p3_tend_out(i,k,19) = qinuc     ! deposition/condensation freezing nuc
          p3_tend_out(i,k,20) = nccol     ! change in cloud droplet number from collection by ice
          p3_tend_out(i,k,21) = nrcol     ! change in rain number from collection by ice
          p3_tend_out(i,k,22) = ninuc     ! change in ice number from deposition/cond-freezing nucleation
          p3_tend_out(i,k,23) = qisub     ! sublimation of ice
          p3_tend_out(i,k,24) = qimlt     ! melting of ice
          p3_tend_out(i,k,25) = nimlt     ! melting of ice
          p3_tend_out(i,k,26) = nisub     ! change in ice number from sublimation
          p3_tend_out(i,k,27) = nislf     ! change in ice number from collection within a category (Not in paper?)
          p3_tend_out(i,k,28) = qcheti    ! immersion freezing droplets
          p3_tend_out(i,k,29) = qrheti    ! immersion freezing rain
          p3_tend_out(i,k,30) = ncheti    ! immersion freezing droplets
          p3_tend_out(i,k,31) = nrheti    ! immersion freezing rain
          p3_tend_out(i,k,32) = nrshdr    ! source for rain number from collision of rain/ice above freezing and shedding
          p3_tend_out(i,k,33) = qcshd     ! source for rain mass due to cloud water/ice collision above freezing and shedding or wet growth and shedding
          p3_tend_out(i,k,34) = 0._rtype  ! used to be qcmul, but that has been removed.  Kept at 0.0 as placeholder.
          p3_tend_out(i,k,35) = ncshdc    ! source for rain number due to cloud water/ice collision above freezing  and shedding (combined with NRSHD in the paper) 
          ! measure microphysics processes tendency output
          p3_tend_out(i,k,42) = ( qc(i,k)    - p3_tend_out(i,k,42) ) * odt ! Liq. microphysics tendency, measure 
          p3_tend_out(i,k,43) = ( nc(i,k)    - p3_tend_out(i,k,43) ) * odt ! Liq. # microphysics tendency, measure 
          p3_tend_out(i,k,44) = ( qr(i,k)    - p3_tend_out(i,k,44) ) * odt ! Rain microphysics tendency, measure 
          p3_tend_out(i,k,45) = ( nr(i,k)    - p3_tend_out(i,k,45) ) * odt ! Rain # microphysics tendency, measure 
          p3_tend_out(i,k,46) = ( qitot(i,k) - p3_tend_out(i,k,46) ) * odt ! Ice  microphysics tendency, measure 
          p3_tend_out(i,k,47) = ( nitot(i,k) - p3_tend_out(i,k,47) ) * odt ! Ice  # microphysics tendency, measure 
          p3_tend_out(i,k,48) = ( qv(i,k)    - p3_tend_out(i,k,48) ) * odt ! Vapor  microphysics tendency, measure 
          p3_tend_out(i,k,49) = ( th(i,k)    - p3_tend_out(i,k,49) ) * odt ! Pot. Temp. microphysics tendency, measure 
          ! Outputs associated with aerocom comparison:
          pratot(i,k) = qcacc ! cloud drop accretion by rain
          prctot(i,k) = qcaut ! cloud drop autoconversion to rain 
          !---------------------------------------------------------------------------------

          ! Recalculate in-cloud values for sedimentation
          call calculate_incloud_mixingratios(qc(i,k),qr(i,k),qitot(i,k),qirim(i,k),nc(i,k),nr(i,k),nitot(i,k),birim(i,k), &
                  inv_lcldm(i,k),inv_icldm(i,k),inv_rcldm(i,k), &
                  qc_incld(i,k),qr_incld(i,k),qitot_incld(i,k),qirim_incld(i,k),nc_incld(i,k),nr_incld(i,k),nitot_incld(i,k),birim_incld(i,k)) 

555       continue

       enddo k_loop_main

       !NOTE: At this point, it is possible to have negative (but small) nc, nr, nitot.  This is not
       !      a problem; those values get clipped to zero in the sedimentation section (if necessary).
       !      (This is not done above simply for efficiency purposes.)


       if (debug_ON) then
          tmparr1(i,:) = th(i,:)*inv_exner(i,:)!(pres(i,:)*1.e-5)**(rd*inv_cp)
          call check_values(qv,tmparr1,i,it,debug_ABORT,300)
       endif

       if (.not. log_hydrometeorsPresent) goto 333

       !------------------------------------------------------------------------------------------!
       ! End of main microphysical processes section
       !==========================================================================================!

       !==========================================================================================!
       ! Sedimentation:

       !------------------------------------------------------------------------------------------!
       ! Cloud sedimentation:  (adaptive substepping)
       p3_tend_out(i,:,36) = qc(i,:) ! Liq. sedimentation tendency, initialize 
       p3_tend_out(i,:,37) = nc(i,:) ! Liq. # sedimentation tendency, initialize 

       log_qxpresent = .false.
       k_qxtop       = kbot

       !find top, determine qxpresent
       do k = ktop,kbot,-kdir
          if (qc(i,k).ge.qsmall) then
             log_qxpresent = .true.
             k_qxtop = k
             exit
          endif
       enddo

       qc_present: if (log_qxpresent) then

          dt_left   = dt  !time remaining for sedi over full model (mp) time step
          prt_accum = 0._rtype  !precip rate for individual category

          !find bottom
          do k = kbot,k_qxtop,kdir
             if (qc(i,k).ge.qsmall) then
                k_qxbot = k
                exit
             endif
          enddo

          two_moment: if (log_predictNc) then  !2-moment cloud:

             substep_sedi_c2: do while (dt_left.gt.1.e-4_rtype)

                Co_max = 0._rtype
                V_qc = 0._rtype
                V_nc = 0._rtype

                kloop_sedi_c2: do k = k_qxtop,k_qxbot,-kdir

                   qc_notsmall_c2: if (qc_incld(i,k)>qsmall) then
                      !-- compute Vq, Vn
                      call get_cloud_dsd2(qc_incld(i,k),nc_incld(i,k),mu_c(i,k),rho(i,k),nu(i,k),dnu,   &
                           lamc(i,k),lammin,lammax,tmp1,tmp2,lcldm(i,k))
                      nc(i,k) = nc_incld(i,k)*lcldm(i,k)
                      dum = 1._rtype/lamc(i,k)**bcn
                      V_qc(k) = acn(i,k)*gamma(4._rtype+bcn+mu_c(i,k))*dum/(gamma(mu_c(i,k)+4._rtype))
                      V_nc(k) = acn(i,k)*gamma(1._rtype+bcn+mu_c(i,k))*dum/(gamma(mu_c(i,k)+1._rtype))
                   endif qc_notsmall_c2

                   Co_max = max(Co_max, V_qc(k)*dt_left*inv_dzq(i,k))

                enddo kloop_sedi_c2

                !-- compute dt_sub
                tmpint1 = int(Co_max+1._rtype)    !number of substeps remaining if dt_sub were constant
                dt_sub  = min(dt_left, dt_left/float(tmpint1))

                if (k_qxbot.eq.kbot) then
                   k_temp = k_qxbot
                else
                   k_temp = k_qxbot-kdir
                endif

                !-- calculate fluxes
                do k = k_temp,k_qxtop,kdir
                   flux_qx(k) = V_qc(k)*qc(i,k)*rho(i,k)
                   flux_nx(k) = V_nc(k)*nc(i,k)*rho(i,k)
                enddo

                !accumulated precip during time step
                if (k_qxbot.eq.kbot) prt_accum = prt_accum + flux_qx(kbot)*dt_sub
                !or, optimized: prt_accum = prt_accum - (k_qxbot.eq.kbot)*dt_sub

                !-- for top level only (since flux is 0 above)
                k = k_qxtop
                fluxdiv_qx = -flux_qx(k)*inv_dzq(i,k)
                fluxdiv_nx = -flux_nx(k)*inv_dzq(i,k)
                qc(i,k) = qc(i,k) + fluxdiv_qx*dt_sub*inv_rho(i,k)
                nc(i,k) = nc(i,k) + fluxdiv_nx*dt_sub*inv_rho(i,k)

                do k = k_qxtop-kdir,k_temp,-kdir
                   fluxdiv_qx = (flux_qx(k+kdir) - flux_qx(k))*inv_dzq(i,k)
                   fluxdiv_nx = (flux_nx(k+kdir) - flux_nx(k))*inv_dzq(i,k)
                   qc(i,k) = qc(i,k) + fluxdiv_qx*dt_sub*inv_rho(i,k)
                   nc(i,k) = nc(i,k) + fluxdiv_nx*dt_sub*inv_rho(i,k)
                enddo

                dt_left = dt_left - dt_sub  !update time remaining for sedimentation
                if (k_qxbot.ne.kbot) k_qxbot = k_qxbot - kdir

             enddo substep_sedi_c2

          else  !1-moment cloud:

             substep_sedi_c1: do while (dt_left.gt.1.e-4_rtype)

                Co_max  = 0._rtype
                V_qc = 0._rtype

                kloop_sedi_c1: do k = k_qxtop,k_qxbot,-kdir

                   qc_notsmall_c1: if (qc_incld(i,k)>qsmall) then
                      call get_cloud_dsd2(qc_incld(i,k),nc_incld(i,k),mu_c(i,k),rho(i,k),nu(i,k),dnu,   &
                           lamc(i,k),lammin,lammax,tmp1,tmp2,lcldm(i,k))
                      nc(i,k) = nc_incld(i,k)*lcldm(i,k)
                      dum = 1._rtype/lamc(i,k)**bcn
                      V_qc(k) = acn(i,k)*gamma(4._rtype+bcn+mu_c(i,k))*dum/(gamma(mu_c(i,k)+4._rtype))
                   endif qc_notsmall_c1

                   Co_max = max(Co_max, V_qc(k)*dt_left*inv_dzq(i,k))

                enddo kloop_sedi_c1

                tmpint1 = int(Co_max+1._rtype)    !number of substeps remaining if dt_sub were constant
                dt_sub  = min(dt_left, dt_left/float(tmpint1))

                if (k_qxbot.eq.kbot) then
                   k_temp = k_qxbot
                else
                   k_temp = k_qxbot-kdir
                endif

                do k = k_temp,k_qxtop,kdir
                   flux_qx(k) = V_qc(k)*qc(i,k)*rho(i,k)
                enddo

                !accumulated precip during time step
                if (k_qxbot.eq.kbot) prt_accum = prt_accum + flux_qx(kbot)*dt_sub

                !-- for top level only (since flux is 0 above)
                k = k_qxtop
                fluxdiv_qx = -flux_qx(k)*inv_dzq(i,k)
                qc(i,k) = qc(i,k) + fluxdiv_qx*dt_sub*inv_rho(i,k)

                do k = k_qxtop-kdir,k_temp,-kdir
                   fluxdiv_qx = (flux_qx(k+kdir) - flux_qx(k))*inv_dzq(i,k)
                   qc(i,k) = qc(i,k) + fluxdiv_qx*dt_sub*inv_rho(i,k)
                enddo

                dt_left = dt_left - dt_sub  !update time remaining for sedimentation
                if (k_qxbot.ne.kbot) k_qxbot = k_qxbot - kdir

             enddo substep_sedi_c1

          ENDIF two_moment

          prt_liq(i) = prt_accum*inv_rhow*odt  !note, contribution from rain is added below

       endif qc_present
       p3_tend_out(i,:,36) = ( qc(i,:) - p3_tend_out(i,:,36) ) * odt ! Liq. sedimentation tendency, measure
       p3_tend_out(i,:,37) = ( nc(i,:) - p3_tend_out(i,:,37) ) * odt ! Liq. # sedimentation tendency, measure


       !------------------------------------------------------------------------------------------!
       ! Rain sedimentation:  (adaptive substepping)
       p3_tend_out(i,:,38) = qr(i,:) ! Rain sedimentation tendency, initialize
       p3_tend_out(i,:,39) = nr(i,:) ! Rain # sedimentation tendency, initialize

       log_qxpresent = .false.
       k_qxtop       = kbot

       !find top, determine qxpresent
       do k = ktop,kbot,-kdir
          if (qr(i,k).ge.qsmall) then
             log_qxpresent = .true.
             k_qxtop = k
             exit
          endif !
       enddo

       qr_present: if (log_qxpresent) then

          dt_left   = dt  !time remaining for sedi over full model (mp) time step
          prt_accum = 0._rtype  !precip rate for individual category

          !find bottom
          do k = kbot,k_qxtop,kdir
             if (qr(i,k).ge.qsmall) then
                k_qxbot = k
                exit
             endif
          enddo

          substep_sedi_r: do while (dt_left.gt.1.e-4_rtype)

             Co_max = 0._rtype
             V_qr = 0._rtype
             V_nr = 0._rtype

             kloop_sedi_r1: do k = k_qxtop,k_qxbot,-kdir

                qr_notsmall_r1: if (qr_incld(i,k)>qsmall) then

                   !Compute Vq, Vn:
                   nr(i,k)  = max(nr(i,k),nsmall)
                   call get_rain_dsd2(qr_incld(i,k),nr_incld(i,k),mu_r(i,k),lamr(i,k),     &
                        tmp1,tmp2,rcldm(i,k))
                   call find_lookupTable_indices_3(dumii,dumjj,dum1,rdumii,rdumjj,inv_dum3, &
                        mu_r(i,k),lamr(i,k))
                   nr(i,k) = nr_incld(i,k)*rcldm(i,k)
                   !mass-weighted fall speed:
! bug fix 12/23/18
!                   dum1 = vm_table(dumii,dumjj)+(rdumii-real(dumii))*inv_dum3*             &
!                        (vm_table(dumii+1,dumjj)-vm_table(dumii,dumjj))         !at mu_r
!                   dum2 = vm_table(dumii,dumjj+1)+(rdumii-real(dumii))*inv_dum3*           &
!                        (vm_table(dumii+1,dumjj+1)-vm_table(dumii,dumjj+1))   !at mu_r+1
                   dum1 = vm_table(dumii,dumjj)+(rdumii-real(dumii))*                       &
                          (vm_table(dumii+1,dumjj)-vm_table(dumii,dumjj))       !at mu_r
                   dum2 = vm_table(dumii,dumjj+1)+(rdumii-real(dumii))*                     &
                          (vm_table(dumii+1,dumjj+1)-vm_table(dumii,dumjj+1))   !at mu_r+1
                   V_qr(k) = dum1 + (rdumjj-real(dumjj))*(dum2-dum1)         !interpolated
                   V_qr(k) = V_qr(k)*rhofacr(i,k)               !corrected for air density

                   ! number-weighted fall speed:
! bug fix 12/23/18
!                   dum1 = vn_table(dumii,dumjj)+(rdumii-real(dumii))*inv_dum3*             &
!                        (vn_table(dumii+1,dumjj)-vn_table(dumii,dumjj)         ) !at mu_r
!
!                   dum2 = vn_table(dumii,dumjj+1)+(rdumii-real(dumii))*inv_dum3*           &
!                        (vn_table(dumii+1,dumjj+1)-vn_table(dumii,dumjj+1))    !at mu_r+1
                   dum1 = vn_table(dumii,dumjj)+(rdumii-real(dumii))*                       &
                          (vn_table(dumii+1,dumjj)-vn_table(dumii,dumjj))       !at mu_r
                   dum2 = vn_table(dumii,dumjj+1)+(rdumii-real(dumii))*                     &
                          (vn_table(dumii+1,dumjj+1)-vn_table(dumii,dumjj+1))   !at mu_r+1

                   V_nr(k) = dum1+(rdumjj-real(dumjj))*(dum2-dum1)            !interpolated
                   V_nr(k) = V_nr(k)*rhofacr(i,k)                !corrected for air density

                endif qr_notsmall_r1

                Co_max = max(Co_max, V_qr(k)*dt_left*inv_dzq(i,k))
                !            Co_max = max(Co_max, max(V_nr(k),V_qr(k))*dt_left*inv_dzq(i,k))

             enddo kloop_sedi_r1

             !-- compute dt_sub
             tmpint1 = int(Co_max+1._rtype)    !number of substeps remaining if dt_sub were constant
             dt_sub  = min(dt_left, dt_left/float(tmpint1))

             if (k_qxbot.eq.kbot) then
                k_temp = k_qxbot
             else
                k_temp = k_qxbot-kdir
             endif

             !-- calculate fluxes ! AaronDonahue, including rflx output
             do k = k_temp,k_qxtop,kdir
                flux_qx(k) = V_qr(k)*qr(i,k)*rho(i,k)
                flux_nx(k) = V_nr(k)*nr(i,k)*rho(i,k)
                rflx(i,k+1) = rflx(i,k+1) + flux_qx(k) ! AaronDonahue
             enddo

             !accumulated precip during time step
             if (k_qxbot.eq.kbot) prt_accum = prt_accum + flux_qx(kbot)*dt_sub
             !or, optimized: prt_accum = prt_accum - (k_qxbot.eq.kbot)*dt_sub

             !--- for top level only (since flux is 0 above)
             k = k_qxtop
             !- compute flux divergence
             fluxdiv_qx = -flux_qx(k)*inv_dzq(i,k)
             fluxdiv_nx = -flux_nx(k)*inv_dzq(i,k)
             !- update prognostic variables
             qr(i,k) = qr(i,k) + fluxdiv_qx*dt_sub*inv_rho(i,k)
             nr(i,k) = nr(i,k) + fluxdiv_nx*dt_sub*inv_rho(i,k)

             do k = k_qxtop-kdir,k_temp,-kdir
                !-- compute flux divergence
                fluxdiv_qx = (flux_qx(k+kdir) - flux_qx(k))*inv_dzq(i,k)
                fluxdiv_nx = (flux_nx(k+kdir) - flux_nx(k))*inv_dzq(i,k)
                !-- update prognostic variables
                qr(i,k) = qr(i,k) + fluxdiv_qx*dt_sub*inv_rho(i,k)
                nr(i,k) = nr(i,k) + fluxdiv_nx*dt_sub*inv_rho(i,k)
             enddo

             dt_left = dt_left - dt_sub  !update time remaining for sedimentation
             if (k_qxbot.ne.kbot) k_qxbot = k_qxbot - kdir
             !or, optimzed: k_qxbot = k_qxbot +(k_qxbot.eq.kbot)*kdir

          enddo substep_sedi_r

          prt_liq(i) = prt_liq(i) + prt_accum*inv_rhow*odt

       endif qr_present
       p3_tend_out(i,:,38) = ( qr(i,:) - p3_tend_out(i,:,38) ) * odt ! Rain sedimentation tendency, measure
       p3_tend_out(i,:,39) = ( nr(i,:) - p3_tend_out(i,:,39) ) * odt ! Rain # sedimentation tendency, measure


       !------------------------------------------------------------------------------------------!
       ! Ice sedimentation:  (adaptive substepping)
       p3_tend_out(i,:,40) = qitot(i,:) ! Ice sedimentation tendency, initialize
       p3_tend_out(i,:,41) = nitot(i,:) ! Ice # sedimentation tendency, initialize


       log_qxpresent = .false.  !note: this applies to ice category 'iice' only
       k_qxtop       = kbot

       !find top, determine qxpresent
       do k = ktop,kbot,-kdir
          if (qitot(i,k).ge.qsmall) then
             log_qxpresent = .true.
             k_qxtop = k
             exit
          endif !
       enddo  !k-loop

       qi_present: if (log_qxpresent) then

          dt_left   = dt  !time remaining for sedi over full model (mp) time step
          prt_accum = 0._rtype  !precip rate for individual category

          !find bottom
          do k = kbot,k_qxtop,kdir
             if (qitot(i,k).ge.qsmall) then
                k_qxbot = k
                exit
             endif
          enddo

          substep_sedi_i: do while (dt_left.gt.1.e-4_rtype)

             Co_max = 0._rtype
             V_qit = 0._rtype
             V_nit = 0._rtype

             kloop_sedi_i1: do k = k_qxtop,k_qxbot,-kdir

                !-- compute Vq, Vn (get values from lookup table)
                qi_notsmall_i1: if (qitot_incld(i,k)>qsmall) then

                   !--Compute Vq, Vn:
                   nitot_incld(i,k) = max(nitot_incld(i,k),nsmall) !impose lower limits to prevent log(<0)
                   call calc_bulkRhoRime(qitot_incld(i,k),qirim_incld(i,k),birim_incld(i,k),rhop)
                   !if (.not. tripleMoment_on) zitot(i,k) = diag_mom6(qitot(i,k),nitot(i,k),rho(i,k))
                   call find_lookupTable_indices_1a(dumi,dumjj,dumii,dumzz,dum1,dum4,    &
                        dum5,dum6,isize,rimsize,densize,          &
                        qitot_incld(i,k),nitot_incld(i,k),qirim_incld(i,k),&
                        rhop)
                   call access_lookup_table(dumjj,dumii,dumi, 1,dum1,dum4,dum5,f1pr01)
                   call access_lookup_table(dumjj,dumii,dumi, 2,dum1,dum4,dum5,f1pr02)
                   call access_lookup_table(dumjj,dumii,dumi, 7,dum1,dum4,dum5,f1pr09)
                   call access_lookup_table(dumjj,dumii,dumi, 8,dum1,dum4,dum5,f1pr10)
                   !-impose mean ice size bounds (i.e. apply lambda limiters)
                   ! note that the Nmax and Nmin are normalized and thus need to be multiplied by existing N
                   nitot_incld(i,k) = min(nitot_incld(i,k),f1pr09*nitot_incld(i,k))
                   nitot_incld(i,k) = max(nitot_incld(i,k),f1pr10*nitot_incld(i,k))
                   nitot(i,k) = nitot_incld(i,k)*icldm(i,k)
                   !zitot(i,k) = min(zitot(i,k),f1pr020)  !adjust Zi if needed to make sure mu_i is in bounds
                   !zitot(i,k) = max(zitot(i,k),f1pr021)
                   V_qit(k) = f1pr02*rhofaci(i,k)     !mass-weighted  fall speed (with density factor)
                   V_nit(k) = f1pr01*rhofaci(i,k)     !number-weighted    fall speed (with density factor)
                   !==

                endif qi_notsmall_i1

                Co_max = max(Co_max, V_qit(k)*dt_left*inv_dzq(i,k))

             enddo kloop_sedi_i1

             !-- compute dt_sub
             tmpint1 = int(Co_max+1._rtype)    !number of substeps remaining if dt_sub were constant
             dt_sub  = min(dt_left, dt_left/float(tmpint1))

             if (k_qxbot.eq.kbot) then
                k_temp = k_qxbot
             else
                k_temp = k_qxbot-kdir
             endif

             !-- calculate fluxes
             do k = k_temp,k_qxtop,kdir
                flux_qit(k) = V_qit(k)*qitot(i,k)*rho(i,k)
                flux_nit(k) = V_nit(k)*nitot(i,k)*rho(i,k)
                flux_qir(k) = V_qit(k)*qirim(i,k)*rho(i,k)
                flux_bir(k) = V_qit(k)*birim(i,k)*rho(i,k)
             enddo

             !accumulated precip during time step
             if (k_qxbot.eq.kbot) prt_accum = prt_accum + flux_qit(kbot)*dt_sub
             !or, optimized: prt_accum = prt_accum - (k_qxbot.eq.kbot)*dt_sub

             !--- for top level only (since flux is 0 above)
             k = k_qxtop
             !-- compute flux divergence
             fluxdiv_qit = -flux_qit(k)*inv_dzq(i,k)
             fluxdiv_qir = -flux_qir(k)*inv_dzq(i,k)
             fluxdiv_bir = -flux_bir(k)*inv_dzq(i,k)
             fluxdiv_nit = -flux_nit(k)*inv_dzq(i,k)
             !-- update prognostic variables
             qitot(i,k) = qitot(i,k) + fluxdiv_qit*dt_sub*inv_rho(i,k)
             qirim(i,k) = qirim(i,k) + fluxdiv_qir*dt_sub*inv_rho(i,k)
             birim(i,k) = birim(i,k) + fluxdiv_bir*dt_sub*inv_rho(i,k)
             nitot(i,k) = nitot(i,k) + fluxdiv_nit*dt_sub*inv_rho(i,k)
             !zitot(i,k) = zitot(i,k) + fluxdiv_nit*dt_sub*inv_rho(i,k)


             do k = k_qxtop-kdir,k_temp,-kdir
                !-- compute flux divergence
                fluxdiv_qit = (flux_qit(k+kdir) - flux_qit(k))*inv_dzq(i,k)
                fluxdiv_qir = (flux_qir(k+kdir) - flux_qir(k))*inv_dzq(i,k)
                fluxdiv_bir = (flux_bir(k+kdir) - flux_bir(k))*inv_dzq(i,k)
                fluxdiv_nit = (flux_nit(k+kdir) - flux_nit(k))*inv_dzq(i,k)
                !-- update prognostic variables
                qitot(i,k) = qitot(i,k) + fluxdiv_qit*dt_sub*inv_rho(i,k)
                qirim(i,k) = qirim(i,k) + fluxdiv_qir*dt_sub*inv_rho(i,k)
                birim(i,k) = birim(i,k) + fluxdiv_bir*dt_sub*inv_rho(i,k)
                nitot(i,k) = nitot(i,k) + fluxdiv_nit*dt_sub*inv_rho(i,k)
                !zitot(i,k) = zitot(i,k) + fluxdiv_nit*dt_sub*inv_rho(i,k)
             enddo

             dt_left = dt_left - dt_sub  !update time remaining for sedimentation
             if (k_qxbot.ne.kbot) k_qxbot = k_qxbot - kdir
             !or, optimzed: k_qxbot = k_qxbot +(k_qxbot.eq.kbot)*kdir

          enddo substep_sedi_i

          prt_sol(i) = prt_sol(i) + prt_accum*inv_rhow*odt

       endif qi_present
       p3_tend_out(i,:,40) = ( qitot(i,:) - p3_tend_out(i,:,40) ) * odt ! Ice sedimentation tendency, measure
       p3_tend_out(i,:,41) = ( nitot(i,:) - p3_tend_out(i,:,41) ) * odt ! Ice # sedimentation tendency, measure

       !------------------------------------------------------------------------------------------!


       !  if (debug_ON) call check_values(qv,T,i,it,debug_ABORT,600)
       
       !------------------------------------------------------------------------------------------!
       ! End of sedimentation section
       !==========================================================================================!


       !.......................................
       ! homogeneous freezing of cloud and rain

       k_loop_fz:  do k = kbot,ktop,kdir

          if (qc(i,k).ge.qsmall .and. t(i,k).lt.homogfrze) then
             Q_nuc = qc(i,k)
             N_nuc = max(nc(i,k),nsmall)

             qirim(i,k) = qirim(i,k) + Q_nuc
             qitot(i,k) = qitot(i,k) + Q_nuc
             birim(i,k) = birim(i,k) + Q_nuc*inv_rho_rimeMax
             nitot(i,k) = nitot(i,k) + N_nuc
             th(i,k) = th(i,k) + exner(i,k)*Q_nuc*xlf(i,k)*inv_cp
             qc(i,k) = 0._rtype  != qc(i,k) - Q_nuc
             nc(i,k) = 0._rtype  != nc(i,k) - N_nuc
          endif

          if (qr(i,k).ge.qsmall .and. t(i,k).lt.homogfrze) then
             Q_nuc = qr(i,k)
             N_nuc = max(nr(i,k),nsmall)

             qirim(i,k) = qirim(i,k) + Q_nuc
             qitot(i,k) = qitot(i,k) + Q_nuc
             birim(i,k) = birim(i,k) + Q_nuc*inv_rho_rimeMax
             nitot(i,k) = nitot(i,k) + N_nuc
             th(i,k) = th(i,k) + exner(i,k)*Q_nuc*xlf(i,k)*inv_cp
             qr(i,k) = 0._rtype  ! = qr(i,k) - Q_nuc
             nr(i,k) = 0._rtype  ! = nr(i,k) - N_nuc
          endif

       enddo k_loop_fz

       !  if (debug_ON) call check_values(qv,T,i,it,debug_ABORT,700)

       !...................................................
       ! final checks to ensure consistency of mass/number
       ! and compute diagnostic fields for output

       k_loop_final_diagnostics:  do k = kbot,ktop,kdir

          ! cloud:
          if (qc(i,k).ge.qsmall) then
             call get_cloud_dsd2(qc(i,k),nc(i,k),mu_c(i,k),rho(i,k),nu(i,k),dnu,lamc(i,k),  &
                  lammin,lammax,tmp1,tmp2,lcldm(i,k))
             diag_effc(i,k) = 0.5_rtype*(mu_c(i,k)+3._rtype)/lamc(i,k)
          else
             qv(i,k) = qv(i,k)+qc(i,k)
             th(i,k) = th(i,k)-exner(i,k)*qc(i,k)*xxlv(i,k)*inv_cp
             qc(i,k) = 0._rtype
             nc(i,k) = 0._rtype
          endif

          ! rain:
          if (qr(i,k).ge.qsmall) then

             call get_rain_dsd2(qr(i,k),nr(i,k),mu_r(i,k),lamr(i,k),   &
                  !                        cdistr(i,k),logn0r(i,k))
                  tmp1,tmp2,rcldm(i,k))

             ze_rain(i,k) = nr(i,k)*(mu_r(i,k)+6._rtype)*(mu_r(i,k)+5._rtype)*(mu_r(i,k)+4._rtype)*           &
                  (mu_r(i,k)+3._rtype)*(mu_r(i,k)+2._rtype)*(mu_r(i,k)+1._rtype)/lamr(i,k)**6
             ze_rain(i,k) = max(ze_rain(i,k),1.e-22_rtype)
          else
             qv(i,k) = qv(i,k)+qr(i,k)
             th(i,k) = th(i,k)-exner(i,k)*qr(i,k)*xxlv(i,k)*inv_cp
             qr(i,k) = 0._rtype
             nr(i,k) = 0._rtype
          endif

          ! ice:

          call impose_max_total_Ni(nitot(i,k),max_total_Ni,inv_rho(i,k))

          qi_not_small:  if (qitot(i,k).ge.qsmall) then

             !impose lower limits to prevent taking log of # < 0
             nitot(i,k) = max(nitot(i,k),nsmall)
             nr(i,k)         = max(nr(i,k),nsmall)

             call calc_bulkRhoRime(qitot(i,k),qirim(i,k),birim(i,k),rhop)

             ! if (.not. tripleMoment_on) zitot(i,k) = diag_mom6(qitot(i,k),nitot(i,k),rho(i,k))
             call find_lookupTable_indices_1a(dumi,dumjj,dumii,dumzz,dum1,dum4,          &
                  dum5,dum6,isize,rimsize,densize,     &
                  qitot(i,k),nitot(i,k),           &
                  qirim(i,k),rhop)
             !qirim(i,k),zitot(i,k),rhop)

             call access_lookup_table(dumjj,dumii,dumi, 2,dum1,dum4,dum5,f1pr02)
             call access_lookup_table(dumjj,dumii,dumi, 6,dum1,dum4,dum5,f1pr06)
             call access_lookup_table(dumjj,dumii,dumi, 7,dum1,dum4,dum5,f1pr09)
             call access_lookup_table(dumjj,dumii,dumi, 8,dum1,dum4,dum5,f1pr10)
             call access_lookup_table(dumjj,dumii,dumi, 9,dum1,dum4,dum5,f1pr13)
             call access_lookup_table(dumjj,dumii,dumi,11,dum1,dum4,dum5,f1pr15)
             call access_lookup_table(dumjj,dumii,dumi,12,dum1,dum4,dum5,f1pr16)

             ! impose mean ice size bounds (i.e. apply lambda limiters)
             ! note that the Nmax and Nmin are normalized and thus need to be multiplied by existing N
             nitot(i,k) = min(nitot(i,k),f1pr09*nitot(i,k))
             nitot(i,k) = max(nitot(i,k),f1pr10*nitot(i,k))

             !--this should already be done in s/r 'calc_bulkRhoRime'
             if (qirim(i,k).lt.qsmall) then
                qirim(i,k) = 0._rtype
                birim(i,k) = 0._rtype
             endif
             !==

             ! note that reflectivity from lookup table is normalized, so we need to multiply by N
             diag_vmi(i,k)   = f1pr02*rhofaci(i,k)
             diag_effi(i,k)  = f1pr06 ! units are in m
             diag_di(i,k)    = f1pr15
             diag_rhoi(i,k)  = f1pr16
             ! note factor of air density below is to convert from m^6/kg to m^6/m^3
             ze_ice(i,k) = ze_ice(i,k) + 0.1892_rtype*f1pr13*nitot(i,k)*rho(i,k)   ! sum contribution from each ice category (note: 0.1892 = 0.176/0.93)
             ze_ice(i,k) = max(ze_ice(i,k),1.e-22_rtype)

          else

             qv(i,k) = qv(i,k) + qitot(i,k)
             th(i,k) = th(i,k) - exner(i,k)*qitot(i,k)*xxls(i,k)*inv_cp
             qitot(i,k) = 0._rtype
             nitot(i,k) = 0._rtype
             qirim(i,k) = 0._rtype
             birim(i,k) = 0._rtype
             diag_di(i,k) = 0._rtype

          endif qi_not_small

          ! sum ze components and convert to dBZ
          diag_ze(i,k) = 10._rtype*log10((ze_rain(i,k) + ze_ice(i,k))*1.e18_rtype)

          ! if qr is very small then set Nr to 0 (needs to be done here after call
          ! to ice lookup table because a minimum Nr of nsmall will be set otherwise even if qr=0)
          if (qr(i,k).lt.qsmall) then
             nr(i,k) = 0._rtype
          endif

       enddo k_loop_final_diagnostics

       !   if (debug_ON) call check_values(qv,Ti,it,debug_ABORT,800)

       !..............................................
       ! merge ice categories with similar properties

       !   note:  this should be relocated to above, such that the diagnostic
       !          ice properties are computed after merging

       !PMC nCat deleted nCat>1 stuff

       !.....................................................

333    continue

       if (debug_ON) then
          tmparr1(i,:) = th(i,:)*inv_exner(i,:)!(pres(i,:)*1.e-5)**(rd*inv_cp)
          call check_values(qv,tmparr1,i,it,debug_ABORT,900)
       endif

       !.....................................................

    enddo i_loop_main

    !PMC deleted "if WRF" stuff
    !PMC deleted typeDiags optional output stuff

    !=== (end of section for diagnostic hydrometeor/precip types)


    ! end of main microphysics routine


    return

  END SUBROUTINE p3_main

  !==========================================================================================!

  SUBROUTINE access_lookup_table(dumjj,dumii,dumi,index,dum1,dum4,dum5,proc)

    implicit none

    real(rtype)    :: dum1,dum4,dum5,proc,iproc1,gproc1,tmp1,tmp2
    integer :: dumjj,dumii,dumi,index

    ! get value at current density index

    ! first interpolate for current rimed fraction index

    iproc1 = itab(dumjj,dumii,dumi,index)+(dum1-real(dumi))*(itab(dumjj,dumii,       &
         dumi+1,index)-itab(dumjj,dumii,dumi,index))

    ! linearly interpolate to get process rates for rimed fraction index + 1

    gproc1 = itab(dumjj,dumii+1,dumi,index)+(dum1-real(dumi))*(itab(dumjj,dumii+1,   &
         dumi+1,index)-itab(dumjj,dumii+1,dumi,index))

    tmp1   = iproc1+(dum4-real(dumii))*(gproc1-iproc1)

    ! get value at density index + 1

    ! first interpolate for current rimed fraction index

    iproc1 = itab(dumjj+1,dumii,dumi,index)+(dum1-real(dumi))*(itab(dumjj+1,dumii,   &
         dumi+1,index)-itab(dumjj+1,dumii,dumi,index))

    ! linearly interpolate to get process rates for rimed fraction index + 1

    gproc1 = itab(dumjj+1,dumii+1,dumi,index)+(dum1-real(dumi))*(itab(dumjj+1,       &
         dumii+1,dumi+1,index)-itab(dumjj+1,dumii+1,dumi,index))

    tmp2   = iproc1+(dum4-real(dumii))*(gproc1-iproc1)

    ! get final process rate
    proc   = tmp1+(dum5-real(dumjj))*(tmp2-tmp1)

   return

  END SUBROUTINE access_lookup_table

  !------------------------------------------------------------------------------------------!
  SUBROUTINE access_lookup_table_coll(dumjj,dumii,dumj,dumi,index,dum1,dum3,          &
       dum4,dum5,proc)

    implicit none

    real(rtype)    :: dum1,dum3,dum4,dum5,proc,dproc1,dproc2,iproc1,gproc1,tmp1,tmp2
    integer :: dumjj,dumii,dumj,dumi,index


    ! This subroutine interpolates lookup table values for rain/ice collection processes

    ! current density index

    ! current rime fraction index
    dproc1  = itabcoll(dumjj,dumii,dumi,dumj,index)+(dum1-real(dumi))*                &
         (itabcoll(dumjj,dumii,dumi+1,dumj,index)-itabcoll(dumjj,dumii,dumi,    &
         dumj,index))

    dproc2  = itabcoll(dumjj,dumii,dumi,dumj+1,index)+(dum1-real(dumi))*             &
         (itabcoll(dumjj,dumii,dumi+1,dumj+1,index)-itabcoll(dumjj,dumii,dumi,  &
         dumj+1,index))

    iproc1  = dproc1+(dum3-real(dumj))*(dproc2-dproc1)

    ! rime fraction index + 1

    dproc1  = itabcoll(dumjj,dumii+1,dumi,dumj,index)+(dum1-real(dumi))*             &
         (itabcoll(dumjj,dumii+1,dumi+1,dumj,index)-itabcoll(dumjj,dumii+1,     &
         dumi,dumj,index))

    dproc2  = itabcoll(dumjj,dumii+1,dumi,dumj+1,index)+(dum1-real(dumi))*           &
         (itabcoll(dumjj,dumii+1,dumi+1,dumj+1,index)-itabcoll(dumjj,dumii+1,   &
         dumi,dumj+1,index))

    gproc1  = dproc1+(dum3-real(dumj))*(dproc2-dproc1)
    tmp1    = iproc1+(dum4-real(dumii))*(gproc1-iproc1)

    ! density index + 1

    ! current rime fraction index

    dproc1  = itabcoll(dumjj+1,dumii,dumi,dumj,index)+(dum1-real(dumi))*             &
         (itabcoll(dumjj+1,dumii,dumi+1,dumj,index)-itabcoll(dumjj+1,dumii,     &
         dumi,dumj,index))

    dproc2  = itabcoll(dumjj+1,dumii,dumi,dumj+1,index)+(dum1-real(dumi))*           &
         (itabcoll(dumjj+1,dumii,dumi+1,dumj+1,index)-itabcoll(dumjj+1,dumii,   &
         dumi,dumj+1,index))

    iproc1  = dproc1+(dum3-real(dumj))*(dproc2-dproc1)

    ! rime fraction index + 1

    dproc1  = itabcoll(dumjj+1,dumii+1,dumi,dumj,index)+(dum1-real(dumi))*           &
         (itabcoll(dumjj+1,dumii+1,dumi+1,dumj,index)-itabcoll(dumjj+1,dumii+1, &
         dumi,dumj,index))

    dproc2  = itabcoll(dumjj+1,dumii+1,dumi,dumj+1,index)+(dum1-real(dumi))*         &
         (itabcoll(dumjj+1,dumii+1,dumi+1,dumj+1,index)-itabcoll(dumjj+1,       &
         dumii+1,dumi,dumj+1,index))

    gproc1  = dproc1+(dum3-real(dumj))*(dproc2-dproc1)
    tmp2    = iproc1+(dum4-real(dumii))*(gproc1-iproc1)

    ! interpolate over density to get final values
    proc    = tmp1+(dum5-real(dumjj))*(tmp2-tmp1)

   return

  END SUBROUTINE access_lookup_table_coll

  !==========================================================================================!

!_rtype
  real(rtype) function polysvp1(T,i_type)

    !-------------------------------------------
    !  COMPUTE SATURATION VAPOR PRESSURE
    !  POLYSVP1 RETURNED IN UNITS OF PA.
    !  T IS INPUT IN UNITS OF K.
    !  i_type REFERS TO SATURATION WITH RESPECT TO LIQUID (0) OR ICE (1)
    !-------------------------------------------

    implicit none

    real(rtype)    :: T
    integer :: i_type

    ! REPLACE GOFF-GRATCH WITH FASTER FORMULATION FROM FLATAU ET AL. 1992, TABLE 4 (RIGHT-HAND COLUMN)

    ! ice
    real(rtype) a0i,a1i,a2i,a3i,a4i,a5i,a6i,a7i,a8i
    data a0i,a1i,a2i,a3i,a4i,a5i,a6i,a7i,a8i /&
         6.11147274_rtype,     0.503160820_rtype,     0.188439774e-1_rtype, &
         0.420895665e-3_rtype, 0.615021634e-5_rtype,  0.602588177e-7_rtype, &
         0.385852041e-9_rtype, 0.146898966e-11_rtype, 0.252751365e-14_rtype/

    ! liquid
    real(rtype) a0,a1,a2,a3,a4,a5,a6,a7,a8

    ! V1.7
    data a0,a1,a2,a3,a4,a5,a6,a7,a8 /&
         6.11239921_rtype,      0.443987641_rtype,     0.142986287e-1_rtype, &
         0.264847430e-3_rtype,  0.302950461e-5_rtype,  0.206739458e-7_rtype, &
         0.640689451e-10_rtype,-0.952447341e-13_rtype,-0.976195544e-15_rtype/
    real(rtype) dt

    !-------------------------------------------

    if (i_type.EQ.1 .and. T.lt.zerodegc) then
       ! ICE

       !       Flatau formulation:
       dt       = max(-80._rtype,t-273.16_rtype)
       polysvp1 = a0i + dt*(a1i+dt*(a2i+dt*(a3i+dt*(a4i+dt*(a5i+dt*(a6i+dt*(a7i+       &
            a8i*dt)))))))
       polysvp1 = polysvp1*100._rtype

       !       Goff-Gratch formulation:
       !        POLYSVP1 = 10.**(-9.09718*(273.16/T-1.)-3.56654*                 &
       !          log10(273.16/T)+0.876793*(1.-T/273.16)+                        &
       !          log10(6.1071))*100.


    elseif (i_type.EQ.0 .or. T.ge.zerodegc) then
       ! LIQUID

       !       Flatau formulation:
       dt       = max(-80._rtype,t-273.16_rtype)
       polysvp1 = a0 + dt*(a1+dt*(a2+dt*(a3+dt*(a4+dt*(a5+dt*(a6+dt*(a7+a8*dt)))))))
       polysvp1 = polysvp1*100._rtype

       !       Goff-Gratch formulation:
       !        POLYSVP1 = 10.**(-7.90298*(373.16/T-1.)+                         &
       !             5.02808*log10(373.16/T)-                                    &
       !             1.3816E-7*(10**(11.344*(1.-T/373.16))-1.)+                  &
       !             8.1328E-3*(10**(-3.49149*(373.16/T-1.))-1.)+                &
       !             log10(1013.246))*100.

    !PMC added error checking
    else

       print*
       print*,'** polysvp1 i_type must be 0 or 1 but is: ',i_type,T
       print*
       stop

    endif

   return

  end function polysvp1

  !------------------------------------------------------------------------------------------!

  !======================================================================================!

  subroutine find_lookupTable_indices_1a(dumi,dumjj,dumii,dumzz,dum1,dum4,dum5,dum6,      &
       isize,rimsize,densize,qitot,nitot,qirim,   &
       rhop)

    !------------------------------------------------------------------------------------------!
    ! Finds indices in 3D ice (only) lookup table
    !------------------------------------------------------------------------------------------!

    implicit none

    ! arguments:
    integer, intent(out) :: dumi,dumjj,dumii,dumzz
    real(rtype),    intent(out) :: dum1,dum4,dum5,dum6
    integer, intent(in)  :: isize,rimsize,densize
    real(rtype),    intent(in)  :: qitot,nitot,qirim,rhop

    !------------------------------------------------------------------------------------------!

    ! find index for qi (normalized ice mass mixing ratio = qitot/nitot)
    !             dum1 = (log10(qitot)+16.)/0.70757  !orig
    !             dum1 = (log10(qitot)+16.)*1.41328
    ! we are inverting this equation from the lookup table to solve for i:
    ! qitot/nitot=261.7**((i+10)*0.1)*1.e-18
    !dum1 = (log10(qitot/nitot)+18.)/(0.1*log10(261.7))-10.
    dum1 = (log10(qitot/nitot)+18._rtype)*lookup_table_1a_dum1_c-10._rtype ! For computational efficiency
    dumi = int(dum1)
    ! set limits (to make sure the calculated index doesn't exceed range of lookup table)
    dum1 = min(dum1,real(isize))
    dum1 = max(dum1,1.)
    dumi = max(1,dumi)
    dumi = min(isize-1,dumi)

    ! find index for rime mass fraction
    dum4  = (qirim/qitot)*3._rtype + 1._rtype
    dumii = int(dum4)
    ! set limits
    dum4  = min(dum4,real(rimsize))
    dum4  = max(dum4,1._rtype)
    dumii = max(1,dumii)
    dumii = min(rimsize-1,dumii)

    ! find index for bulk rime density
    ! (account for uneven spacing in lookup table for density)
    if (rhop.le.650._rtype) then
       dum5 = (rhop-50._rtype)*0.005_rtype + 1._rtype
    else
       dum5 =(rhop-650._rtype)*0.004_rtype + 4._rtype
    endif
    dumjj = int(dum5)
    ! set limits
    dum5  = min(dum5,real(densize))
    dum5  = max(dum5,1._rtype)
    dumjj = max(1,dumjj)
    dumjj = min(densize-1,dumjj)

    dum6  = -99
    dumzz = -99

   return

  end subroutine find_lookupTable_indices_1a

  !======================================================================================!

  subroutine find_lookupTable_indices_1b(dumj,dum3,rcollsize,qr,nr)

    !------------------------------------------------------------------------------------------!
    ! Finds indices in 3D rain lookup table
    !------------------------------------------------------------------------------------------!

    implicit none

    ! arguments:
    integer, intent(out) :: dumj
    real(rtype),    intent(out) :: dum3
    integer, intent(in)  :: rcollsize
    real(rtype),    intent(in)  :: qr,nr

    ! local variables:
    real(rtype)                 :: dumlr
    real(rtype)                 :: real_rcollsize

    !------------------------------------------------------------------------------------------!
    real_rcollsize = real(rcollsize)
    ! find index for scaled mean rain size
    ! if no rain, then just choose dumj = 1 and do not calculate rain-ice collection processes
    if (qr.ge.qsmall .and. nr.gt.0._rtype) then
       ! calculate scaled mean size for consistency with ice lookup table
       dumlr = (qr/(pi*rhow*nr))**thrd
       dum3  = (log10(1._rtype*dumlr)+5._rtype)*10.70415_rtype
       dumj  = int(dum3)
       ! set limits
       dum3  = min(dum3,real_rcollsize)
       dum3  = max(dum3,1._rtype)
       dumj  = max(1,dumj)
       dumj  = min(rcollsize-1,dumj)
    else
       dumj  = 1
       dum3  = 1._rtype
    endif

   return

  end subroutine find_lookupTable_indices_1b

  !PMC removed find_lookupTable_indices_2 because it was used for multi-category
  
  !======================================================================================!
  subroutine find_lookupTable_indices_3(dumii,dumjj,dum1,rdumii,rdumjj,inv_dum3,mu_r,lamr)

    !------------------------------------------------------------------------------------------!
    ! Finds indices in rain lookup table (3)
    !------------------------------------------------------------------------------------------!

    implicit none

    ! arguments:
    integer, intent(out) :: dumii,dumjj
    real(rtype),    intent(out) :: dum1,rdumii,rdumjj,inv_dum3
    real(rtype),    intent(in)  :: mu_r,lamr

    !------------------------------------------------------------------------------------------!

    ! find location in scaled mean size space
    dum1 = (mu_r+1._rtype)/lamr
    if (dum1.le.195.e-6_rtype) then
       inv_dum3  = 0.1_rtype
       rdumii = (dum1*1.e6_rtype+5._rtype)*inv_dum3
       rdumii = max(rdumii, 1._rtype)
       rdumii = min(rdumii,20._rtype)
       dumii  = int(rdumii)
       dumii  = max(dumii, 1)
       dumii  = min(dumii,20)
    elseif (dum1.gt.195.e-6_rtype) then
       inv_dum3  = thrd*0.1_rtype            !i.e. 1/30
       rdumii = (dum1*1.e+6_rtype-195._rtype)*inv_dum3 + 20._rtype
       rdumii = max(rdumii, 20._rtype)
       rdumii = min(rdumii,300._rtype)
       dumii  = int(rdumii)
       dumii  = max(dumii, 20)
       dumii  = min(dumii,299)
    endif

    ! find location in mu_r space
    rdumjj = mu_r+1._rtype
    rdumjj = max(rdumjj,1._rtype)
    rdumjj = min(rdumjj,10._rtype)
    dumjj  = int(rdumjj)
    dumjj  = max(dumjj,1)
    dumjj  = min(dumjj,9)

   return

  end subroutine find_lookupTable_indices_3


  !===========================================================================================
  subroutine get_cloud_dsd2(qc,nc,mu_c,rho,nu,dnu,lamc,lammin,lammax,cdist,cdist1,lcldm)

    implicit none

    !arguments:
    real(rtype), dimension(:), intent(in)  :: dnu
    real(rtype),     intent(in)            :: qc,rho,lcldm
    real(rtype),     intent(inout)         :: nc
    real(rtype),     intent(out)           :: mu_c,nu,lamc,cdist,cdist1

    !local variables
    real(rtype)                            :: lammin,lammax
    integer                         :: dumi

    !--------------------------------------------------------------------------

    if (qc.ge.qsmall) then

       ! set minimum nc to prevent floating point error
       nc   = max(nc,nsmall)
       mu_c = 0.0005714_rtype*(nc*1.e-6_rtype*rho)+0.2714_rtype
       mu_c = 1._rtype/(mu_c**2)-1._rtype
       mu_c = max(mu_c,2._rtype)
       mu_c = min(mu_c,15._rtype)

       ! interpolate for mass distribution spectral shape parameter (for SB warm processes)
       if (iparam.eq.1) then
          dumi = int(mu_c)
          nu   = dnu(dumi)+(dnu(dumi+1)-dnu(dumi))*(mu_c-dumi)
       endif

       ! calculate lamc
       lamc = (cons1*nc*(mu_c+3._rtype)*(mu_c+2._rtype)*(mu_c+1._rtype)/qc)**thrd

       ! apply lambda limiters
       lammin = (mu_c+1._rtype)*2.5e+4_rtype   ! min: 40 micron mean diameter
       lammax = (mu_c+1._rtype)*1.e+6_rtype    ! max:  1 micron mean diameter

       if (lamc.lt.lammin) then
          lamc = lammin
          nc   = 6._rtype*lamc**3*qc/(pi*rhow*(mu_c+3._rtype)*(mu_c+2._rtype)*(mu_c+1._rtype))
       elseif (lamc.gt.lammax) then
          lamc = lammax
          nc   = 6._rtype*lamc**3*qc/(pi*rhow*(mu_c+3._rtype)*(mu_c+2._rtype)*(mu_c+1._rtype))
       endif

       cdist  = nc*(mu_c+1._rtype)/lamc
       cdist1 = nc*lcldm/gamma(mu_c+1._rtype)

    else

       lamc   = 0._rtype
       cdist  = 0._rtype
       cdist1 = 0._rtype

    endif

   return

  end subroutine get_cloud_dsd2


  !===========================================================================================
  subroutine get_rain_dsd2(qr,nr,mu_r,lamr,cdistr,logn0r,rcldm)

    ! Computes and returns rain size distribution parameters

    implicit none

    !arguments:
    real(rtype),     intent(in)            :: qr,rcldm
    real(rtype),     intent(inout)         :: nr
    real(rtype),     intent(out)           :: lamr,mu_r,cdistr,logn0r

    !local variables:
    real(rtype)                            :: inv_dum,lammax,lammin

    !--------------------------------------------------------------------------

    if (qr.ge.qsmall) then

       ! use lookup table to get mu
       ! mu-lambda relationship is from Cao et al. (2008), eq. (7)

       ! find spot in lookup table
       ! (scaled N/q for lookup table parameter space_
       nr      = max(nr,nsmall)
       inv_dum = (qr/(cons1*nr*6._rtype))**thrd

       ! Apply constant mu_r:  Recall the switch to v4 tables means constant mu_r
       mu_r = mu_r_constant
       lamr   = (cons1*nr*(mu_r+3._rtype)*(mu_r+2._rtype)*(mu_r+1._rtype)/(qr))**thrd  ! recalculate slope based on mu_r
       lammax = (mu_r+1._rtype)*1.e+5_rtype   ! check for slope
       lammin = (mu_r+1._rtype)*1250._rtype   ! set to small value since breakup is explicitly included (mean size 0.8 mm)

       ! apply lambda limiters for rain
       if (lamr.lt.lammin) then
          lamr = lammin
          nr   = exp(3._rtype*log(lamr)+log(qr)+log(gamma(mu_r+1._rtype))-log(gamma(mu_r+4._rtype)))/(cons1)
       elseif (lamr.gt.lammax) then
          lamr = lammax
          nr   = exp(3._rtype*log(lamr)+log(qr)+log(gamma(mu_r+1._rtype))-log(gamma(mu_r+4._rtype)))/(cons1)
       endif

       cdistr  = nr*rcldm/gamma(mu_r+1._rtype)
       logn0r  = log10(nr)+(mu_r+1._rtype)*log10(lamr)-log10(gamma(mu_r+1._rtype)) !note: logn0r is calculated as log10(n0r)

    else

       lamr   = 0._rtype
       cdistr = 0._rtype
       logn0r = 0._rtype

    endif

   return

  end subroutine get_rain_dsd2


  !===========================================================================================
  subroutine calc_bulkRhoRime(qi_tot,qi_rim,bi_rim,rho_rime)

    !--------------------------------------------------------------------------------
    !  Calculates and returns the bulk rime density from the prognostic ice variables
    !  and adjusts qirim and birim appropriately.
    !--------------------------------------------------------------------------------

    implicit none

    !arguments:
    real(rtype), intent(in)    :: qi_tot
    real(rtype), intent(inout) :: qi_rim,bi_rim
    real(rtype), intent(out)   :: rho_rime

    !--------------------------------------------------------------------------

    if (bi_rim.ge.1.e-15_rtype) then
       rho_rime = qi_rim/bi_rim
       !impose limits on rho_rime;  adjust bi_rim if needed
       if (rho_rime.lt.rho_rimeMin) then
          rho_rime = rho_rimeMin
          bi_rim   = qi_rim/rho_rime
       elseif (rho_rime.gt.rho_rimeMax) then
          rho_rime = rho_rimeMax
          bi_rim   = qi_rim/rho_rime
       endif
    else
       qi_rim   = 0._rtype
       bi_rim   = 0._rtype
       rho_rime = 0._rtype
    endif

    !set upper constraint qi_rim <= qi_tot
    if (qi_rim.gt.qi_tot .and. rho_rime.gt.0._rtype) then
       qi_rim = qi_tot
       bi_rim = qi_rim/rho_rime
    endif

    !impose consistency
    if (qi_rim.lt.qsmall) then
       qi_rim = 0._rtype
       bi_rim = 0._rtype
    endif

   return

  end subroutine calc_bulkRhoRime


  !===========================================================================================
  subroutine impose_max_total_Ni(nitot_local,max_total_Ni,inv_rho_local)

    !--------------------------------------------------------------------------------
    ! Impose maximum total ice number concentration (total of all ice categories).
    ! If the sum of all nitot(:) exceeds maximum allowable, each category to preserve
    ! ratio of number between categories.
    !--------------------------------------------------------------------------------

    implicit none

    !arguments:
    real(rtype), intent(inout)               :: nitot_local      !PMC - scalar now that nCat deleted.
    real(rtype), intent(in)                  :: max_total_Ni,inv_rho_local

    !local variables:
    real(rtype)                              :: dum

    if (nitot_local.ge.1.e-20_rtype) then
       dum = max_total_Ni*inv_rho_local/nitot_local
       nitot_local = nitot_local*min(dum,1._rtype)
    endif

  end subroutine impose_max_total_Ni


  !===========================================================================================

  real(rtype) function qv_sat(t_atm,p_atm,i_wrt)

    !------------------------------------------------------------------------------------
    ! Calls polysvp1 to obtain the saturation vapor pressure, and then computes
    ! and returns the saturation mixing ratio, with respect to either liquid or ice,
    ! depending on value of 'i_wrt'
    !------------------------------------------------------------------------------------

    implicit none

    !Calling parameters:
    real(rtype)    :: t_atm  !temperature [K]
    real(rtype)    :: p_atm  !pressure    [Pa]
    integer :: i_wrt  !index, 0 = w.r.t. liquid, 1 = w.r.t. ice

    !Local variables:
    real(rtype)            :: e_pres         !saturation vapor pressure [Pa]

    !------------------

    e_pres = polysvp1(t_atm,i_wrt)
    qv_sat = ep_2*e_pres/max(1.e-3_rtype,(p_atm-e_pres))

    return

  end function qv_sat

  !===========================================================================================

  subroutine check_values(Qv,T,i,timestepcount,force_abort,source_ind)

    !------------------------------------------------------------------------------------
    ! Checks current values of prognotic variables for reasonable values and
    ! stops and prints values if they are out of specified allowable ranges.
    !
    ! 'check_consistency' means include trap for inconsistency in moments;
    ! otherwise, only trap for Q, T, and negative Qx, etc.  This option is here
    ! to allow for Q<qsmall.and.N>nsmall or Q>qsmall.and.N<small which can be produced
    ! at the leading edges due to sedimentation and whose values are accpetable
    ! since lambda limiters are later imposed after SEDI (so one does not necessarily
    ! want to trap for inconsistency after sedimentation has been called).
    !
    ! The value 'source_ind' indicates the approximate location in 'p3_main'
    ! from where 'check_values' was called before it resulted in a trap.
    !
    !------------------------------------------------------------------------------------

    implicit none

    !Calling parameters:
    real(rtype), dimension(:,:),   intent(in) :: Qv,T
    integer,                intent(in) :: source_ind,i,timestepcount
    logical,                intent(in) :: force_abort         !.TRUE. = forces abort if value violation is detected

    !Local variables:
    real(rtype), parameter :: T_low  = 173._rtype
    real(rtype), parameter :: T_high = 323._rtype
    real(rtype), parameter :: Q_high = 40.e-3_rtype
    real(rtype), parameter :: N_high = 1.e+20_rtype
    real(rtype), parameter :: B_high = Q_high*1.e-3_rtype
    real(rtype), parameter :: x_high = 1.e+30_rtype
    real(rtype), parameter :: x_low  = 0._rtype
    integer         :: k,nk
    logical         :: trap,badvalue_found

    nk   = size(Qv,dim=2)

    trap = .false.

    k_loop: do k = 1,nk

       ! check unrealistic values or NANs for T and Qv
       if (.not.(T(i,k)>T_low .and. T(i,k)<T_high)) then
          write(6,'(a41,4i5,1e15.6)') '** WARNING IN P3_MAIN -- src,i,k,step,T: ',      &
               source_ind,i,k,timestepcount,T(i,k)
          trap = .true.
       endif
       if (.not.(Qv(i,k)>=0. .and. Qv(i,k)<Q_high)) then
          write(6,'(a42,4i5,1e15.6)') '** WARNING IN P3_MAIN -- src,i,k,step,Qv: ',     &
               source_ind,i,k,timestepcount,Qv(i,k)

          !trap = .true.  !note, tentatively no trap, since Qv could be negative passed in to mp
       endif

       ! check NANs for mp variables:
       badvalue_found = .false.

    enddo k_loop

    if (trap .and. force_abort) then
       print*
       print*,'** DEBUG TRAP IN P3_MAIN, s/r CHECK_VALUES -- source: ',source_ind
       print*
       if (source_ind/=100) stop
    endif

   return

  end subroutine check_values

  subroutine ice_cldliq_collection(rho,t,rhofaci,    &
  f1pr04,qitot_incld,qc_incld,nitot_incld,nc_incld,    &
             qccol,nccol,qcshd,ncshdc)
   
   !.......................
   ! collection of droplets

   ! here we multiply rates by air density, air density fallspeed correction
   ! factor, and collection efficiency since these parameters are not
   ! included in lookup table calculations
   ! for T < 273.15, assume collected cloud water is instantly frozen
   ! note 'f1pr' values are normalized, so we need to multiply by N


   implicit none 

   real(rtype), intent(in) :: rho
   real(rtype), intent(in) :: t 
   real(rtype), intent(in) :: rhofaci 
   real(rtype), intent(in) :: f1pr04  ! collection of cloud water by ice 
   real(rtype), intent(in) :: qitot_incld 
   real(rtype), intent(in) :: qc_incld
   real(rtype), intent(in) :: nitot_incld 
   real(rtype), intent(in) :: nc_incld 

   
   real(rtype), intent(out) :: qccol
   real(rtype), intent(out) :: nccol
   real(rtype), intent(out) :: qcshd 
   real(rtype), intent(out) :: ncshdc

   if (qitot_incld .ge.qsmall .and. qc_incld .ge.qsmall) then 
      if  (t .le.zerodegc) then
         qccol = rhofaci*f1pr04*qc_incld*eci*rho*nitot_incld
         nccol = rhofaci*f1pr04*nc_incld*eci*rho*nitot_incld
      else if (t .gt. zerodegc) then 
         ! for T > 273.15, assume cloud water is collected and shed as rain drops
         ! sink for cloud water mass and number, note qcshed is source for rain mass
         qcshd = rhofaci*f1pr04*qc_incld*eci*rho*nitot_incld
         nccol = rhofaci*f1pr04*nc_incld*eci*rho*nitot_incld
         ! source for rain number, assume 1 mm drops are shed
         ncshdc = qcshd*1.923e+6_rtype
      end if 
   end if 

   return

  end subroutine ice_cldliq_collection


  subroutine ice_rain_collection(rho,t,rhofaci,    &
  logn0r,f1pr07,f1pr08,qitot_incld,nitot_incld,qr_incld,    &
  qrcol, nrcol)
   
   !....................
   ! collection of rain

   ! here we multiply rates by air density, air density fallspeed correction
   ! factor, collection efficiency, and n0r since these parameters are not
   ! included in lookup table calculations

   ! for T < 273.15, assume all collected rain mass freezes
   ! note this is a sink for rain mass and number and a source
   ! for ice mass

   ! note 'f1pr' values are normalized, so we need to multiply by N

   implicit none 

   real(rtype), intent(in) :: rho
   real(rtype), intent(in) :: t 
   real(rtype), intent(in) :: rhofaci 
   real(rtype), intent(in) :: logn0r 
   real(rtype), intent(in) :: f1pr07 !collection of rain number by ice 
   real(rtype), intent(in) :: f1pr08 !collection of rain mass by ice 
   real(rtype), intent(in) :: qitot_incld
   real(rtype), intent(in) :: nitot_incld
   real(rtype), intent(in) :: qr_incld

   real(rtype), intent(out) :: qrcol 
   real(rtype), intent(out) :: nrcol 

   if (qitot_incld.ge.qsmall .and. qr_incld.ge.qsmall) then 
      if (t.le.zerodegc) then
         ! note: f1pr08 and logn0r are already calculated as log_10
         qrcol = 10._rtype**(f1pr08+logn0r)*rho*rhofaci*eri*nitot_incld
         nrcol = 10._rtype**(f1pr07+logn0r)*rho*rhofaci*eri*nitot_incld
      else if (t .gt. zerodegc) then
         ! rain number sink due to collection
         ! for T > 273.15, assume collected rain number is shed as
         ! 1 mm drops
         ! note that melting of ice number is scaled to the loss
         ! rate of ice mass due to melting
         ! collection of rain above freezing does not impact total rain mass
         nrcol  = 10._rtype**(f1pr07 + logn0r)*rho*rhofaci*eri*nitot_incld     
         ! for now neglect shedding of ice collecting rain above freezing, since snow is
         ! not expected to shed in these conditions (though more hevaily rimed ice would be
         ! expected to lead to shedding)      
      endif 
   endif 

   return
   
  end subroutine ice_rain_collection

  subroutine ice_self_collection(rho,rhofaci,    &
  f1pr03,eii,qirim_incld,qitot_incld,nitot_incld,    &
             nislf)

   ! self-collection of ice 

   ! here we multiply rates by collection efficiency, air density,
   ! and air density correction factor since these are not included
   ! in the lookup table calculations
   ! note 'f1pr' values are normalized, so we need to multiply by N

   implicit none 

   real(rtype), intent(in) :: rho 
   real(rtype), intent(in) :: rhofaci
   real(rtype), intent(in) :: f1pr03 ! ice collection within a category 
   real(rtype), intent(in) :: eii 
   real(rtype), intent(in) :: qirim_incld 
   real(rtype), intent(in) :: qitot_incld
   real(rtype), intent(in) :: nitot_incld

   real(rtype), intent(out) :: nislf 

   real(rtype) :: tmp1, Eii_fact

   if (qitot_incld.ge.qsmall) then
      ! Determine additional collection efficiency factor to be applied to ice-ice collection.
      ! The computed values of qicol and nicol are multipiled by Eii_fact to gradually shut off collection
      ! if ice is highly rimed.
      if (qirim_incld>0._rtype) then
         tmp1 = qirim_incld/qitot_incld   !rime mass fraction
         if (tmp1.lt.0.6_rtype) then
            Eii_fact=1._rtype
         else if (tmp1.ge.0.6_rtype.and.tmp1.lt.0.9_rtype) then
            ! linear ramp from 1 to 0 for Fr between 0.6 and 0.9
            Eii_fact = 1._rtype-(tmp1-0.6_rtype)/0.3_rtype
         else
            Eii_fact = 0._rtype
         endif
      else
         Eii_fact = 1._rtype
      endif

      nislf = f1pr03*rho*eii*Eii_fact*rhofaci*nitot_incld
   endif

   return

end subroutine ice_self_collection


subroutine ice_melting(rho,t,pres,rhofaci,    &
f1pr05,f1pr14,xxlv,xlf,dv,sc,mu,kap,qv,qitot_incld,nitot_incld,    &
           qimlt,nimlt)
   ! melting
   ! need to add back accelerated melting due to collection of ice mass by rain (pracsw1)
   ! note 'f1pr' values are normalized, so we need to multiply by N
   ! currently enhanced melting from collision is neglected
   ! include RH dependence

   implicit none 

   real(rtype), intent(in) :: rho
   real(rtype), intent(in) :: t 
   real(rtype), intent(in) :: pres 
   real(rtype), intent(in) :: rhofaci 
   real(rtype), intent(in) :: f1pr05 ! melting 
   real(rtype), intent(in) :: f1pr14 ! melting (ventilation term) 
   real(rtype), intent(in) :: xxlv 
   real(rtype), intent(in) :: xlf
   real(rtype), intent(in) :: dv 
   real(rtype), intent(in) :: sc 
   real(rtype), intent(in) :: mu 
   real(rtype), intent(in) :: kap
   real(rtype), intent(in) :: qv 
   real(rtype), intent(in) :: qitot_incld 
   real(rtype), intent(in) :: nitot_incld 

   real(rtype), intent(out) :: qimlt 
   real(rtype), intent(out) :: nimlt

   real(rtype) :: qsat0

   if (qitot_incld .ge.qsmall .and. t.gt.zerodegc) then
      qsat0 = 0.622_rtype*e0/(pres-e0)

      qimlt = ((f1pr05+f1pr14*sc**thrd*(rhofaci*rho/mu)**0.5_rtype)*((t-   &
      zerodegc)*kap-rho*xxlv*dv*(qsat0-qv))*2._rtype*pi/xlf)*nitot_incld


      qimlt = max(qimlt,0.)
      nimlt = qimlt*(nitot_incld/qitot_incld)
      
   endif 

   return

end subroutine ice_melting


subroutine ice_cldliq_wet_growth(rho,t,pres,rhofaci,    &
f1pr05,f1pr14,xxlv,xlf,dv,kap,mu,sc,    &
qv,qc_incld,qitot_incld,nitot_incld,qr_incld,    &
           log_wetgrowth,qrcol,qccol,qwgrth,nrshdr,qcshd)

   implicit none 

   real(rtype), intent(in) :: rho 
   real(rtype), intent(in) :: t 
   real(rtype), intent(in) :: pres
   real(rtype), intent(in) :: rhofaci 
   real(rtype), intent(in) :: f1pr05 ! melting 
   real(rtype), intent(in) :: f1pr14 ! melting (ventilation term)
   real(rtype), intent(in) :: xxlv
   real(rtype), intent(in) :: xlf
   real(rtype), intent(in) :: dv 
   real(rtype), intent(in) :: kap 
   real(rtype), intent(in) :: mu 
   real(rtype), intent(in) :: sc
   real(rtype), intent(in) :: qv 
   real(rtype), intent(in) :: qc_incld 
   real(rtype), intent(in) :: qitot_incld
   real(rtype), intent(in) :: nitot_incld  
   real(rtype), intent(in) :: qr_incld

   logical, intent(inout) :: log_wetgrowth
   real(rtype), intent(inout) :: qrcol 
   real(rtype), intent(inout) :: qccol 
   real(rtype), intent(inout) :: qwgrth
   real(rtype), intent(inout) :: nrshdr 
   real(rtype), intent(inout) :: qcshd 

   real(rtype) :: qsat0, dum, dum1 


   if (qitot_incld.ge.qsmall .and. qc_incld+qr_incld.ge.1.e-6_rtype .and. t.lt.zerodegc) then
      qsat0  = 0.622_rtype*e0/(pres-e0)

      qwgrth = ((f1pr05 + f1pr14*sc**thrd*(rhofaci*rho/mu)**0.5_rtype)*       &
      2._rtype*pi*(rho*xxlv*dv*(qsat0-qv)-(t-zerodegc)*           &
      kap)/(xlf+cpw*(t-zerodegc)))*nitot_incld

      qwgrth = max(qwgrth,0._rtype)
      dum    = max(0._rtype,(qccol+qrcol)-qwgrth)
      if (dum.ge.1.e-10_rtype) then
         nrshdr = nrshdr + dum*1.923e+6_rtype   ! 1/5.2e-7, 5.2e-7 is the mass of a 1 mm raindrop
         if ((qccol+qrcol).ge.1.e-10_rtype) then
            dum1  = 1._rtype/(qccol+qrcol)
            qcshd = qcshd + dum*qccol*dum1
            qccol = qccol - dum*qccol*dum1
            qrcol = qrcol - dum*qrcol*dum1
         endif
         ! densify due to wet growth
         log_wetgrowth = .true.
      endif


   end if 

   return

end subroutine ice_cldliq_wet_growth 


subroutine calc_ice_relaxation_timescale(rho,t,rhofaci,     &
f1pr05,f1pr14,dv,mu,sc,qitot_incld,nitot_incld,    &
epsi,epsi_tot)

   !-----------------------------
   ! calcualte total inverse ice relaxation timescale combined for all ice categories
   ! note 'f1pr' values are normalized, so we need to multiply by N

   implicit none 


   real(rtype), intent(in) :: rho 
   real(rtype), intent(in) :: t 
   real(rtype), intent(in) :: rhofaci 
   real(rtype), intent(in) :: f1pr05 ! melting
   real(rtype), intent(in) :: f1pr14 ! melting (ventilation term)
   real(rtype), intent(in) :: dv 
   real(rtype), intent(in) :: mu 
   real(rtype), intent(in) :: sc 
   real(rtype), intent(in) :: qitot_incld 
   real(rtype), intent(in) :: nitot_incld 

   real(rtype), intent(out) :: epsi
   real(rtype), intent(inout) :: epsi_tot 



   if (qitot_incld.ge.qsmall .and. t.lt.zerodegc) then
      epsi = ((f1pr05+f1pr14*sc**thrd*(rhofaci*rho/mu)**0.5_rtype)*2._rtype*pi* &
      rho*dv)*nitot_incld
      epsi_tot   = epsi_tot + epsi
   else
      epsi = 0._rtype
   endif 

   return

end subroutine calc_ice_relaxation_timescale


subroutine calc_liq_relaxation_timescale(rho,f1r,f2r,     &
dv,mu,sc,mu_r,lamr,cdistr,cdist,qr_incld,qc_incld, &
epsr,epsc)  

   implicit none

   real(rtype), intent(in)  :: rho
   real(rtype), intent(in)  :: f1r
   real(rtype), intent(in)  :: f2r
   real(rtype), intent(in)  :: dv
   real(rtype), intent(in)  :: mu
   real(rtype), intent(in)  :: sc
   real(rtype), intent(in)  :: mu_r
   real(rtype), intent(in)  :: lamr
   real(rtype), intent(in)  :: cdistr
   real(rtype), intent(in)  :: cdist
   real(rtype), intent(in)  :: qr_incld
   real(rtype), intent(in)  :: qc_incld
   real(rtype), intent(out) :: epsr
   real(rtype), intent(out) :: epsc

   integer     :: dumii, dumjj
   real(rtype) :: rdumii, rdumjj
   real(rtype) :: dum, dum1, dum2, inv_dum3

   if (qr_incld.ge.qsmall) then
      call find_lookupTable_indices_3(dumii,dumjj,dum1,rdumii,rdumjj,inv_dum3,mu_r,lamr)
      !interpolate value at mu_r
      dum1 = revap_table(dumii,dumjj)+(rdumii-real(dumii))*                            &
             (revap_table(dumii+1,dumjj)-revap_table(dumii,dumjj))

      !interoplate value at mu_r+1
      dum2 = revap_table(dumii,dumjj+1)+(rdumii-real(dumii))*                          &
             (revap_table(dumii+1,dumjj+1)-revap_table(dumii,dumjj+1))    
      !final interpolation
      dum  = dum1+(rdumjj-real(dumjj))*(dum2-dum1)

      epsr = 2._rtype*pi*cdistr*rho*dv*(f1r*gamma(mu_r+2._rtype)/(lamr)+f2r*   &
           (rho/mu)**0.5_rtype*sc**thrd*dum)
   else
      epsr = 0._rtype
   endif

   if (qc_incld.ge.qsmall) then
      epsc = 2._rtype*pi*rho*dv*cdist
   else
      epsc = 0._rtype
   endif

   return

end subroutine calc_liq_relaxation_timescale


subroutine calc_rime_density(t,rhofaci,    &
f1pr02,acn,lamc, mu_c,qc_incld,qccol,    &
           vtrmi1,rhorime_c) 
   
   !.........................
   ! calculate rime density

   !     FUTURE:  Add source term for birim (=qccol/rhorime_c) so that all process rates calculations
   !              are done together, before conservation.

   ! NOTE: Tc (ambient) is assumed for the surface temperature.  Technically,
   ! we should diagose graupel surface temperature from heat balance equation.
   ! (but the ambient temperature is a reasonable approximation; tests show
   ! very little sensitivity to different assumed values, Milbrandt and Morrison 2012).

   ! Compute rime density: (based on parameterization of Cober and List, 1993 [JAS])
   ! for simplicty use mass-weighted ice and droplet/rain fallspeeds

   implicit none 

   real(rtype), intent(in) :: t 
   real(rtype), intent(in) :: rhofaci 
   real(rtype), intent(in) :: f1pr02 !mass-weighted fallspeed 
   real(rtype), intent(in) :: acn 
   real(rtype), intent(in) :: lamc 
   real(rtype), intent(in) :: mu_c 
   real(rtype), intent(in) :: qc_incld 
   real(rtype), intent(in) :: qccol 

   real(rtype), intent(out) :: vtrmi1 
   real(rtype), intent(out) :: rhorime_c 

   real(rtype) :: iTc = 0.0_rtype 
   real(rtype) :: Vt_qc = 0.0_rtype
   real(rtype) :: D_c  = 0.0_rtype 
   real(rtype) :: V_impact = 0.0_rtype 
   real(rtype) :: Ri = 0.0_rtype 

   ! if (qitot_incld(i,k).ge.qsmall .and. t(i,k).lt.zerodegc) then
   !  NOTE:  condition applicable for cloud only; modify when rain is added back
   if (qccol.ge.qsmall .and. t.lt.zerodegc) then
      ! get mass-weighted mean ice fallspeed
      vtrmi1 = f1pr02*rhofaci
      iTc   = 1._rtype/min(-0.001_rtype,t-zerodegc) 

             ! cloud:
      if (qc_incld.ge.qsmall) then
         ! droplet fall speed
         ! (use Stokes' formulation (thus use analytic solution)
         Vt_qc = acn*gamma(4._rtype+bcn+mu_c)/(lamc**bcn*gamma(mu_c+4._rtype))
         ! use mass-weighted mean size
         D_c = (mu_c+4._rtype)/lamc
         V_impact  = abs(vtrmi1-Vt_qc)
         Ri        = -(0.5e+6_rtype*D_c)*V_impact*iTc
         !               Ri        = max(1.,min(Ri,8.))
         Ri        = max(1.,min(Ri,12._rtype))
         if (Ri.le.8.) then
            rhorime_c  = (0.051_rtype + 0.114_rtype*Ri - 0.0055_rtype*Ri**2)*1000._rtype
         else
            ! for Ri > 8 assume a linear fit between 8 and 12,
            ! rhorime = 900 kg m-3 at Ri = 12
            ! this is somewhat ad-hoc but allows a smoother transition
            ! in rime density up to wet growth
            rhorime_c  = 611._rtype+72.25_rtype*(Ri-8._rtype) 
         endif

      endif    !if qc>qsmall
   else 
      rhorime_c = 400._rtype 
   endif ! qi > qsmall and T < 273.15

   return

end subroutine calc_rime_density

subroutine cldliq_immersion_freezing(t,lamc,mu_c,cdist1,qc_incld,    &
           qcheti,ncheti)

   !............................................................
   ! contact and immersion freezing droplets

   implicit none 

   real(rtype), intent(in) :: t
   real(rtype), intent(in) :: lamc
   real(rtype), intent(in) :: mu_c
   real(rtype), intent(in) :: cdist1 
   real(rtype), intent(in) :: qc_incld 

   real(rtype), intent(out) :: qcheti 
   real(rtype), intent(out) :: ncheti 

   real(rtype) :: dum, Q_nuc, N_nuc 

   if (qc_incld.ge.qsmall .and. t.le.rainfrze) then
      ! for future: calculate gamma(mu_c+4) in one place since its used multiple times  !AaronDonahue, TODO
      dum   = (1._rtype/lamc)**3
      Q_nuc = cons6*cdist1*gamma(7._rtype+mu_c)*exp(aimm*(zerodegc-t))*dum**2
      N_nuc = cons5*cdist1*gamma(mu_c+4._rtype)*exp(aimm*(zerodegc-t))*dum
      qcheti = Q_nuc
      ncheti = N_nuc
   endif 

   return

end subroutine cldliq_immersion_freezing

subroutine rain_immersion_freezing(t,    &
lamr, mu_r, cdistr, qr_incld,    &
qrheti, nrheti)

   !............................................................
   ! immersion freezing of rain
   ! for future: get rid of log statements below for rain freezing

   implicit none 
   
   real(rtype), intent(in) :: t 
   real(rtype), intent(in) :: mu_r 
   real(rtype), intent(in) :: lamr 
   real(rtype), intent(in) :: cdistr 
   real(rtype), intent(in) :: qr_incld

   real(rtype), intent(out) :: qrheti 
   real(rtype), intent(out) :: nrheti 

   real(rtype) :: Q_nuc, N_nuc 

   if (qr_incld.ge.qsmall .and. t.le.rainfrze) then

      Q_nuc = cons6*exp(log(cdistr)+log(gamma(7._rtype+mu_r))-6._rtype*log(lamr))* &
      exp(aimm*(zerodegc-t))
      N_nuc = cons5*exp(log(cdistr)+log(gamma(mu_r+4._rtype))-3._rtype*log(lamr))* &
      exp(aimm*(zerodegc-t))

      qrheti = Q_nuc 
      nrheti = N_nuc 

   endif 

   return

end subroutine rain_immersion_freezing


subroutine ice_nucleation(t, inv_rho, nitot, naai, supi, odt, log_predictNc, qinuc, ninuc)

   !................................................................
   ! deposition/condensation-freezing nucleation
   ! allow ice nucleation if < -15 C and > 5% ice supersaturation
   ! use CELL-AVERAGE values, freezing of vapor

   implicit none
   
   real(rtype), intent(in) :: t
   real(rtype), intent(in) :: inv_rho
   real(rtype), intent(in) :: nitot 
   real(rtype), intent(in) :: naai 
   real(rtype), intent(in) :: supi 
   real(rtype), intent(in) :: odt 
   logical, intent(in) :: log_predictNc 

   real(rtype), intent(inout) :: qinuc 
   real(rtype), intent(inout) :: ninuc 


   real(rtype) :: dum, N_nuc, Q_nuc 
   if ( t .lt.icenuct .and. supi.ge.0.05_rtype) then
      if(.not. log_predictNc) then 
!         ! dum = exp(-0.639+0.1296*100.*supi(i,k))*1000.*inv_rho(i,k)  !Meyers et al. (1992)
         dum = 0.005_rtype*exp(0.304_rtype*(zerodegc-t))*1000._rtype*inv_rho   !Cooper (1986)
         dum = min(dum,100.e3_rtype*inv_rho)
         N_nuc = max(0._rtype,(dum-nitot)*odt)
         if (N_nuc.ge.1.e-20_rtype) then
            Q_nuc = max(0._rtype,(dum-nitot)*mi0*odt)
            qinuc = Q_nuc
            ninuc = N_nuc 
         endif
      else 
      ! Ice nucleation predicted by aerosol scheme 
         ninuc = max(0._rtype, (naai - nitot)*odt) 
         qinuc = ninuc * mi0 
      endif 
   endif 

end subroutine 


subroutine droplet_activation(t, pres, qv, qc, inv_rho, sup, xxlv, npccn, log_predictNc, odt, it, qcnuc, ncnuc)


implicit none 

real(rtype), intent(in) :: t
real(rtype), intent(in) :: pres
real(rtype), intent(in) :: qv  
real(rtype), intent(in) :: qc
real(rtype), intent(in) :: inv_rho 
real(rtype), intent(in) :: sup 
real(rtype), intent(in) :: xxlv 
real(rtype), intent(in) :: npccn 

logical, intent(in) :: log_predictNc
real(rtype), intent(in)  :: odt 
integer, intent(in) :: it 

real(rtype), intent(inout) :: qcnuc 
real(rtype), intent(inout) :: ncnuc 

real(rtype) :: dum, dumqvs, dqsdt, ab 

!.................................................................
! droplet activation

   if (log_predictNc) then
      ! for predicted Nc, use activation predicted by aerosol scheme
      ! note that this is also applied at the first time step
      if (sup.gt.1.e-6) then
         ncnuc = npccn
         if (it.eq.1) then
            qcnuc = 0._rtype
         else
            !TODO Limit qcnuc so that conditions never become sub-saturated 
            qcnuc = ncnuc*cons7
         endif
      endif
   else if (sup.gt.1.e-6.and.it.gt.1) then
     ! for specified Nc, make sure droplets are present if conditions are supersaturated
     ! this is not applied at the first time step, since saturation adjustment is applied at the first step
      dum   = nccnst*inv_rho*cons7-qc
      dum   = max(0._rtype,dum)
      dumqvs = qv_sat(t,pres,0)
      dqsdt = xxlv*dumqvs/(rv*t*t)
      ab    = 1._rtype + dqsdt*xxlv*inv_cp
      dum   = min(dum,(qv-dumqvs)/ab)  ! limit overdepletion of supersaturation
      qcnuc = dum*odt
   endif

end subroutine droplet_activation 


subroutine initial_saturation_adjustment(pres, qv, th, inv_exner, xxlv, odt, it, qccon) 

!................................................................
! saturation adjustment to get initial cloud water

! This is only called once at the beginning of the simulation
! to remove any supersaturation in the intial conditions

implicit none 

real(rtype), intent(in) :: pres 
real(rtype), intent(in) :: qv 
real(rtype), intent(in) :: th 
real(rtype), intent(in) :: inv_exner 
real(rtype), intent(in) :: xxlv 
real(rtype), intent(in) :: odt 


integer, intent(in) :: it 
real(rtype), intent(out) :: qccon 

real(rtype) :: dumt, dums, dumqv, dumqvs 

if (it .eq. 1 ) then 
   dumt   = th*inv_exner !(pres(i,k)*1.e-5)**(rd*inv_cp)
   dumqv  = qv
   dumqvs = qv_sat(dumt,pres,0)
   dums   = dumqv-dumqvs
   qccon  = dums/(1._rtype+xxlv**2*dumqvs/(cp*rv*dumt**2))*odt
   qccon  = max(0._rtype,qccon)
   if (qccon.le.1.e-7_rtype) qccon = 0._rtype 
endif

end subroutine initial_saturation_adjustment

subroutine droplet_self_collection(rho, inv_rho, qc_incld, mu_c, nu, ncautc, ncslf)
   !............................
   ! self-collection of droplets

   implicit none 

   real(rtype), intent(in) :: rho
   real(rtype), intent(in) :: inv_rho
   real(rtype), intent(in) :: qc_incld 
   real(rtype), intent(in) :: mu_c
   real(rtype), intent(in) :: nu
   real(rtype), intent(in) :: ncautc 

   real(rtype), intent(out) :: ncslf 

   if (qc_incld.ge.qsmall) then

      if (iparam.eq.1) then
         !Seifert and Beheng (2001)
         ncslf = -kc*(1.e-3_rtype*rho*qc_incld)**2*(nu+2._rtype)/(nu+1._rtype)*         &
              1.e+6_rtype*inv_rho+ncautc
      elseif (iparam.eq.2) then
         !Beheng (994)
         ncslf = -5.5e+16_rtype*inv_rho*mu_c**(-0.63_rtype)*(1.e-3_rtype*rho*qc_incld)**2
      elseif (iparam.eq.3) then
         !Khroutdinov and Kogan (2000)
         ncslf = 0._rtype
      endif

   endif

end subroutine droplet_self_collection

subroutine cloud_rain_accretion(rho, inv_rho, qc_incld, nc_incld, qr_incld, qcacc, ncacc)

!............................
! accretion of cloud by rain

implicit none 

real(rtype), intent(in) :: rho 
real(rtype), intent(in) :: inv_rho
real(rtype), intent(in) :: qc_incld
real(rtype), intent(in) :: nc_incld 
real(rtype), intent(in) :: qr_incld

real(rtype), intent(out) :: qcacc
real(rtype), intent(out) :: ncacc  

real(rtype) :: dum, dum1 

if (qr_incld.ge.qsmall .and. qc_incld.ge.qsmall) then

   if (iparam.eq.1) then
      !Seifert and Beheng (2001)
      dum   = 1._rtype-qc_incld/(qc_incld+qr_incld)
      dum1  = (dum/(dum+5.e-4_rtype))**4
      qcacc = kr*rho*0.001_rtype*qc_incld*qr_incld*dum1
      ncacc = qcacc*rho*0.001_rtype*(nc_incld*rho*1.e-6_rtype)/(qc_incld*rho*   &
           0.001_rtype)*1.e+6_rtype*inv_rho
   elseif (iparam.eq.2) then
      !Beheng (994)
      qcacc = 6._rtype*rho*(qc_incld*qr_incld)
      ncacc = qcacc*rho*1.e-3_rtype*(nc_incld*rho*1.e-6_rtype)/(qc_incld*rho*1.e-3_rtype)* &
           1.e+6_rtype*inv_rho
   elseif (iparam.eq.3) then
      !Khroutdinov and Kogan (2000)
      qcacc = 67._rtype*(qc_incld*qr_incld)**1.15_rtype
      ncacc = qcacc*nc_incld/qc_incld
   endif

   if (qcacc.eq.0._rtype) ncacc = 0._rtype
   if (ncacc.eq.0._rtype) qcacc = 0._rtype

endif

end subroutine cloud_rain_accretion 

subroutine rain_self_collection(rho, qr_incld, nr_incld, nrslf)
   
   !.....................................
   ! self-collection and breakup of rain
   ! (breakup following modified Verlinde and Cotton scheme)

   implicit none 
   
   real(rtype), intent(in) :: rho 
   real(rtype), intent(in) :: qr_incld
   real(rtype), intent(in) :: nr_incld
   real(rtype), intent(out) :: nrslf 

   real(rtype) :: dum, dum1, dum2 

   if (qr_incld.ge.qsmall) then

      ! include breakup
      dum1 = 280.e-6_rtype

      ! use mass-mean diameter (do this by using
      ! the old version of lambda w/o mu dependence)
      ! note there should be a factor of 6^(1/3), but we
      ! want to keep breakup threshold consistent so 'dum'
      ! is expressed in terms of lambda rather than mass-mean D

      dum2 = (qr_incld/(pi*rhow*nr_incld))**thrd
      if (dum2.lt.dum1) then
         dum = 1._rtype
      else if (dum2.ge.dum1) then
         dum = 2._rtype-exp(2300._rtype*(dum2-dum1))
      endif

      if (iparam.eq.1) then
         nrslf = dum*kr*1.e-3_rtype*qr_incld*nr_incld*rho
      elseif (iparam.eq.2 .or. iparam.eq.3) then
         nrslf = dum*5.78_rtype*nr_incld*qr_incld*rho
      endif

   endif

end subroutine rain_self_collection


subroutine cloud_water_autoconversion(rho, inv_rho, qc_incld, nc_incld, qr_incld, mu_c, nu, qcaut, ncautc, ncautr)

   implicit none 

   real(rtype), intent(in) :: rho
   real(rtype), intent(in) :: inv_rho
   real(rtype), intent(in) :: qc_incld
   real(rtype), intent(in) :: nc_incld 
   real(rtype), intent(in) :: qr_incld
   real(rtype), intent(in) :: mu_c 
   real(rtype), intent(in) :: nu 

   real(rtype), intent(out) :: qcaut
   real(rtype), intent(out) :: ncautc 
   real(rtype), intent(out) :: ncautr

   logical :: qc_not_small 
   real(rtype) :: dum, dum1 

   qc_not_small: if (qc_incld.ge.1.e-8_rtype) then

      if (iparam.eq.1) then

         !Seifert and Beheng (2001)
         dum   = 1._rtype-qc_incld/(qc_incld+qr_incld)
         dum1  = 600._rtype*dum**0.68_rtype*(1.-dum**0.68_rtype)**3
         ! qcaut = kc/(20.*2.6e-7)*(nu(i,k)+2.)*(nu(i,k)+4.)/(nu(i,k)+1.)**2*         &
         !         (rho(i,k)*qc_incld(i,k)/1000.)**4/(rho(i,k)*nc_incld(i,k)/1.e+6)**2*(1.+       &
         !         dum1/(1.-dum)**2)*1000.*inv_rho(i,k)
         ! ncautc = qcaut*2./2.6e-7*1000.
         qcaut =  kc*1.9230769e-5_rtype*(nu+2._rtype)*(nu+4._rtype)/(nu+1.)**2*        &
              (rho*qc_incld*1.e-3_rtype)**4/(rho*nc_incld*1.e-6_rtype)**2*(1._rtype+      &
              dum1/(1._rtype-dum)**2)*1000._rtype*inv_rho
         ncautc = qcaut*7.6923076e+9_rtype

      elseif (iparam.eq.2) then

         !Beheng (1994)
         if (nc_incld*rho*1.e-6_rtype .lt. 100._rtype) then
            qcaut = 6.e+28_rtype*inv_rho*mu_c**(-1.7_rtype)*(1.e-6_rtype*rho*          &
               nc_incld)**(-3.3_rtype)*(1.e-3_rtype*rho*qc_incld)**4.7_rtype
         else
            !2D interpolation of tabled logarithmic values
            dum   = 41.46_rtype + (nc_incld*1.e-6_rtype*rho-100._rtype)*(37.53_rtype-41.46_rtype)*5.e-3_rtype
            dum1  = 39.36_rtype + (nc_incld*1.e-6_rtype*rho-100._rtype)*(30.72_rtype-39.36_rtype)*5.e-3_rtype
            qcaut = dum+(mu_c-5._rtype)*(dum1-dum)*0.1_rtype
            ! 1000/rho is for conversion from g cm-3/s to kg/kg
            qcaut = exp(qcaut)*(1.e-3_rtype*rho*qc_incld)**4.7_rtype*1000._rtype*inv_rho
         endif
         ncautc = 7.7e+9_rtype*qcaut

      elseif (iparam.eq.3) then

         !Khroutdinov and Kogan (2000)
         dum   = qc_incld
         qcaut = 1350._rtype*dum**2.47_rtype*(nc_incld*1.e-6_rtype*rho)**(-1.79_rtype)
         ! note: ncautr is change in Nr; ncautc is change in Nc
         ncautr = qcaut*cons3
         ncautc = qcaut*nc_incld/qc_incld

      endif

      if (qcaut .eq.0._rtype) ncautc = 0._rtype
      if (ncautc.eq.0._rtype) qcaut  = 0._rtype

   endif qc_not_small

end subroutine cloud_water_autoconversion

subroutine back_to_cell_average(lcldm, rcldm, icldm, qcacc, qrevp,  qccon, qcaut,& 
   qcevp, qrcon, ncacc, ncslf, ncautc, nrslf, nrevp, ncautr, qcnuc, ncnuc, qisub, nrshdr, qcheti,& 
   qrcol, qcshd, qimlt, qccol, qrheti, nimlt, nccol, ncshdc, ncheti, nrcol, nislf,& 
   qidep, nrheti, nisub, qinuc, ninuc)

   ! Here we map the microphysics tendency rates back to CELL-AVERAGE quantities for updating
   ! cell-average quantities.

   implicit none 

   ! Intersection of cloud fractions for combination of ice (i), rain (r) and liquid (l)
   real(rtype), intent(in) :: lcldm 
   real(rtype), intent(in) :: rcldm 
   real(rtype), intent(in) :: icldm 

   real(rtype), intent(inout) :: qcacc, qrevp,  qccon, qcaut, qcevp, qrcon, ncacc, ncslf, ncautc, nrslf, nrevp, ncautr
   real(rtype), intent(inout) :: qcnuc, ncnuc
   real(rtype), intent(inout) :: qisub, nrshdr, qcheti, qrcol, qcshd, qimlt, qccol, qrheti, nimlt, nccol, ncshdc, ncheti, nrcol, nislf, qidep
   real(rtype), intent(inout) :: nrheti, nisub, qinuc, ninuc 

   real(rtype) :: ir_cldm, il_cldm, lr_cldm 

   ir_cldm = min(icldm,rcldm)  ! Intersection of ICE and RAIN cloud
   il_cldm = min(icldm,lcldm)  ! Intersection of ICE and LIQUID cloud
   lr_cldm = min(lcldm,rcldm)  ! Intersection of LIQUID and RAIN cloud

   ! Some process rates take place within the intersection of liquid, rain and ice cloud fractions.
   ! We calculate the intersection as the minimum between combinations of cloud fractions and use 
   ! these values to map back to cell-average quantities where applicable.

   ! map warm-phase process rates to cell-avg
   qcacc   = qcacc*lr_cldm     ! Accretion of liquid to rain
   qrevp   = qrevp*rcldm  ! Evaporation of rain
   qccon   = qccon*lcldm  ! Condensation of liquid
   qcaut   = qcaut*lcldm  ! Autoconversion of liquid
   qcevp   = qcevp*lcldm  ! Evaporation of liquid, AaronDonahue: there is no equivalent ncevp, this should be investigated
   qrcon   = qrcon*rcldm  ! Condensation of rain
   ncacc   = ncacc*lr_cldm     ! Number change due to accretion
   ncslf   = ncslf*lcldm  ! Self collection occurs locally in liq. cloud
   ncautc  = ncautc*lcldm ! Impact of autoconversion on number
   nrslf   = nrslf*rcldm  ! Self collection occurs locally in rain cloud
   nrevp   = nrevp*rcldm  ! Change in rain number due to evaporation 
   ncautr  = ncautr*lr_cldm    ! Autoconversion of rain drops within rain/liq cloud
   ! AaronDonahue: These variables are related to aerosol activation and their usage will be changed in a later PR.
   qcnuc   = qcnuc*lcldm  ! Impact on liq. from nucleation
   ncnuc   = ncnuc*lcldm  ! Number change due to aerosol activation

   ! map ice-phase  process rates to cell-avg
   qisub   = qisub*icldm  ! Sublimation of ice in ice cloud
   nrshdr  = nrshdr*il_cldm    ! Rain # increase due to shedding from rain-ice collisions, occurs when ice and liquid interact
   qcheti  = qcheti*il_cldm    ! Immersion freezing of cloud drops
   qrcol   = qrcol*ir_cldm     ! Collection of rain mass by ice
   qcshd   = qcshd*il_cldm     ! Rain mass growth due to shedding of fain drops after collisions with ice, occurs when ice and liquid interact
   qimlt   = qimlt*icldm  ! Melting of ice
   qccol   = qccol*il_cldm     ! Collection of water by ice
   qrheti  = qrheti*rcldm ! Immersion freezing of rain
   nimlt   = nimlt*icldm  ! Change in number due to melting
   nccol   = nccol*il_cldm     ! Cloud # change due to collection of cld water by ice
   ncshdc  = ncshdc*il_cldm    ! Number change due to shedding, occurs when ice and liquid interact
   ncheti  = ncheti*lcldm ! Number change associated with freexzing of cld drops
   nrcol   = nrcol*ir_cldm     ! Rain number change due to collection from ice
   nislf   = nislf*icldm  ! Ice self collection
   qidep   = qidep*icldm  ! Vapor deposition to ice phase
   nrheti  = nrheti*rcldm ! Change in number due to immersion freezing of rain
   nisub   = nisub*icldm  ! Number change due to sublimation of ice
   ! AaronDonahue: These variables are related to aerosol activation and their usage will be changed in a later PR.
   qinuc   = qinuc             ! Deposition and condensation-freezing nucleation, already cell-averaged
   ninuc   = ninuc             ! Number change due to deposition and condensation-freezing, already cell-averaged

end subroutine back_to_cell_average 

subroutine prevent_ice_overdepletion(pres, t,  qv, xxls, odt, qidep, qisub)

   !-- Limit ice process rates to prevent overdepletion of sources such that
   !   the subsequent adjustments are done with maximum possible rates for the
   !   time step.  (note: most ice rates are adjusted here since they must be done
   !   simultaneously (outside of iice-loops) to distribute reduction proportionally
   !   amongst categories.
   !PMC - might need to rethink above statement since only one category now.

   implicit none 

   real(rtype), intent(in) :: pres
   real(rtype), intent(in) :: t
   real(rtype), intent(in) :: qv
   real(rtype), intent(in) :: xxls 
   real(rtype), intent(in) :: odt 

   real(rtype), intent(inout) :: qidep
   real(rtype), intent(inout) :: qisub 

   real(rtype) :: dumqvi, qdep_satadj 


   dumqvi = qv_sat(t,pres,1)
   qdep_satadj = (qv-dumqvi)/(1._rtype+xxls**2*dumqvi/(cp*rv*t**2))*odt
   qidep  = qidep*min(1._rtype,max(0._rtype, qdep_satadj)/max(qidep, 1.e-20_rtype))
   qisub  = qisub*min(1._rtype,max(0._rtype,-qdep_satadj)/max(qisub, 1.e-20_rtype))

end subroutine prevent_ice_overdepletion

subroutine cloud_water_conservation(qc, qccon, qcnuc, dt, qcaut, qcacc, qcevp, qccol, qcheti, qcshd)
   implicit none 
   
   real(rtype), intent(in) :: qc, qccon, qcnuc, dt 
   real(rtype), intent(inout) :: qcaut, qcacc, qcevp, qccol, qcheti, qcshd 
   

   real(rtype) :: sinks, sources, ratio 

   sinks   = (qcaut+qcacc+qccol+qcevp+qcheti+qcshd)*dt
   sources = qc + (qccon+qcnuc)*dt
   if (sinks.gt.sources .and. sinks.ge.1.e-20_rtype) then
      ratio  = sources/sinks
      qcaut  = qcaut*ratio
      qcacc  = qcacc*ratio
      qcevp  = qcevp*ratio
      qccol  = qccol*ratio
      qcheti = qcheti*ratio
      qcshd  = qcshd*ratio
   endif

end subroutine cloud_water_conservation 

subroutine rain_water_conservation(qr, qrcon, qcaut, qcacc, qimlt, qcshd, dt, qrevp, qrcol, qrheti)

   implicit none 

   real(rtype), intent(in) :: qr, qrcon, qcaut, qcacc, qimlt, qcshd, dt
   real(rtype), intent(inout) :: qrevp, qrcol, qrheti 

   real(rtype) :: sinks, sources, ratio 

   sinks   = (qrevp+qrcol+qrheti)*dt
   sources = qr + (qrcon+qcaut+qcacc+qimlt+qcshd)*dt
   if (sinks.gt.sources .and. sinks.ge.1.e-20_rtype) then
      ratio  = sources/sinks
      qrevp  = qrevp*ratio
      qrcol  = qrcol*ratio
      qrheti = qrheti*ratio
   endif

end subroutine rain_water_conservation 

subroutine ice_water_conservation(qitot, qidep, qinuc, qrcol, qccol, qrheti, qcheti, dt, qisub, qimlt) 

   implicit none 

   real(rtype), intent(in) :: qitot, qidep, qinuc, qrcol, qccol, qrheti, qcheti, dt
   real(rtype), intent(inout) :: qisub, qimlt 
   real(rtype) :: sinks, sources, ratio 

   sinks   = (qisub+qimlt)*dt
   sources = qitot + (qidep+qinuc+qrcol+qccol+  &
      qrheti+qcheti)*dt
   if (sinks.gt.sources .and. sinks.ge.1.e-20_rtype) then
      ratio = sources/sinks
      qisub = qisub*ratio
      qimlt = qimlt*ratio
   endif

end subroutine ice_water_conservation 


subroutine update_prognostic_ice(qcheti, qccol, qcshd, & 
   nccol, ncheti, ncshdc, & 
   qrcol, nrcol,  qrheti, nrheti, nrshdr, & 
   qimlt, nimlt, qisub, qidep, qinuc, ninuc, nislf, nisub, & 
   exner, xxls, xlf, & 
   log_predictNc, log_wetgrowth, dt, nmltratio, rhorime_c, &
   th, qv, qitot, nitot, qirim, birim, qc, nc, qr, nr )

   !-- ice-phase dependent processes:
   implicit none 

   real(rtype), intent(in) :: qcheti
   real(rtype), intent(in) :: qccol
   real(rtype), intent(in) :: qcshd
   real(rtype), intent(in) :: nccol 
   real(rtype), intent(in) :: ncheti
   real(rtype), intent(in) :: ncshdc  

   real(rtype), intent(in) :: qrcol 
   real(rtype), intent(in) :: nrcol 
   real(rtype), intent(in) :: qrheti 
   real(rtype), intent(in) :: nrheti 
   real(rtype), intent(in) :: nrshdr 

   real(rtype), intent(in) :: qimlt 
   real(rtype), intent(in) :: nimlt 
   real(rtype), intent(in) :: qisub
   real(rtype), intent(in) :: qidep 
   real(rtype), intent(in) :: qinuc 
   real(rtype), intent(in) :: ninuc 
   real(rtype), intent(in) :: nislf 
   real(rtype), intent(in) :: nisub 
   real(rtype), intent(in) :: exner 
   real(rtype), intent(in) :: xlf 
   real(rtype), intent(in) :: xxls 

   logical, intent(in) :: log_predictNc
   logical, intent(in) :: log_wetgrowth
   real(rtype), intent(in) :: dt 
   real(rtype), intent(in) :: nmltratio 
   real(rtype), intent(in) :: rhorime_c 

   real(rtype), intent(inout) :: th 
   real(rtype), intent(inout) :: qv 
   real(rtype), intent(inout) :: qc
   real(rtype), intent(inout) :: nc 
   real(rtype), intent(inout) :: qr 
   real(rtype), intent(inout) :: nr 
   real(rtype), intent(inout) :: qitot 
   real(rtype), intent(inout) :: nitot 
   real(rtype), intent(inout) :: qirim 
   real(rtype), intent(inout) :: birim 

   real(rtype) :: dum 

   qc = qc + (-qcheti-qccol-qcshd)*dt
   if (log_predictNc) then
      nc = nc + (-nccol-ncheti)*dt
   endif

   qr = qr + (-qrcol+qimlt-qrheti+            &
   qcshd)*dt

   !apply factor to source for rain number from melting of ice, (ad-hoc
   ! but accounts for rapid evaporation of small melting ice particles)
   nr = nr + (-nrcol-nrheti+nmltratio*nimlt+  &
      nrshdr+ncshdc)*dt

   if (qitot.ge.qsmall) then
      ! add sink terms, assume density stays constant for sink terms
      birim = birim - ((qisub+qimlt)/qitot)* &
        dt*birim
      qirim = qirim - ((qisub+qimlt)*qirim/  &
           qitot)*dt 
      qitot = qitot - (qisub+qimlt)*dt
   endif

   dum             = (qrcol+qccol+qrheti+          &
   qcheti)*dt

   qitot = qitot + (qidep+qinuc)*dt + dum
   qirim = qirim + dum

   birim = birim + (qrcol*inv_rho_rimeMax+qccol/  &
   rhorime_c+(qrheti+     &
   qcheti)*inv_rho_rimeMax)*dt

   nitot = nitot + (ninuc-nimlt-nisub-      &
   nislf+nrheti+          &
   ncheti)*dt

   !PMC nCat deleted interactions_loop
   if (qirim.lt.0._rtype) then
      qirim = 0._rtype
      birim = 0._rtype
   endif

   ! densify under wet growth
   ! -- to be removed post-v2.1.  Densification automatically happens
   !    during wet growth due to parameterized rime density --
   if (log_wetgrowth) then
      qirim = qitot
      birim = qirim*inv_rho_rimeMax
   endif

   ! densify in above freezing conditions and melting
   ! -- future work --
   !   Ideally, this will be treated with the predicted liquid fraction in ice.
   !   Alternatively, it can be simplified by tending qirim -- qitot
   !   and birim such that rho_rim (qirim/birim) --> rho_liq during melting.
   ! ==
   
   qv = qv + (-qidep+qisub-qinuc)*dt

   th = th + exner*((qidep-qisub+qinuc)*     &
   xxls*inv_cp +(qrcol+qccol+   &
   qcheti+qrheti-qimlt)*       &  
   xlf*inv_cp)*dt


end subroutine update_prognostic_ice

subroutine update_prognostic_liquid(qcacc, ncacc, qcaut, ncautc, qcnuc, ncautr, qccon, qcevp, ncslf, &
    qrcon, qrevp, nrevp, nrslf, &
    log_predictNc, inv_rho, exner, xxlv, dt, &
    th, qv, qc, nc, qr, nr)
   !-- warm-phase only processes:
   implicit none 

   real(rtype), intent(in) :: qcacc
   real(rtype), intent(in) :: ncacc 
   real(rtype), intent(in) :: qcaut
   real(rtype), intent(in) :: ncautc
   real(rtype), intent(in) :: qcnuc
   real(rtype), intent(in) :: ncautr 
   real(rtype), intent(in) :: qccon
   real(rtype), intent(in) :: qcevp
   real(rtype), intent(in) :: ncslf 
   real(rtype), intent(in) :: qrcon
   real(rtype), intent(in) :: qrevp
   real(rtype), intent(in) :: nrevp 
   real(rtype), intent(in) :: nrslf 


   logical, intent(in) :: log_predictNc
   real(rtype), intent(in) :: inv_rho
   real(rtype), intent(in) :: exner 
   real(rtype), intent(in) :: xxlv 
   real(rtype), intent(in) :: dt

   real(rtype), intent(inout) :: th 
   real(rtype), intent(inout) :: qv 
   real(rtype), intent(inout) :: qc
   real(rtype), intent(inout) :: nc 
   real(rtype), intent(inout) :: qr 
   real(rtype), intent(inout) :: nr 

   qc = qc + (-qcacc-qcaut+qcnuc+qccon-qcevp)*dt
   qr = qr + (qcacc+qcaut+qrcon-qrevp)*dt

   if (log_predictNc) then
      nc = nc + (-ncacc-ncautc+ncslf)*dt
   else
      nc = nccnst*inv_rho
   endif

   if (iparam.eq.1 .or. iparam.eq.2) then
      nr = nr + (0.5_rtype*ncautc-nrslf-nrevp)*dt
   else
      nr = nr + (ncautr-nrslf-nrevp)*dt
   endif

   qv = qv + (-qcnuc-qccon-qrcon+qcevp+qrevp)*dt
   th = th + exner*((qcnuc+qccon+qrcon-qcevp-qrevp)*xxlv*    &
        inv_cp)*dt


end subroutine update_prognostic_liquid



subroutine ice_deposition_sublimation(qitot_incld, nitot_incld, t, &
qvs,qvi,epsi,abi,qv, &
qidep,qisub,nisub,qiberg)

   implicit none

   real(rtype), intent(in)  :: qitot_incld
   real(rtype), intent(in)  :: nitot_incld
   real(rtype), intent(in)  :: t
   real(rtype), intent(in)  :: qvs
   real(rtype), intent(in)  :: qvi
   real(rtype), intent(in)  :: epsi
   real(rtype), intent(in)  :: abi
   real(rtype), intent(in)  :: qv
   real(rtype), intent(out) :: qidep
   real(rtype), intent(out) :: qisub
   real(rtype), intent(out) :: nisub
   real(rtype), intent(out) :: qiberg

   real(rtype) :: oabi

   oabi = 1._rtype/abi
   if (qitot_incld>=qsmall) then
      !Compute deposition/sublimation
      qidep = epsi * oabi * (qv - qvi)
      !Split into deposition or sublimation.
      if (t < zerodegc .and. qidep>0._rtype) then
         qisub=0._rtype
      else
      ! make qisub positive for consistency with other evap/sub processes
         qisub=-min(qidep,0._rtype)
         qidep=0._rtype
      end if
      !sublimation occurs @ any T. Not so for berg.
      if (t < zerodegc) then
         !Compute bergeron rate assuming cloud for whole step.
         qiberg = max(epsi*oabi*(qvs - qvi), 0._rtype)
      else !T>frz
         qiberg=0._rtype
      end if !T<frz
      nisub = qisub*(nitot_incld/qitot_incld)
   else
      qiberg = 0._rtype
      qidep  = 0._rtype
      qisub  = 0._rtype
      nisub  = 0._rtype
   end if

   return

end subroutine ice_deposition_sublimation


subroutine evaporate_sublimate_precip(qr_incld,qc_incld,nr_incld,qitot_incld, &
lcldm,rcldm,qvs,ab,epsr,qv, &
qrevp,nrevp)

   implicit none

   real(rtype), intent(in)  :: qr_incld
   real(rtype), intent(in)  :: qc_incld
   real(rtype), intent(in)  :: nr_incld
   real(rtype), intent(in)  :: qitot_incld
   real(rtype), intent(in)  :: lcldm
   real(rtype), intent(in)  :: rcldm
   real(rtype), intent(in)  :: qvs
   real(rtype), intent(in)  :: ab
   real(rtype), intent(in)  :: epsr
   real(rtype), intent(in)  :: qv
   real(rtype), intent(out) :: qrevp
   real(rtype), intent(out) :: nrevp

   real(rtype) :: qclr, cld

   ! Is is assumed that macrophysics handles condensation/evaporation of qc and
   ! that there is no condensation of rain. Thus qccon, qrcon and qcevp have
   ! been removed from the original P3-WRF.  

   ! Determine temporary cloud fraction, set to zero if cloud water + ice is
   ! very small.  This will ensure that evap/subl of precip occurs over entire
   ! grid cell, since min cloud fraction is specified otherwise.
   if (qc_incld + qitot_incld < 1.e-6_rtype) then
      cld = 0._rtype
   else
      cld = lcldm
   end if
  
   ! Only calculate if there is some rain fraction > cloud fraction
   qrevp = 0.0_rtype
   if (rcldm > cld) then
      ! calculate q for out-of-cloud region
      qclr = (qv-cld*qvs)/(1._rtype-cld)

      ! rain evaporation
      if (qr_incld.ge.qsmall) then
         qrevp = epsr * (qclr-qvs)/ab
      end if
 
      ! only evap in out-of-cloud region
      qrevp = -min(qrevp*(rcldm-cld),0._rtype)
      qrevp = qrevp/rcldm
   end if ! rcld>cld
   if (qr_incld.gt.qsmall)  nrevp = qrevp*(nr_incld/qr_incld)

   return

end subroutine evaporate_sublimate_precip


! AaronDonahue: This is now no longer used.  Should we go ahead and delete this
! routine?  Or keep it in case in the future we want a reference to how P3-WRF
! calculated these values?

!subroutine calc_xx_aaa(t,t_old,qv,qv_old, &
!dt,dqsdt,qvs,qvi,xxls,abi,epsi_tot,epsc,epsr, &
!aaa,xx,dumqvi)
!
!   implicit none
!
!   real(rtype), intent(in)  :: t
!   real(rtype), intent(in)  :: t_old
!   real(rtype), intent(in)  :: qv
!   real(rtype), intent(in)  :: qv_old
!   real(rtype), intent(in)  :: dt
!   real(rtype), intent(in)  :: dqsdt
!   real(rtype), intent(in)  :: qvs
!   real(rtype), intent(in)  :: qvi
!   real(rtype), intent(in)  :: xxls
!   real(rtype), intent(in)  :: abi
!   real(rtype), intent(in)  :: epsi_tot
!   real(rtype), intent(in)  :: epsc
!   real(rtype), intent(in)  :: epsr
!   real(rtype), intent(out) :: aaa
!   real(rtype), intent(out) :: xx
!   real(rtype), intent(out) :: dumqvi
!
!   real(rtype) :: oabi, dum, odt 
!
!   oabi = 1._rtype/abi
!   odt  = 1._rtype/dt
!   
!   if (t.lt.zerodegc) then
!      xx   = epsc + epsr + epsi_tot*(1._rtype+xxls*inv_cp*dqsdt)*oabi
!   else
!      xx   = epsc + epsr
!   endif
!
!   dumqvi = qvi   !no modification due to latent heating
!   !----
!   ! !      ! modify due to latent heating from riming rate
!   ! !      !   - currently this is done by simple linear interpolation
!   ! !      !     between conditions for dry and wet growth --> in wet growth it is assumed
!   ! !      !     that particle surface temperature is at 0 C and saturation vapor pressure
!   ! !      !     is that with respect to liquid. This simple treatment could be improved in the future.
!   ! !        if (qwgrth.ge.1.e-20) then
!   ! !           dum = (qccol+qrcol)/qwgrth
!   ! !        else
!   ! !           dum = 0.
!   ! !        endif
!   ! !        dumqvi = qvi + dum*(qvs-qvi)
!   ! !        dumqvi = min(qvs,dumqvi)
!   !====
!
!
!   ! 'A' term including ice (Bergeron process)
!   ! note: qv and T tendencies due to mixing and radiation are
!   ! currently neglected --> assumed to be much smaller than cooling
!   ! due to vertical motion which IS included
!
!   ! The equivalent vertical velocity is set to be consistent with dT/dt
!   ! since -g/cp*dum = dT/dt therefore dum = -cp/g*dT/dt
!   ! note this formulation for dT/dt is not exact since pressure
!   ! may change and t and t_old were both diagnosed using the current pressure
!   ! errors from this assumption are small
!   dum = -cp/g*(t-t_old)*odt
!
!   if (t.lt.zerodegc) then
!      aaa = (qv-qv_old)*odt - dqsdt*(-dum*g*inv_cp)-(qvs-dumqvi)*     &
!           (1._rtype+xxls*inv_cp*dqsdt)*oabi*epsi_tot
!   else
!      aaa = (qv-qv_old)*odt - dqsdt*(-dum*g*inv_cp)
!   endif
!
!   xx  = max(1.e-20_rtype,xx)   ! set lower bound on xx to prevent division by zero
!
!   return
!
!end subroutine calc_xx_aaa


subroutine get_time_space_phys_variables( &
t,pres,rho,xxlv,xxls,qvs,qvi, &
mu,dv,sc,dqsdt,dqsidt,ab,abi,kap,eii)

   implicit none

   real(rtype), intent(in)  :: t
   real(rtype), intent(in)  :: pres
   real(rtype), intent(in)  :: rho
   real(rtype), intent(in)  :: xxlv
   real(rtype), intent(in)  :: xxls
   real(rtype), intent(in)  :: qvs
   real(rtype), intent(in)  :: qvi
   real(rtype), intent(out) :: mu
   real(rtype), intent(out) :: dv
   real(rtype), intent(out) :: sc
   real(rtype), intent(out) :: dqsdt
   real(rtype), intent(out) :: dqsidt
   real(rtype), intent(out) :: ab
   real(rtype), intent(out) :: abi
   real(rtype), intent(out) :: kap
   real(rtype), intent(out) :: eii

   real(rtype) :: dum

   !time/space varying physical variables
   mu     = 1.496e-6_rtype*t**1.5_rtype/(t+120._rtype)
   dv     = 8.794e-5_rtype*t**1.81_rtype/pres
   sc     = mu/(rho*dv)
   dum    = 1._rtype/(rv*t**2)
   dqsdt  = xxlv*qvs*dum
   dqsidt = xxls*qvi*dum
   ab     = 1._rtype+dqsdt*xxlv*inv_cp
   abi    = 1._rtype+dqsidt*xxls*inv_cp
   kap    = 1.414e+3_rtype*mu
   ! very simple temperature dependent aggregation efficiency
   if (t.lt.253.15_rtype) then
      eii=0.1_rtype
   else if (t.ge.253.15_rtype.and.t.lt.268.15_rtype) then
      eii=0.1_rtype+(t-253.15_rtype)/15._rtype*0.9_rtype  ! linear ramp from 0.1 to 1 between 253.15 and 268.15 K
   else
      eii=1._rtype
   end if

   return

end subroutine get_time_space_phys_variables


end module micro_p3<|MERGE_RESOLUTION|>--- conflicted
+++ resolved
@@ -929,15 +929,6 @@
              sup(i,k),xxlv(i,k),npccn(i,k),log_predictNc,odt,it,& 
              qcnuc,ncnuc)
 
-<<<<<<< HEAD
-          !................................................................
-          ! saturation adjustment to get initial cloud water
-          call initial_saturation_adjustment(pres(i,k),qv(i,k),th(i,k),& 
-            inv_exner(i,k),xxlv(i,k),odt,it,&  
-            qccon)
-
-=======
->>>>>>> 6a6d4fb8
           !................
           ! cloud water autoconversion 
           call cloud_water_autoconversion(rho(i,k), inv_rho(i,k),qc_incld(i,k),& 
@@ -963,55 +954,11 @@
 
           ! Here we map the microphysics tendency rates back to CELL-AVERAGE quantities for updating
           ! cell-average quantities.
-          call back_to_cell_average(lcldm(i,k), rcldm(i,k), icldm(i,k), qcacc, qrevp,  qccon, qcaut,& 
-          qcevp, qrcon, ncacc, ncslf, ncautc, nrslf, nrevp, ncautr, qcnuc, ncnuc, qisub, nrshdr, qcheti,& 
+          call back_to_cell_average(lcldm(i,k), rcldm(i,k), icldm(i,k), qcacc, qrevp, qcaut,& 
+          ncacc, ncslf, ncautc, nrslf, nrevp, ncautr, qcnuc, ncnuc, qisub, nrshdr, qcheti,& 
           qrcol, qcshd, qimlt, qccol, qrheti, nimlt, nccol, ncshdc, ncheti, nrcol, nislf,& 
-          qidep, nrheti, nisub, qinuc, ninuc)
+          qidep, nrheti, nisub, qinuc, ninuc, qiberg)
           
-<<<<<<< HEAD
-          !.................................................................
-          ! conservation of water
-          !.................................................................
-         
-          call prevent_ice_overdepletion(pres(i,k), t(i,k), qv(i,k), xxls(i,k), odt, qidep, qisub)
-
-=======
-          ! map warm-phase process rates to cell-avg
-          qcacc   = qcacc*lr_cldm     ! Accretion of liquid to rain
-          qrevp   = qrevp*rcldm(i,k)  ! Evaporation of rain
-          qcaut   = qcaut*lcldm(i,k)  ! Autoconversion of liquid
-          ncacc   = ncacc*lr_cldm     ! Number change due to accretion
-          ncslf   = ncslf*lcldm(i,k)  ! Self collection occurs locally in liq. cloud
-          ncautc  = ncautc*lcldm(i,k) ! Impact of autoconversion on number
-          nrslf   = nrslf*rcldm(i,k)  ! Self collection occurs locally in rain cloud
-          nrevp   = nrevp*rcldm(i,k)  ! Change in rain number due to evaporation 
-          ncautr  = ncautr*lr_cldm    ! Autoconversion of rain drops within rain/liq cloud
-            ! AaronDonahue: These variables are related to aerosol activation and their usage will be changed in a later PR.
-          qcnuc   = qcnuc*lcldm(i,k)  ! Impact on liq. from nucleation
-          ncnuc   = ncnuc*lcldm(i,k)  ! Number change due to aerosol activation
-
-          ! map ice-phase  process rates to cell-avg
-          qisub   = qisub*icldm(i,k)  ! Sublimation of ice in ice cloud
-          nrshdr  = nrshdr*il_cldm    ! Rain # increase due to shedding from rain-ice collisions, occurs when ice and liquid interact
-          qcheti  = qcheti*il_cldm    ! Immersion freezing of cloud drops
-          qrcol   = qrcol*ir_cldm     ! Collection of rain mass by ice
-          qcshd   = qcshd*il_cldm     ! Rain mass growth due to shedding of fain drops after collisions with ice, occurs when ice and liquid interact
-          qimlt   = qimlt*icldm(i,k)  ! Melting of ice
-          qccol   = qccol*il_cldm     ! Collection of water by ice
-          qrheti  = qrheti*rcldm(i,k) ! Immersion freezing of rain
-          nimlt   = nimlt*icldm(i,k)  ! Change in number due to melting
-          nccol   = nccol*il_cldm     ! Cloud # change due to collection of cld water by ice
-          ncshdc  = ncshdc*il_cldm    ! Number change due to shedding, occurs when ice and liquid interact
-          ncheti  = ncheti*lcldm(i,k) ! Number change associated with freexzing of cld drops
-          nrcol   = nrcol*ir_cldm     ! Rain number change due to collection from ice
-          nislf   = nislf*icldm(i,k)  ! Ice self collection
-          qidep   = qidep*icldm(i,k)  ! Vapor deposition to ice phase
-          nrheti  = nrheti*rcldm(i,k) ! Change in number due to immersion freezing of rain
-          nisub   = nisub*icldm(i,k)  ! Number change due to sublimation of ice
-          qiberg  = qiberg*il_cldm    ! Bergeron process
-            ! AaronDonahue: These variables are related to aerosol activation and their usage will be changed in a later PR.
-          qinuc   = qinuc             ! Deposition and condensation-freezing nucleation, already cell-averaged
-          ninuc   = ninuc             ! Number change due to deposition and condensation-freezing, already cell-averaged
 
           !.................................................................
           ! conservation of water
@@ -1035,179 +982,40 @@
           ! qidep does need some limit.  The next questions are, 
           !   1) Should we be taking qinuc into consideration too? 
           !   2) Is MG correct in NOT limiting qisub?
-          dumqvi = qv_sat(t(i,k),pres(i,k),1)
-          qdep_satadj = (qv(i,k)-dumqvi)/(1._rtype+xxls(i,k)**2*dumqvi/(cp*rv*t(i,k)**2))*odt
-          qidep  = qidep*min(1._rtype,max(0._rtype, qdep_satadj)/max(qidep,1.e-20_rtype))
-          qisub  = qisub*min(1._rtype,max(0._rtype,-qdep_satadj)/max(qisub,1.e-20_rtype))
-          !==
->>>>>>> 6a6d4fb8
+         
+          call prevent_ice_overdepletion(pres(i,k), t(i,k), qv(i,k), xxls(i,k), odt, qidep, qisub)
+
           ! vapor -- not needed, since all sinks already have limits imposed and the sum, therefore,
           !          cannot possibly overdeplete qv
 
           ! cloud
-<<<<<<< HEAD
-          call cloud_water_conservation(qc(i,k), qccon, qcnuc, dt, qcaut, qcacc, qcevp, qccol, qcheti, qcshd)
-=======
-          sinks   = (qcaut+qcacc+qccol+qcheti+qcshd+qiberg)*dt
-          sources = qc(i,k) + (qcnuc)*dt
-          if (sinks.gt.sources .and. sinks.ge.1.e-20_rtype) then
-             ratio  = sources/sinks
-             qcaut  = qcaut*ratio
-             qcacc  = qcacc*ratio
-             qccol  = qccol*ratio
-             qcheti = qcheti*ratio
-             qcshd  = qcshd*ratio
-             qiberg = qiberg*ratio
-          else
-             ratio = 1.0 ! If not limiting sinks on qc then most likely did not run out of qc
-          endif
->>>>>>> 6a6d4fb8
-
-          !PMC: ratio is also frac of step w/ liq. thus we apply qiberg for
-          !"ratio" of timestep and vapor deposition and sublimation  for the 
-          !remaining frac of the timestep.  Only limit if there will be cloud
-          !water to begin with.
-          if (sources.gt.1.e-20_rtype) then
-             qidep  = qidep*(1._rtype-ratio)
-             qisub  = qisub*(1._rtype-ratio)
-          end if
+          call cloud_water_conservation(qc(i,k), qcnuc, dt, qcaut, qcacc, qccol, qcheti, qcshd, qiberg, qisub, qidep)
 
           ! rain
-<<<<<<< HEAD
-          call rain_water_conservation(qr(i,k), qrcon, qcaut, qcacc, qimlt, qcshd, dt, qrevp, qrcol, qrheti)
+          call rain_water_conservation(qr(i,k), qcaut, qcacc, qimlt, qcshd, dt, qrevp, qrcol, qrheti)
 
           ! ice
-          call ice_water_conservation(qitot(i,k), qidep, qinuc, qrcol, qccol, qrheti, qcheti, dt, qisub, qimlt)
-=======
-          sinks   = (qrevp+qrcol+qrheti)*dt
-          sources = qr(i,k) + (qcaut+qcacc+qimlt+qcshd)*dt
-          if (sinks.gt.sources .and. sinks.ge.1.e-20_rtype) then
-             ratio  = sources/sinks
-             qrevp  = qrevp*ratio
-             qrcol  = qrcol*ratio
-             qrheti = qrheti*ratio
-          endif
-
-          ! ice
-          sinks   = (qisub+qimlt)*dt
-          sources = qitot(i,k) + (qidep+qinuc+qrcol+qccol+  &
-               qrheti+qcheti+qiberg)*dt
-          if (sinks.gt.sources .and. sinks.ge.1.e-20_rtype) then
-             ratio = sources/sinks
-             qisub = qisub*ratio
-             qimlt = qimlt*ratio
-          endif
-
->>>>>>> 6a6d4fb8
+          call ice_water_conservation(qitot(i,k), qidep, qinuc, qiberg, qrcol, qccol, qrheti, qcheti, dt, qisub, qimlt)
 
           !---------------------------------------------------------------------------------
           ! update prognostic microphysics and thermodynamics variables
           !---------------------------------------------------------------------------------
 
           !-- ice-phase dependent processes:
-<<<<<<< HEAD
           call update_prognostic_ice(qcheti, qccol, qcshd, & 
             nccol, ncheti, ncshdc, & 
             qrcol, nrcol,  qrheti, nrheti, nrshdr, & 
-            qimlt, nimlt, qisub, qidep, qinuc, ninuc, nislf, nisub, & 
+            qimlt, nimlt, qisub, qidep, qinuc, ninuc, nislf, nisub, qiberg, & 
             exner(i,k), xxls(i,k), xlf(i,k), & 
             log_predictNc, log_wetgrowth, dt, nmltratio, rhorime_c, &
             th(i,k), qv(i,k), qitot(i,k), nitot(i,k), qirim(i,k), birim(i,k), qc(i,k), nc(i,k), qr(i,k), nr(i,k) )
 
           !-- warm-phase only processes:
-          call update_prognostic_liquid(qcacc, ncacc, qcaut, ncautc, qcnuc, ncautr, qccon, qcevp, ncslf, &
-          qrcon, qrevp, nrevp, nrslf,  &
+          call update_prognostic_liquid(qcacc, ncacc, qcaut, ncautc, qcnuc, ncautr, ncslf, &
+          qrevp, nrevp, nrslf,  &
           log_predictNc, inv_rho(i,k), exner(i,k), xxlv(i,k), dt, &
           th(i,k), qv(i,k), qc(i,k), nc(i,k), qr(i,k), nr(i,k))
 
-=======
-
-          qc(i,k) = qc(i,k) + (-qcheti-qccol-qcshd-qiberg)*dt
-          if (log_predictNc) then
-             nc(i,k) = nc(i,k) + (-nccol-ncheti)*dt
-          endif
-
-          qr(i,k) = qr(i,k) + (-qrcol+qimlt-qrheti+            &
-               qcshd)*dt
-          ! apply factor to source for rain number from melting of ice, (ad-hoc
-          ! but accounts for rapid evaporation of small melting ice particles)
-          nr(i,k) = nr(i,k) + (-nrcol-nrheti+nmltratio*nimlt+  &
-               nrshdr+ncshdc)*dt
-
-          if (qitot(i,k).ge.qsmall) then
-             ! add sink terms, assume density stays constant for sink terms
-             birim(i,k) = birim(i,k) - ((qisub+qimlt)/qitot(i,k))* &
-                  dt*birim(i,k)
-             qirim(i,k) = qirim(i,k) - ((qisub+qimlt)*qirim(i,k)/  &
-                  qitot(i,k))*dt
-             qitot(i,k) = qitot(i,k) - (qisub+qimlt)*dt
-          endif
-
-          dum             = (qrcol+qccol+qrheti+          &
-               qcheti)*dt
-          qitot(i,k) = qitot(i,k) + (qidep+qinuc+qiberg)*dt + dum
-          qirim(i,k) = qirim(i,k) + dum
-         
-
-          birim(i,k) = birim(i,k) + (qrcol*inv_rho_rimeMax+qccol/  &
-               rhorime_c+(qrheti+     &
-               qcheti)*inv_rho_rimeMax)*dt
-
-          nitot(i,k) = nitot(i,k) + (ninuc-nimlt-nisub-      &
-               nislf+nrheti+          &
-               ncheti)*dt
-
-          !PMC nCat deleted interactions_loop
-
-
-          if (qirim(i,k).lt.0._rtype) then
-             qirim(i,k) = 0._rtype
-             birim(i,k) = 0._rtype
-          endif
-
-          ! densify under wet growth
-          ! -- to be removed post-v2.1.  Densification automatically happens
-          !    during wet growth due to parameterized rime density --
-          if (log_wetgrowth) then
-             qirim(i,k) = qitot(i,k)
-             birim(i,k) = qirim(i,k)*inv_rho_rimeMax
-          endif
-           
-          ! densify in above freezing conditions and melting
-          ! -- future work --
-          !   Ideally, this will be treated with the predicted liquid fraction in ice.
-          !   Alternatively, it can be simplified by tending qirim -- qitot
-          !   and birim such that rho_rim (qirim/birim) --> rho_liq during melting.
-          ! ==
-
-          qv(i,k) = qv(i,k) + (-qidep+qisub-qinuc)*dt
-
-          th(i,k) = th(i,k) + exner(i,k)*((qidep-qisub+qinuc)*     &
-               xxls(i,k)*inv_cp +(qrcol+qccol+   &
-               qcheti+qrheti-qimlt+qiberg)*       &  
-               xlf(i,k)*inv_cp)*dt
-
-          !==
-
-          !-- warm-phase only processes:
-          qc(i,k) = qc(i,k) + (-qcacc-qcaut+qcnuc)*dt
-          qr(i,k) = qr(i,k) + (qcacc+qcaut-qrevp)*dt
-
-          if (log_predictNc) then
-             nc(i,k) = nc(i,k) + (-ncacc-ncautc+ncslf)*dt
-          else
-             nc(i,k) = nccnst*inv_rho(i,k)
-          endif
-          if (iparam.eq.1 .or. iparam.eq.2) then
-             nr(i,k) = nr(i,k) + (0.5_rtype*ncautc-nrslf-nrevp)*dt
-          else
-             nr(i,k) = nr(i,k) + (ncautr-nrslf-nrevp)*dt
-          endif
-
-          qv(i,k) = qv(i,k) + (-qcnuc+qrevp)*dt
-          th(i,k) = th(i,k) + exner(i,k)*((qcnuc-qrevp)*xxlv(i,k)*    &
-               inv_cp)*dt
->>>>>>> 6a6d4fb8
           !==
           ! AaronDonahue - Add extra variables needed from microphysics by E3SM:
           cmeiout(i,k) = qidep - qisub + qinuc 
@@ -3420,10 +3228,10 @@
 
 end subroutine cloud_water_autoconversion
 
-subroutine back_to_cell_average(lcldm, rcldm, icldm, qcacc, qrevp,  qccon, qcaut,& 
-   qcevp, qrcon, ncacc, ncslf, ncautc, nrslf, nrevp, ncautr, qcnuc, ncnuc, qisub, nrshdr, qcheti,& 
+subroutine back_to_cell_average(lcldm, rcldm, icldm, qcacc, qrevp, qcaut,& 
+   ncacc, ncslf, ncautc, nrslf, nrevp, ncautr, qcnuc, ncnuc, qisub, nrshdr, qcheti,& 
    qrcol, qcshd, qimlt, qccol, qrheti, nimlt, nccol, ncshdc, ncheti, nrcol, nislf,& 
-   qidep, nrheti, nisub, qinuc, ninuc)
+   qidep, nrheti, nisub, qinuc, ninuc, qiberg)
 
    ! Here we map the microphysics tendency rates back to CELL-AVERAGE quantities for updating
    ! cell-average quantities.
@@ -3435,10 +3243,10 @@
    real(rtype), intent(in) :: rcldm 
    real(rtype), intent(in) :: icldm 
 
-   real(rtype), intent(inout) :: qcacc, qrevp,  qccon, qcaut, qcevp, qrcon, ncacc, ncslf, ncautc, nrslf, nrevp, ncautr
+   real(rtype), intent(inout) :: qcacc, qrevp, qcaut, ncacc, ncslf, ncautc, nrslf, nrevp, ncautr
    real(rtype), intent(inout) :: qcnuc, ncnuc
    real(rtype), intent(inout) :: qisub, nrshdr, qcheti, qrcol, qcshd, qimlt, qccol, qrheti, nimlt, nccol, ncshdc, ncheti, nrcol, nislf, qidep
-   real(rtype), intent(inout) :: nrheti, nisub, qinuc, ninuc 
+   real(rtype), intent(inout) :: nrheti, nisub, qinuc, ninuc, qiberg
 
    real(rtype) :: ir_cldm, il_cldm, lr_cldm 
 
@@ -3450,42 +3258,40 @@
    ! We calculate the intersection as the minimum between combinations of cloud fractions and use 
    ! these values to map back to cell-average quantities where applicable.
 
-   ! map warm-phase process rates to cell-avg
+          ! map warm-phase process rates to cell-avg
    qcacc   = qcacc*lr_cldm     ! Accretion of liquid to rain
-   qrevp   = qrevp*rcldm  ! Evaporation of rain
-   qccon   = qccon*lcldm  ! Condensation of liquid
-   qcaut   = qcaut*lcldm  ! Autoconversion of liquid
-   qcevp   = qcevp*lcldm  ! Evaporation of liquid, AaronDonahue: there is no equivalent ncevp, this should be investigated
-   qrcon   = qrcon*rcldm  ! Condensation of rain
+   qrevp   = qrevp*rcldm       ! Evaporation of rain
+   qcaut   = qcaut*lcldm       ! Autoconversion of liquid
    ncacc   = ncacc*lr_cldm     ! Number change due to accretion
-   ncslf   = ncslf*lcldm  ! Self collection occurs locally in liq. cloud
-   ncautc  = ncautc*lcldm ! Impact of autoconversion on number
-   nrslf   = nrslf*rcldm  ! Self collection occurs locally in rain cloud
-   nrevp   = nrevp*rcldm  ! Change in rain number due to evaporation 
+   ncslf   = ncslf*lcldm       ! Self collection occurs locally in liq. cloud
+   ncautc  = ncautc*lcldm      ! Impact of autoconversion on number
+   nrslf   = nrslf*rcldm       ! Self collection occurs locally in rain cloud
+   nrevp   = nrevp*rcldm       ! Change in rain number due to evaporation 
    ncautr  = ncautr*lr_cldm    ! Autoconversion of rain drops within rain/liq cloud
-   ! AaronDonahue: These variables are related to aerosol activation and their usage will be changed in a later PR.
-   qcnuc   = qcnuc*lcldm  ! Impact on liq. from nucleation
-   ncnuc   = ncnuc*lcldm  ! Number change due to aerosol activation
+     ! AaronDonahue: These variables are related to aerosol activation and their usage will be changed in a later PR.
+   qcnuc   = qcnuc*lcldm       ! Impact on liq. from nucleation
+   ncnuc   = ncnuc*lcldm       ! Number change due to aerosol activation
 
    ! map ice-phase  process rates to cell-avg
-   qisub   = qisub*icldm  ! Sublimation of ice in ice cloud
+   qisub   = qisub*icldm       ! Sublimation of ice in ice cloud
    nrshdr  = nrshdr*il_cldm    ! Rain # increase due to shedding from rain-ice collisions, occurs when ice and liquid interact
    qcheti  = qcheti*il_cldm    ! Immersion freezing of cloud drops
    qrcol   = qrcol*ir_cldm     ! Collection of rain mass by ice
    qcshd   = qcshd*il_cldm     ! Rain mass growth due to shedding of fain drops after collisions with ice, occurs when ice and liquid interact
-   qimlt   = qimlt*icldm  ! Melting of ice
+   qimlt   = qimlt*icldm       ! Melting of ice
    qccol   = qccol*il_cldm     ! Collection of water by ice
-   qrheti  = qrheti*rcldm ! Immersion freezing of rain
-   nimlt   = nimlt*icldm  ! Change in number due to melting
+   qrheti  = qrheti*rcldm      ! Immersion freezing of rain
+   nimlt   = nimlt*icldm       ! Change in number due to melting
    nccol   = nccol*il_cldm     ! Cloud # change due to collection of cld water by ice
    ncshdc  = ncshdc*il_cldm    ! Number change due to shedding, occurs when ice and liquid interact
-   ncheti  = ncheti*lcldm ! Number change associated with freexzing of cld drops
+   ncheti  = ncheti*lcldm      ! Number change associated with freexzing of cld drops
    nrcol   = nrcol*ir_cldm     ! Rain number change due to collection from ice
-   nislf   = nislf*icldm  ! Ice self collection
-   qidep   = qidep*icldm  ! Vapor deposition to ice phase
-   nrheti  = nrheti*rcldm ! Change in number due to immersion freezing of rain
-   nisub   = nisub*icldm  ! Number change due to sublimation of ice
-   ! AaronDonahue: These variables are related to aerosol activation and their usage will be changed in a later PR.
+   nislf   = nislf*icldm       ! Ice self collection
+   qidep   = qidep*icldm       ! Vapor deposition to ice phase
+   nrheti  = nrheti*rcldm      ! Change in number due to immersion freezing of rain
+   nisub   = nisub*icldm       ! Number change due to sublimation of ice
+   qiberg  = qiberg*il_cldm    ! Bergeron process
+     ! AaronDonahue: These variables are related to aerosol activation and their usage will be changed in a later PR.
    qinuc   = qinuc             ! Deposition and condensation-freezing nucleation, already cell-averaged
    ninuc   = ninuc             ! Number change due to deposition and condensation-freezing, already cell-averaged
 
@@ -3521,40 +3327,52 @@
 
 end subroutine prevent_ice_overdepletion
 
-subroutine cloud_water_conservation(qc, qccon, qcnuc, dt, qcaut, qcacc, qcevp, qccol, qcheti, qcshd)
+subroutine cloud_water_conservation(qc, qcnuc, dt, qcaut, qcacc, qccol, qcheti, qcshd, qiberg, qisub, qidep)
    implicit none 
    
-   real(rtype), intent(in) :: qc, qccon, qcnuc, dt 
-   real(rtype), intent(inout) :: qcaut, qcacc, qcevp, qccol, qcheti, qcshd 
+   real(rtype), intent(in) :: qc, qcnuc, dt 
+   real(rtype), intent(inout) :: qcaut, qcacc, qccol, qcheti, qcshd, qiberg, qisub, qidep
    
 
    real(rtype) :: sinks, sources, ratio 
 
-   sinks   = (qcaut+qcacc+qccol+qcevp+qcheti+qcshd)*dt
-   sources = qc + (qccon+qcnuc)*dt
+   sinks   = (qcaut+qcacc+qccol+qcheti+qcshd+qiberg)*dt
+   sources = qc + (qcnuc)*dt
    if (sinks.gt.sources .and. sinks.ge.1.e-20_rtype) then
       ratio  = sources/sinks
       qcaut  = qcaut*ratio
       qcacc  = qcacc*ratio
-      qcevp  = qcevp*ratio
       qccol  = qccol*ratio
       qcheti = qcheti*ratio
       qcshd  = qcshd*ratio
+      qiberg = qiberg*ratio
+   else
+      ratio = 1.0 ! If not limiting sinks on qc then most likely did not run out of qc
    endif
 
+   !PMC: ratio is also frac of step w/ liq. thus we apply qiberg for
+   !"ratio" of timestep and vapor deposition and sublimation  for the 
+   !remaining frac of the timestep.  Only limit if there will be cloud
+   !water to begin with.
+   if (sources.gt.1.e-20_rtype) then
+      qidep  = qidep*(1._rtype-ratio)
+      qisub  = qisub*(1._rtype-ratio)
+   end if
+
+
 end subroutine cloud_water_conservation 
 
-subroutine rain_water_conservation(qr, qrcon, qcaut, qcacc, qimlt, qcshd, dt, qrevp, qrcol, qrheti)
+subroutine rain_water_conservation(qr, qcaut, qcacc, qimlt, qcshd, dt, qrevp, qrcol, qrheti)
 
    implicit none 
 
-   real(rtype), intent(in) :: qr, qrcon, qcaut, qcacc, qimlt, qcshd, dt
+   real(rtype), intent(in) :: qr, qcaut, qcacc, qimlt, qcshd, dt
    real(rtype), intent(inout) :: qrevp, qrcol, qrheti 
 
    real(rtype) :: sinks, sources, ratio 
 
    sinks   = (qrevp+qrcol+qrheti)*dt
-   sources = qr + (qrcon+qcaut+qcacc+qimlt+qcshd)*dt
+   sources = qr + (qcaut+qcacc+qimlt+qcshd)*dt
    if (sinks.gt.sources .and. sinks.ge.1.e-20_rtype) then
       ratio  = sources/sinks
       qrevp  = qrevp*ratio
@@ -3564,30 +3382,31 @@
 
 end subroutine rain_water_conservation 
 
-subroutine ice_water_conservation(qitot, qidep, qinuc, qrcol, qccol, qrheti, qcheti, dt, qisub, qimlt) 
+subroutine ice_water_conservation(qitot, qidep, qinuc, qiberg, qrcol, qccol, qrheti, qcheti, dt, qisub, qimlt) 
 
    implicit none 
 
-   real(rtype), intent(in) :: qitot, qidep, qinuc, qrcol, qccol, qrheti, qcheti, dt
+   real(rtype), intent(in) :: qitot, qidep, qinuc, qrcol, qccol, qrheti, qcheti, qiberg, dt
    real(rtype), intent(inout) :: qisub, qimlt 
    real(rtype) :: sinks, sources, ratio 
 
    sinks   = (qisub+qimlt)*dt
    sources = qitot + (qidep+qinuc+qrcol+qccol+  &
-      qrheti+qcheti)*dt
+        qrheti+qcheti+qiberg)*dt
    if (sinks.gt.sources .and. sinks.ge.1.e-20_rtype) then
       ratio = sources/sinks
       qisub = qisub*ratio
       qimlt = qimlt*ratio
    endif
 
+
 end subroutine ice_water_conservation 
 
 
 subroutine update_prognostic_ice(qcheti, qccol, qcshd, & 
    nccol, ncheti, ncshdc, & 
    qrcol, nrcol,  qrheti, nrheti, nrshdr, & 
-   qimlt, nimlt, qisub, qidep, qinuc, ninuc, nislf, nisub, & 
+   qimlt, nimlt, qisub, qidep, qinuc, ninuc, nislf, nisub, qiberg, & 
    exner, xxls, xlf, & 
    log_predictNc, log_wetgrowth, dt, nmltratio, rhorime_c, &
    th, qv, qitot, nitot, qirim, birim, qc, nc, qr, nr )
@@ -3616,6 +3435,7 @@
    real(rtype), intent(in) :: ninuc 
    real(rtype), intent(in) :: nislf 
    real(rtype), intent(in) :: nisub 
+   real(rtype), intent(in) :: qiberg 
    real(rtype), intent(in) :: exner 
    real(rtype), intent(in) :: xlf 
    real(rtype), intent(in) :: xxls 
@@ -3639,43 +3459,44 @@
 
    real(rtype) :: dum 
 
-   qc = qc + (-qcheti-qccol-qcshd)*dt
+   qc = qc + (-qcheti-qccol-qcshd-qiberg)*dt
    if (log_predictNc) then
       nc = nc + (-nccol-ncheti)*dt
    endif
 
    qr = qr + (-qrcol+qimlt-qrheti+            &
-   qcshd)*dt
-
-   !apply factor to source for rain number from melting of ice, (ad-hoc
+        qcshd)*dt
+   ! apply factor to source for rain number from melting of ice, (ad-hoc
    ! but accounts for rapid evaporation of small melting ice particles)
    nr = nr + (-nrcol-nrheti+nmltratio*nimlt+  &
-      nrshdr+ncshdc)*dt
+        nrshdr+ncshdc)*dt
 
    if (qitot.ge.qsmall) then
       ! add sink terms, assume density stays constant for sink terms
       birim = birim - ((qisub+qimlt)/qitot)* &
-        dt*birim
+           dt*birim
       qirim = qirim - ((qisub+qimlt)*qirim/  &
-           qitot)*dt 
+           qitot)*dt
       qitot = qitot - (qisub+qimlt)*dt
    endif
 
    dum             = (qrcol+qccol+qrheti+          &
-   qcheti)*dt
-
-   qitot = qitot + (qidep+qinuc)*dt + dum
+        qcheti)*dt
+   qitot = qitot + (qidep+qinuc+qiberg)*dt + dum
    qirim = qirim + dum
+  
 
    birim = birim + (qrcol*inv_rho_rimeMax+qccol/  &
-   rhorime_c+(qrheti+     &
-   qcheti)*inv_rho_rimeMax)*dt
+        rhorime_c+(qrheti+     &
+        qcheti)*inv_rho_rimeMax)*dt
 
    nitot = nitot + (ninuc-nimlt-nisub-      &
-   nislf+nrheti+          &
-   ncheti)*dt
+        nislf+nrheti+          &
+        ncheti)*dt
 
    !PMC nCat deleted interactions_loop
+
+
    if (qirim.lt.0._rtype) then
       qirim = 0._rtype
       birim = 0._rtype
@@ -3688,26 +3509,27 @@
       qirim = qitot
       birim = qirim*inv_rho_rimeMax
    endif
-
+    
    ! densify in above freezing conditions and melting
    ! -- future work --
    !   Ideally, this will be treated with the predicted liquid fraction in ice.
    !   Alternatively, it can be simplified by tending qirim -- qitot
    !   and birim such that rho_rim (qirim/birim) --> rho_liq during melting.
    ! ==
-   
+
    qv = qv + (-qidep+qisub-qinuc)*dt
 
    th = th + exner*((qidep-qisub+qinuc)*     &
-   xxls*inv_cp +(qrcol+qccol+   &
-   qcheti+qrheti-qimlt)*       &  
-   xlf*inv_cp)*dt
+        xxls*inv_cp +(qrcol+qccol+   &
+        qcheti+qrheti-qimlt+qiberg)*       &  
+        xlf*inv_cp)*dt
+
 
 
 end subroutine update_prognostic_ice
 
-subroutine update_prognostic_liquid(qcacc, ncacc, qcaut, ncautc, qcnuc, ncautr, qccon, qcevp, ncslf, &
-    qrcon, qrevp, nrevp, nrslf, &
+subroutine update_prognostic_liquid(qcacc, ncacc, qcaut, ncautc, qcnuc, ncautr, ncslf, &
+    qrevp, nrevp, nrslf, &
     log_predictNc, inv_rho, exner, xxlv, dt, &
     th, qv, qc, nc, qr, nr)
    !-- warm-phase only processes:
@@ -3719,10 +3541,7 @@
    real(rtype), intent(in) :: ncautc
    real(rtype), intent(in) :: qcnuc
    real(rtype), intent(in) :: ncautr 
-   real(rtype), intent(in) :: qccon
-   real(rtype), intent(in) :: qcevp
    real(rtype), intent(in) :: ncslf 
-   real(rtype), intent(in) :: qrcon
    real(rtype), intent(in) :: qrevp
    real(rtype), intent(in) :: nrevp 
    real(rtype), intent(in) :: nrslf 
@@ -3741,25 +3560,23 @@
    real(rtype), intent(inout) :: qr 
    real(rtype), intent(inout) :: nr 
 
-   qc = qc + (-qcacc-qcaut+qcnuc+qccon-qcevp)*dt
-   qr = qr + (qcacc+qcaut+qrcon-qrevp)*dt
+   qc = qc + (-qcacc-qcaut+qcnuc)*dt
+   qr = qr + (qcacc+qcaut-qrevp)*dt
 
    if (log_predictNc) then
       nc = nc + (-ncacc-ncautc+ncslf)*dt
    else
       nc = nccnst*inv_rho
    endif
-
    if (iparam.eq.1 .or. iparam.eq.2) then
       nr = nr + (0.5_rtype*ncautc-nrslf-nrevp)*dt
    else
       nr = nr + (ncautr-nrslf-nrevp)*dt
    endif
 
-   qv = qv + (-qcnuc-qccon-qrcon+qcevp+qrevp)*dt
-   th = th + exner*((qcnuc+qccon+qrcon-qcevp-qrevp)*xxlv*    &
+   qv = qv + (-qcnuc+qrevp)*dt
+   th = th + exner*((qcnuc-qrevp)*xxlv*    &
         inv_cp)*dt
-
 
 end subroutine update_prognostic_liquid
 
