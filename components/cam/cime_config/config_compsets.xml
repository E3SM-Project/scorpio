<?xml version="1.0"?>

<compsets>
   <help>
   Compset format is explained in cime/config/e3sm/allactive/config_compsets.xml
   or in the CIME documenation
   </help>

  <compset>
    <alias>F1850C5L45BGC</alias>
    <lname>1850_CAM5_CLM45%BGC_CICE%PRES_DOCN%DOM_SROF_SGLC_SWAV</lname>
  </compset>

  <compset>
    <alias>FC5ATMMOD</alias>
    <lname>2000_CAM5%ATMMOD_CLM45%SPBC_CICE%PRES_DOCN%DOM_SROF_SGLC_SWAV</lname>
  </compset>

  <compset>
    <alias>FC5AV1C</alias>
    <lname>2000_CAM5%AV1C_CLM45%SPBC_CICE%PRES_DOCN%DOM_SROF_SGLC_SWAV</lname>
  </compset>

  <compset>
    <alias>FC5AV1C-00</alias>
    <lname>2000_CAM5%AV1C-00_CLM45%SPBC_CICE%PRES_DOCN%DOM_SROF_SGLC_SWAV</lname>
  </compset>

  <compset>
    <alias>F1850C5AV1C-01</alias>
    <lname>1850_CAM5%AV1C-01_CLM45%SPBC_CICE%PRES_DOCN%DOM_SROF_SGLC_SWAV</lname>
  </compset>

  <compset>
    <alias>F1850C5AV1C-02</alias>
    <lname>1850_CAM5%AV1C-02_CLM45%SPBC_CICE%PRES_DOCN%DOM_SROF_SGLC_SWAV</lname>
  </compset>

  <compset>
    <alias>F1850C5AV1C-03</alias>
    <lname>1850_CAM5%AV1C-03_CLM45%SPBC_CICE%PRES_DOCN%DOM_SROF_SGLC_SWAV</lname>
  </compset>

  <compset>
    <alias>F1850C5AV1C-04</alias>
    <lname>1850_CAM5%AV1C-04_CLM45%SPBC_CICE%PRES_DOCN%DOM_SROF_SGLC_SWAV</lname>
  </compset>
  
  <compset>
    <alias>F1850C5AV1C-04P</alias>
    <lname>1850_CAM5%AV1C-04P_CLM45%SPBC_CICE%PRES_DOCN%DOM_SROF_SGLC_SWAV</lname>
  </compset>

  <compset>
    <alias>F1850C5AV1C-04P2</alias>
    <lname>1850_CAM5%AV1C-04P2_CLM45%SPBC_CICE%PRES_DOCN%DOM_SROF_SGLC_SWAV</lname>
  </compset>

  <compset>
    <alias>F1850C5AV1C-L</alias>
    <lname>1850_CAM5%AV1C-L_CLM45%SPBC_CICE%PRES_DOCN%DOM_SROF_SGLC_SWAV</lname>
  </compset>

  <compset>
    <alias>F1850C5AV1C-H01A</alias>
    <lname>1850_CAM5%AV1C-H01A_CLM45%SPBC_CICE%PRES_DOCN%DOM_SROF_SGLC_SWAV</lname>
  </compset>

  <compset>
    <alias>F1850C5AV1C-H01B</alias>
    <lname>1850_CAM5%AV1C-H01B_CLM45%SPBC_CICE%PRES_DOCN%DOM_SROF_SGLC_SWAV</lname>
  </compset>

  <compset>
    <alias>F1850C5AV1C-H01C</alias>
    <lname>1850_CAM5%AV1C-H01C_CLM45%SPBC_CICE%PRES_DOCN%DOM_SROF_SGLC_SWAV</lname>
  </compset>

  <compset>
    <alias>F1850C5-CMIP6</alias>
    <lname>1850_CAM5%CMIP6_CLM45%SPBC_CICE%PRES_DOCN%DOM_SROF_SGLC_SWAV</lname>
  </compset>

  <compset>
    <alias>F1850SC5-CMIP6</alias>
    <lname>1850S_CAM5%CMIP6_CLM45%SPBC_CICE%PRES_DOCN%DOM_SROF_SGLC_SWAV</lname>
  </compset>

  <compset>
    <alias>FC5AV1C-01</alias>
    <lname>2000_CAM5%AV1C-01_CLM45%SPBC_CICE%PRES_DOCN%DOM_SROF_SGLC_SWAV</lname>
  </compset>

  <compset>
    <alias>FC5AV1C-02</alias>
    <lname>2000_CAM5%AV1C-02_CLM45%SPBC_CICE%PRES_DOCN%DOM_SROF_SGLC_SWAV</lname>
  </compset>

  <compset>
    <alias>FC5AV1C-03</alias>
    <lname>2000_CAM5%AV1C-03_CLM45%SPBC_CICE%PRES_DOCN%DOM_SROF_SGLC_SWAV</lname>
  </compset>

  <compset>
    <alias>FC5AV1C-04</alias>
    <lname>2000_CAM5%AV1C-04_CLM45%SPBC_CICE%PRES_DOCN%DOM_SROF_SGLC_SWAV</lname>
  </compset>

  <compset>
    <alias>FC5AV1C-04P</alias>
    <lname>2000_CAM5%AV1C-04P_CLM45%SPBC_CICE%PRES_DOCN%DOM_SROF_SGLC_SWAV</lname>
  </compset>

  <compset>
    <alias>FC5AV1C-04P2</alias>
    <lname>2000_CAM5%AV1C-04P2_CLM45%SPBC_CICE%PRES_DOCN%DOM_SROF_SGLC_SWAV</lname>
  </compset>

  <compset>
    <alias>FC5AV1C-L</alias>
    <lname>2000_CAM5%AV1C-L_CLM45%SPBC_CICE%PRES_DOCN%DOM_SROF_SGLC_SWAV</lname>
  </compset>

  <compset>
    <alias>FC5AV1C-H01A</alias>
    <lname>2000_CAM5%AV1C-H01A_CLM45%SPBC_CICE%PRES_DOCN%DOM_SROF_SGLC_SWAV</lname>
  </compset>

  <compset>
    <alias>FC5AV1C-H01B</alias>
    <lname>2000_CAM5%AV1C-H01B_CLM45%SPBC_CICE%PRES_DOCN%DOM_SROF_SGLC_SWAV</lname>
  </compset>

  <compset>
    <alias>FC5AV1C-H01C</alias>
    <lname>2000_CAM5%AV1C-H01C_CLM45%SPBC_CICE%PRES_DOCN%DOM_SROF_SGLC_SWAV</lname>
  </compset>

  <compset>
    <alias>FC5AV1F</alias>
    <lname>2000_CAM5%AV1F_CLM45%SPBC_CICE%PRES_DOCN%DOM_SROF_SGLC_SWAV</lname>
  </compset>

  <compset>
    <alias>FC5AV1F-00</alias>
    <lname>2000_CAM5%AV1F-00_CLM45%SPBC_CICE%PRES_DOCN%DOM_SROF_SGLC_SWAV</lname>
  </compset>

  <compset>
    <alias>FC5AV1F-01</alias>
    <lname>2000_CAM5%AV1F-01_CLM45%SPBC_CICE%PRES_DOCN%DOM_SROF_SGLC_SWAV</lname>
  </compset>

  <compset>
   <alias>F20TRC5AV1C-03</alias>
   <lname>20TR_CAM5%AV1C-03_CLM45%SPBC_CICE%PRES_DOCN%DOM_SROF_SGLC_SWAV</lname>
  </compset>

  <compset>
   <alias>F20TRC5AV1C-04</alias>
   <lname>20TR_CAM5%AV1C-04_CLM45%SPBC_CICE%PRES_DOCN%DOM_SROF_SGLC_SWAV</lname>
  </compset>

  <compset>
   <alias>F20TRC5AV1C-04P</alias>
   <lname>20TR_CAM5%AV1C-04P_CLM45%SPBC_CICE%PRES_DOCN%DOM_SROF_SGLC_SWAV</lname>
  </compset>

  <compset>
   <alias>F20TRC5AV1C-04P2</alias>
   <lname>20TR_CAM5%AV1C-04P2_CLM45%SPBC_CICE%PRES_DOCN%DOM_SROF_SGLC_SWAV</lname>
  </compset>

  <compset>
   <alias>F20TRC5AV1C-L</alias>
   <lname>20TR_CAM5%AV1C-L_CLM45%SPBC_CICE%PRES_DOCN%DOM_SROF_SGLC_SWAV</lname>
  </compset>

  <compset>
   <alias>F20TRC5AV1C-H01A</alias>
   <lname>20TR_CAM5%AV1C-H01A_CLM45%SPBC_CICE%PRES_DOCN%DOM_SROF_SGLC_SWAV</lname>
  </compset>

  <compset>
   <alias>F20TRC5AV1C-H01B</alias>
   <lname>20TR_CAM5%AV1C-H01B_CLM45%SPBC_CICE%PRES_DOCN%DOM_SROF_SGLC_SWAV</lname>
  </compset>

  <compset>
   <alias>F20TRC5AV1C-H01C</alias>
   <lname>20TR_CAM5%AV1C-H01C_CLM45%SPBC_CICE%PRES_DOCN%DOM_SROF_SGLC_SWAV</lname>
  </compset>

  <compset>
    <alias>F20TRC5-CMIP6</alias>
    <lname>20TR_CAM5%CMIP6_CLM45%SPBC_CICE%PRES_DOCN%DOM_SROF_SGLC_SWAV</lname>
  </compset>

  <compset>
<<<<<<< HEAD
    <alias>F2010C5-CMIP6-LR</alias>
    <lname>2010_CAM5%CMIP6-LR_CLM45%SPBC_CICE%PRES_DOCN%DOM_SROF_SGLC_SWAV</lname>
=======
    <alias>F2010C5-CMIP6-HR</alias>
    <lname>2010_CAM5%CMIP6-HR_CLM45%SPBC_CICE%PRES_DOCN%DOM_SROF_SGLC_SWAV</lname>
>>>>>>> ce8ed40a
  </compset>

  <compset>
    <alias>FC5ATMMODCOSP</alias>
    <lname>2000_CAM5%ATMMODCOSP_CLM45%SPBC_CICE%PRES_DOCN%DOM_SROF_SGLC_SWAV</lname>
  </compset>

  <compset>
    <alias>F1850PDC5L45BGC</alias>
    <lname>20TR_CAM5_CLM45%BGC_CICE%PRES_DOCN%DOM_SROF_SGLC_SWAV</lname>
  </compset>

  <compset>
    <alias>FC5L45BGC</alias>
    <lname>2000_CAM5_CLM45%BGC_CICE%PRES_DOCN%DOM_SROF_SGLC_SWAV</lname>
  </compset>

  <compset>
    <alias>FC5CLBMG2BCL72</alias>
    <lname>2000_CAM5%CLBMG2L72_CLM45%SPBC_CICE%PRES_DOCN%DOM_SROF_SGLC_SWAV</lname>
  </compset>

  <compset>
    <alias>FC5CLBMG2LINMAM4RESUSBC</alias>
    <lname>2000_CAM5%CLBMG2LINMAM4RESUS_CLM45%SPBC_CICE%PRES_DOCN%DOM_SROF_SGLC_SWAV</lname>
  </compset>

  <compset>
    <alias>FC5CLBMG2MAM4RESUSBC</alias>
    <lname>2000_CAM5%CLBMG2MAM4RESUS_CLM45%SPBC_CICE%PRES_DOCN%DOM_SROF_SGLC_SWAV</lname>
  </compset>

  <compset>
    <alias>FC5CLBMG2MAM4RESUSMOMBC</alias>
    <lname>2000_CAM5%CLBMG2MAM4RESUSMOM_CLM45%SPBC_CICE%PRES_DOCN%DOM_SROF_SGLC_SWAV</lname>
  </compset>

  <compset>
    <alias>FC5CLBMG2MAM4RESUSCOSPBC</alias>
    <lname>2000_CAM5%CLBMG2MAM4RESUSCOSP_CLM45%SPBC_CICE%PRES_DOCN%DOM_SROF_SGLC_SWAV</lname>
  </compset>

  <compset>
    <alias>FC5CLBMG2MAM4RESUSMOMCOSPBC</alias>
    <lname>2000_CAM5%CLBMG2MAM4RESUSMOMCOSP_CLM45%SPBC_CICE%PRES_DOCN%DOM_SROF_SGLC_SWAV</lname>
  </compset>

  <compset>
    <alias>FC5CLBMG2LINMAM4RESUSMOMCOSPBC</alias>
    <lname>2000_CAM5%CLBMG2MAM4RESUSMOMCOSP_CLM45%SPBC_CICE%PRES_DOCN%DOM_SROF_SGLC_SWAV</lname>
  </compset>

  <compset>
    <alias>FSCM5A97</alias>
    <lname>AR97_CAM5%SCAM_CLM45%SP_CICE%PRES_DOCN%DOM_SROF_SGLC_SWAV</lname>
  </compset>


  <compset>
    <alias>FC4AQUAP</alias>
    <lname>2000_CAM4_SLND_SICE_DOCN%AQP1_SROF_SGLC_SWAV</lname>
  </compset>

  <compset>
    <alias>FC5AQUAP</alias>
    <lname>2000_CAM5_SLND_SICE_DOCN%AQP1_SROF_SGLC_SWAV</lname>
  </compset>

  <compset>
    <alias>FC5AV1C-04P2-AQUAP</alias>
    <lname>2000_CAM5%AV1C-04P2_SLND_SICE_DOCN%AQP1_SROF_SGLC_SWAV</lname>
  </compset>

  <compset>
    <alias>FC5AV1C-L-AQUAP</alias>
    <lname>2000_CAM5%AV1C-L_SLND_SICE_DOCN%AQP1_SROF_SGLC_SWAV</lname>
  </compset>

  <compset>
    <alias>FIDEAL</alias>
    <lname>2000_CAM%IDEAL_SLND_SICE_SOCN_SROF_SGLC_SWAV</lname>
  </compset>

  <compset>
    <alias>FADIAB</alias>
    <lname>2000_CAM%ADIAB_SLND_SICE_SOCN_SROF_SGLC_SWAV</lname>
  </compset>

  <!-- FG compsets -->

  <compset>
    <alias>F_ARM97_SCAM5</alias>
    <lname>AR97_CAM5%SCAM_CLM45%SP_CICE%PRES_DOCN%DOM_SROF_SGLC_SWAV</lname>
  </compset> 
  
  <compset>
    <alias>F_SCAM5</alias>
    <lname>SCAM_CAM5%SCAM_CLM45%SP_CICE%PRES_DOCN%DOM_SROF_SGLC_SWAV</lname>
  </compset>   

  <entries>

    <entry id="RUN_STARTDATE"> 
      <values>
	<value  compset="20TR_CAM">1850-01-01</value> 
	<value  compset="AMIP_CAM">1979-01-01</value> 
	<value  compset="HIST_CAM">1850-01-01</value> 
	<value  compset="PIPD_CAM">1850-01-01</value> 
	<value  compset="7905_CAM">1979-01-01</value>
	<value  compset="5505_CAM">1955-01-01</value> 
	<value  compset="1996_CAM\d+%WCMX">1996-01-01</value>
	<value  compset="2000_CAM\d+%WCMX">2000-01-01</value>
	<value  compset="2000_CAM\d+%WCXI">2000-01-01</value>
	<value  compset="2013_CAM\d+%WCBC">2013-01-01</value> 
	<value  compset="GEOS_CAM\d+%WCCM">2005-01-01</value> 
	<value  compset="GEOS_CAM\d+%WTSM">1990-01-01</value> 
	<value  compset="GEOS_CAM\d+%WCSF">2010-01-01</value> 
	<value  compset="GEOS_CAM\d+%TMOZ">2008-01-01</value> 
	<value  compset="GEOS_CAM\d+%TBAM">2008-01-01</value>
	<value  compset="GEOS_CAM\d+%S">2005-01-01</value>
	<value  compset="RCP[2468]_CAM\d+">2005-01-01</value>
	<value  compset="C2R[68]_CAM">1950-01-01</value> 
	<value  compset="C2R4_CAM">2004-01-01</value>
	<value  compset="AR95_CAM">1995-07-18</value>
	<value  compset="AR97_CAM">1997-06-19</value>
      </values>
    </entry>

    <entry id="CALENDAR"> 
      <values>
	<value  compset="GEOS_">GREGORIAN</value>
      </values>
    </entry>

    <entry id="START_TOD"> 
      <values>
	<value  compset="AR95_CAM">19800</value>
	<value  compset="AR97_CAM">84585</value>
      </values>
    </entry>

    <entry id="STOP_OPTION"> 
      <values>
	<value compset="AR95_CAM">ndays</value>
	<value compset="AR97_CAM">ndays</value>
      </values>
    </entry>

    <entry id="STOP_N"> 
      <values>
	<value compset="AR95_CAM">2</value>
	<value compset="AR97_CAM">29</value>
      </values>
    </entry>
  
    <entry id="MASK_GRID"> 
      <values>
	<value compset="AR97_CAM">USGS</value>
      </values>
    </entry>    

    <entry id="GET_REFCASE"> 
      <values>
	<value compset="AMIP_CAM">TRUE</value>
      </values>
    </entry>

    <entry id="PTS_LAT">
      <values>
        <value compset="AR9[57]_CAM">36.6</value>
      </values>
    </entry>

    <entry id="PTS_LON">
      <values>
        <value compset="AR9[57]_CAM">262.5</value>
      </values>
    </entry>

  </entries>

</compsets><|MERGE_RESOLUTION|>--- conflicted
+++ resolved
@@ -197,13 +197,10 @@
   </compset>
 
   <compset>
-<<<<<<< HEAD
     <alias>F2010C5-CMIP6-LR</alias>
     <lname>2010_CAM5%CMIP6-LR_CLM45%SPBC_CICE%PRES_DOCN%DOM_SROF_SGLC_SWAV</lname>
-=======
     <alias>F2010C5-CMIP6-HR</alias>
     <lname>2010_CAM5%CMIP6-HR_CLM45%SPBC_CICE%PRES_DOCN%DOM_SROF_SGLC_SWAV</lname>
->>>>>>> ce8ed40a
   </compset>
 
   <compset>
