--- conflicted
+++ resolved
@@ -87,7 +87,6 @@
   </compset>
 
   <compset>
-<<<<<<< HEAD
     <alias>F1950C5-CMIP6-LR</alias>
     <lname>1950_CAM5%CMIP6-LR_CLM45%SPBC_CICE%PRES_DOCN%DOM_SROF_SGLC_SWAV</lname>
   </compset>
@@ -103,8 +102,6 @@
   </compset>
 
   <compset>
-=======
->>>>>>> dc1960aa
     <alias>FC5AV1C-01</alias>
     <lname>2000_CAM5%AV1C-01_CLM45%SPBC_CICE%PRES_DOCN%DOM_SROF_SGLC_SWAV</lname>
   </compset>
