<?xml version="1.0"?>

<compsets>

  <help>

    =========================================
    compset naming convention
    =========================================
    The compset longname below has the specified order
    atm, lnd, ice, ocn, river, glc wave model-options

    The notation for the compset longname is
    TIME_ATM[%phys]_LND[%phys]_ICE[%phys]_OCN[%phys]_ROF[%phys]_GLC[%phys]_WAV[%phys][_ESP%phys][_BGC%phys]
    Where for the CAM specific compsets below the following is supported
    TIME = Time period (e.g. 2000, HIST, 20TR, RCP8...)
    ATM  = [CAM4, CAM5, SATM]
<<<<<<< HEAD
    LND  = [CLM45, SLND]
    ICE  = [MPASCICE, CICE, DICE, SICE]
    OCN  = [MPASO, DOCN, ,AQUAP, SOCN]
    ROF  = [MOSART, SROF]
    GLC  = [MPASLISIA, MPASLIALB, CISM1, CISM2, SGLC]
=======
    LND  = [CLM40, CLM45, CLM50, SLND]
    ICE  = [MPASSI, CICE, DICE, SICE]
    OCN  = [MPASO, DOCN, ,AQUAP, SOCN]
    ROF  = [RTM, MOSART, SROF]
    GLC  = [MALI, MALISIA, CISM1, CISM2, SGLC]
>>>>>>> 988cf6dd
    WAV  = [WW3, DWAV, XWAV, SWAV]
    ESP  = [SESP]
    BGC  = optional BGC scenario

    The OPTIONAL %phys attributes specify submodes of the given system
    For example DOCN%DOM is the data ocean model for DOCN
    ALL the possible %phys choices for each component are listed
    with the -list command for create_newcase
    ALL data models must have a %phys option that corresponds to the data  model mode

    Each compset node is associated with the following elements
    - lname
    - alias
    - support  (optional description of the support level for this compset)
    Each compset node can also have the following attributes
    - grid  (optional regular expression match for grid to work with the compset)

  </help>

  <!-- I QIAN compsets -->

  <compset>
    <alias>ICLM45CNTEST</alias>
    <lname>2003_DATM%QIA_CLM45%CN_SICE_SOCN_MOSART_SGLC_SWAV_TEST</lname>
  </compset>

  <compset>
    <alias>I1850CLM45</alias>
    <lname>1850_DATM%QIA_CLM45%SP_SICE_SOCN_MOSART_SGLC_SWAV</lname>
  </compset>	  

  <compset>
    <alias>I1850CLM45BC</alias>
    <lname>1850_DATM%QIA_CLM45%SPBC_SICE_SOCN_MOSART_SGLC_SWAV</lname>
  </compset>	  

  <compset>
    <alias>ICLM45</alias>
    <lname>2000_DATM%QIA_CLM45%SP_SICE_SOCN_MOSART_SGLC_SWAV</lname>
  </compset>

  <compset>
    <alias>ICLM45BC</alias>
    <lname>2000_DATM%QIA_CLM45%SPBC_SICE_SOCN_MOSART_SGLC_SWAV</lname>
  </compset>

  <compset>
    <alias>ICBCLM45BC</alias>
    <lname>2000_SATM_CLM45%SPBC_SICE_SOCN_MOSART_SGLC_SWAV</lname>
  </compset>

  <compset>
    <alias>I4804CLM45</alias>
    <lname>4804_DATM%QIA_CLM45%SP_SICE_SOCN_MOSART_SGLC_SWAV</lname>
  </compset>	  

  <compset>
    <alias>I20TRCLM45</alias>
    <lname>20TR_DATM%QIA_CLM45%SP_SICE_SOCN_MOSART_SGLC_SWAV</lname>
  </compset> 

  <compset>
    <alias>I20TRCLM45CN</alias>
    <lname>20TR_DATM%QIA_CLM45%CN_SICE_SOCN_MOSART_SGLC_SWAV</lname>
  </compset>

  <compset>
    <alias>I20TRCLM45CBCN</alias>
    <lname>20TR_SATM_CLM45%CN_SICE_SOCN_MOSART_SGLC_SWAV</lname>
  </compset>

  <compset>
    <alias>I1850CLM45CN</alias>
    <lname>1850_DATM%QIA_CLM45%CN_SICE_SOCN_MOSART_SGLC_SWAV</lname>
  </compset>

  <compset>
    <alias>I1850CLM45CBCN</alias>
    <lname>1850_SATM_CLM45%CN_SICE_SOCN_MOSART_SGLC_SWAV</lname>
  </compset>

  <!--compset>
    <alias>I1850CLM45CNF</alias>
    <lname>1850_DATM%QIA_CLM45%CN_SICE_SOCN_RTM%FLOOD_SGLC_SWAV</lname>
  </compset-->

  <compset>
    <alias>IRCP85CLM45CN</alias>
    <lname>RCP8_DATM%QIA_CLM45%CN_SICE_SOCN_MOSART_SGLC_SWAV</lname>
  </compset>

  <compset>
    <alias>IRCP60CLM45CN</alias>
    <lname>RCP6_DATM%QIA_CLM45%CN_SICE_SOCN_MOSART_SGLC_SWAV</lname>
  </compset>

  <compset>
    <alias>IRCP26CLM45CN</alias>
    <lname>RCP2_DATM%QIA_CLM45%CN_SICE_SOCN_MOSART_SGLC_SWAV</lname>
  </compset>

  <compset>
    <alias>ICLM45CNCROP</alias>
    <lname>2000_DATM%QIA_CLM45%CN-CROP_SICE_SOCN_MOSART_SGLC_SWAV</lname>
  </compset>

  <compset>
    <alias>IRCP45CLM45BGC</alias>
    <lname>RCP4_DATM%QIA_CLM45%BGC_SICE_SOCN_MOSART_SGLC_SWAV</lname>
  </compset>

  <compset>
    <alias>IRCP85CLM45BGC</alias>
    <lname>RCP8_DATM%QIA_CLM45%BGC_SICE_SOCN_MOSART_SGLC_SWAV</lname>
  </compset>

  <compset>
    <alias>I1850CRDCTCBC</alias>
    <lname>1850_DATM%QIA_CLM45%CRDCTCBC_SICE_SOCN_MOSART_SGLC_SWAV</lname>
  </compset>

  <compset>
    <alias>I1850CNRDCTCBC</alias>
    <lname>1850_DATM%QIA_CLM45%CNRDCTCBC_SICE_SOCN_MOSART_SGLC_SWAV</lname>
  </compset>

  <compset>
    <alias>I1850CNPRDCTCBC</alias>
    <lname>1850_DATM%QIA_CLM45%CNPRDCTCBC_SICE_SOCN_MOSART_SGLC_SWAV</lname>
  </compset>

  <compset>
    <alias>ICB1850CRDCTCBC</alias>
    <lname>1850_SATM_CLM45%CRDCTCBC_SICE_SOCN_MOSART_SGLC_SWAV</lname>
  </compset>

  <compset>
    <alias>ICB1850CNRDCTCBC</alias>
    <lname>1850_SATM_CLM45%CNRDCTCBC_SICE_SOCN_MOSART_SGLC_SWAV</lname>
  </compset>

  <compset>
    <alias>ICB1850CNPRDCTCBC</alias>
    <lname>1850_SATM_CLM45%CNPRDCTCBC_SICE_SOCN_MOSART_SGLC_SWAV</lname>
  </compset>

  <compset>
    <alias>I1850CECACTCBC</alias>
    <lname>1850_DATM%QIA_CLM45%CECACTCBC_SICE_SOCN_MOSART_SGLC_SWAV</lname>
  </compset>

  <compset>
    <alias>I1850CNPECACTCBC</alias>
    <lname>1850_DATM%QIA_CLM45%CNPECACTCBC_SICE_SOCN_MOSART_SGLC_SWAV</lname>
  </compset>

  <compset>
     <alias>I1850CNECACNTBC</alias>
     <lname>1850_DATM%QIA_CLM45%CNECACNTBC_SICE_SOCN_MOSART_SGLC_SWAV</lname>
   </compset>
 
   <compset>
     <alias>I1850CNPECACNTBC</alias>
     <lname>1850_DATM%QIA_CLM45%CNPECACNTBC_SICE_SOCN_MOSART_SGLC_SWAV</lname>
   </compset>
 
   <compset>
     <alias>I1850CNECACTCBC</alias>
     <lname>1850_DATM%QIA_CLM45%CNECACTCBC_SICE_SOCN_MOSART_SGLC_SWAV</lname>
   </compset>
 
   <compset>
     <alias>I1850CNPECACTCBC</alias>
     <lname>1850_DATM%QIA_CLM45%CNPECACTCBC_SICE_SOCN_MOSART_SGLC_SWAV</lname>
   </compset>

  <compset>
     <alias>ICB1850CNECACNTBC</alias>
     <lname>1850_SATM_CLM45%CNECACNTBC_SICE_SOCN_MOSART_SGLC_SWAV</lname>
   </compset>

   <compset>
     <alias>ICB1850CNPECACNTBC</alias>
     <lname>1850_SATM_CLM45%CNPECACNTBC_SICE_SOCN_MOSART_SGLC_SWAV</lname>
   </compset>

   <compset>
     <alias>ICB1850CNECACTCBC</alias>
     <lname>1850_SATM_CLM45%CNECACTCBC_SICE_SOCN_MOSART_SGLC_SWAV</lname>
   </compset>

   <compset>
     <alias>ICB1850CNPECACTCBC</alias>
     <lname>1850_SATM_CLM45%CNPECACTCBC_SICE_SOCN_MOSART_SGLC_SWAV</lname>
   </compset>

   <compset>
    <alias>ICRDCTCBC</alias>
    <lname>2000_DATM%QIA_CLM45%CRDCTCBC_SICE_SOCN_MOSART_SGLC_SWAV</lname>
  </compset>

  <compset>
    <alias>ICNRDCTCBC</alias>
    <lname>2000_DATM%QIA_CLM45%CNRDCTCBC_SICE_SOCN_MOSART_SGLC_SWAV</lname>
  </compset>

  <compset>
    <alias>ICNPRDCTCBC</alias>
    <lname>2000_DATM%QIA_CLM45%CNPRDCTCBC_SICE_SOCN_MOSART_SGLC_SWAV</lname>
  </compset>

  <compset>
    <alias>ICNECACTCBC</alias>
    <lname>2000_DATM%QIA_CLM45%CNECACTCBC_SICE_SOCN_MOSART_SGLC_SWAV</lname>
  </compset>

  <compset>
    <alias>ICNPECACTCBC</alias>
    <lname>2000_DATM%QIA_CLM45%CNPECACTCBC_SICE_SOCN_MOSART_SGLC_SWAV</lname>
  </compset>

   <compset>
     <alias>ICNECACNTBC</alias>
     <lname>2000_DATM%QIA_CLM45%CNECACNTBC_SICE_SOCN_MOSART_SGLC_SWAV</lname>
   </compset>
 
   <compset>
     <alias>ICNPECACNTBC</alias>
     <lname>2000_DATM%QIA_CLM45%CNPECACNTBC_SICE_SOCN_MOSART_SGLC_SWAV</lname>
   </compset>
 
   <compset>
     <alias>ICNECACTCBC</alias>
     <lname>2000_DATM%QIA_CLM45%CNECACTCBC_SICE_SOCN_MOSART_SGLC_SWAV</lname>
   </compset>
 
   <compset>
     <alias>ICNPECACTCBC</alias>
     <lname>2000_DATM%QIA_CLM45%CNPECACTCBC_SICE_SOCN_MOSART_SGLC_SWAV</lname>
   </compset>
 
   <compset>
     <alias>I20TRCNECACTCBC</alias>
     <lname>20TR_DATM%QIA_CLM45%CNECACTCBC_SICE_SOCN_MOSART_SGLC_SWAV</lname>
   </compset>

   <compset>
     <alias>I20TRCNECACNTBC</alias>
     <lname>20TR_DATM%QIA_CLM45%CNECACNTBC_SICE_SOCN_MOSART_SGLC_SWAV</lname>
   </compset>

   <compset>
     <alias>I20TRCNPECACTCBC</alias>
     <lname>20TR_DATM%QIA_CLM45%CNPECACTCBC_SICE_SOCN_MOSART_SGLC_SWAV</lname>
   </compset>

   <compset>
     <alias>I20TRCNPECACNTBC</alias>
     <lname>20TR_DATM%QIA_CLM45%CNPECACNTBC_SICE_SOCN_MOSART_SGLC_SWAV</lname>
   </compset>

   <compset>
     <alias>I20TRCNRDCNTBC</alias>
     <lname>20TR_DATM%QIA_CLM45%CNRDCNTBC_SICE_SOCN_MOSART_SGLC_SWAV</lname>
   </compset>

   <compset>
     <alias>I20TRCNPRDCTCBC</alias>
     <lname>20TR_DATM%QIA_CLM45%CNPRDCTCBC_SICE_SOCN_MOSART_SGLC_SWAV</lname>
   </compset>

   <compset>
     <alias>ICB20TRCNECACTCBC</alias>
     <lname>20TR_SATM_CLM45%CNECACTCBC_SICE_SOCN_MOSART_SGLC_SWAV</lname>
   </compset>

   <compset>
     <alias>ICB20TRCNECACNTBC</alias>
     <lname>20TR_SATM_CLM45%CNECACNTBC_SICE_SOCN_MOSART_SGLC_SWAV</lname>
   </compset>

   <compset>
     <alias>ICB20TRCNPECACTCBC</alias>
     <lname>20TR_SATM_CLM45%CNPECACTCBC_SICE_SOCN_MOSART_SGLC_SWAV</lname>
   </compset>

   <compset>
     <alias>ICB20TRCNPECACNTBC</alias>
     <lname>20TR_SATM_CLM45%CNPECACNTBC_SICE_SOCN_MOSART_SGLC_SWAV</lname>
   </compset>

   <compset>
     <alias>ICB20TRCNRDCTCBC</alias>
     <lname>20TR_SATM_CLM45%CNRDCTCBC_SICE_SOCN_MOSART_SGLC_SWAV</lname>
   </compset>

   <compset>
     <alias>ICB20TRCNPRDCTCBC</alias>
     <lname>20TR_SATM_CLM45%CNPRDCTCBC_SICE_SOCN_MOSART_SGLC_SWAV</lname>
   </compset>

   <!---I CRUNCEP compsets -->

  <compset>
    <alias>ICRUCLM45</alias>
    <lname>2000_DATM%CRU_CLM45_SICE_SOCN_MOSART_SGLC_SWAV</lname>
  </compset>

  <compset>
    <alias>I1850CRUCLM45CN</alias>
    <lname>1850_DATM%CRU_CLM45%CN_SICE_SOCN_MOSART_SGLC_SWAV</lname>
  </compset>

  <compset>
    <alias>I1850CRUCLM45BGCDV</alias>
    <lname>1850_DATM%CRU_CLM45%BGCDV_SICE_SOCN_MOSART_SGLC_SWAV</lname>
  </compset>

  <compset>
    <alias>ICRUCLM45BGCCROP</alias>
    <lname>2000_DATM%CRU_CLM45%BGC-CROP_SICE_SOCN_MOSART_SGLC_SWAV</lname>
  </compset>

  <compset>
    <alias>ICRUCLM45BGCTEST</alias>
    <lname>2003_DATM%CRU_CLM45%BGC_SICE_SOCN_MOSART_SGLC_SWAV_TEST</lname>
  </compset>

  <compset>
    <alias>ICRUCLM45BGC</alias>
    <lname>2000_DATM%CRU_CLM45%BGC_SICE_SOCN_MOSART_SGLC_SWAV</lname>
  </compset>

  <compset>
    <alias>I1850CRUCLM45BGC</alias>
    <lname>1850_DATM%CRU_CLM45%BGC_SICE_SOCN_MOSART_SGLC_SWAV</lname>
  </compset>

  <compset>
    <alias>I20TRCRUCLM45BGC</alias>
    <lname>20TR_DATM%CRU_CLM45%BGC_SICE_SOCN_MOSART_SGLC_SWAV</lname>
  </compset>

  <compset>
    <alias>ICRUCRDCTCBC</alias>
    <lname>2000_DATM%CRU_CLM45%CRDCTCBC_SICE_SOCN_MOSART_SGLC_SWAV</lname>
  </compset>

  <compset>
    <alias>ICRUCNRDCTCBC</alias>
    <lname>2000_DATM%CRU_CLM45%CNRDCTCBC_SICE_SOCN_MOSART_SGLC_SWAV</lname>
  </compset>

  <compset>
    <alias>ICRUCNPRDCTCBC</alias>
    <lname>2000_DATM%CRU_CLM45%CNPRDCTCBC_SICE_SOCN_MOSART_SGLC_SWAV</lname>
  </compset>

  <compset>
    <alias>ICRUCNECACTCBC</alias>
    <lname>2000_DATM%CRU_CLM45%CNECACTCBC_SICE_SOCN_MOSART_SGLC_SWAV</lname>
  </compset>

  <compset>
    <alias>ICRUCNPECACTCBC</alias>
    <lname>2000_DATM%CRU_CLM45%CNPECACTCBC_SICE_SOCN_MOSART_SGLC_SWAV</lname>
  </compset>

  <compset>
    <alias>ICRUM2000CRDCTCBC</alias>
    <lname>2000_DATM%CRU_CLM45%CRDCTCBC_SICE_SOCN_MOSART_SGLC_SWAV</lname>
  </compset>

  <compset>
    <alias>ICRUM2000CNRDCTCBC</alias>
    <lname>2000_DATM%CRU_CLM45%CNRDCTCBC_SICE_SOCN_MOSART_SGLC_SWAV</lname>
  </compset>

  <compset>
    <alias>ICRUM2000CNPRDCTCBC</alias>
    <lname>2000_DATM%CRU_CLM45%CNPRDCTCBC_SICE_SOCN_MOSART_SGLC_SWAV</lname>
  </compset>

  <compset>
    <alias>ICRUM2000CNECACTCBC</alias>
    <lname>2000_DATM%CRU_CLM45%CNECACTCBC_SICE_SOCN_MOSART_SGLC_SWAV</lname>
  </compset>

  <compset>
    <alias>ICRUM2000CNPECACTCBC</alias>
    <lname>2000_DATM%CRU_CLM45%CNPECACTCBC_SICE_SOCN_MOSART_SGLC_SWAV</lname>
  </compset>

   <compset>
     <alias>I1850CRUCNPECACNTBC</alias>
     <lname>1850_DATM%CRU_CLM45%CNPECACNTBC_SICE_SOCN_MOSART_SGLC_SWAV</lname>
   </compset>
 
   <compset>
     <alias>I1850CRUCNECACTCBC</alias>
     <lname>1850_DATM%CRU_CLM45%CNECACTCBC_SICE_SOCN_MOSART_SGLC_SWAV</lname>
   </compset>
 
   <compset>
    <alias>I1850CRUCNPECACTCBC</alias>
    <lname>1850_DATM%CRU_CLM45%CNPECACTCBC_SICE_SOCN_MOSART_SGLC_SWAV</lname>
   </compset>
 
   <compset>
     <alias>I1850CRUCNPECACTCBC</alias>
     <lname>1850_DATM%CRU_CLM45%CNPECACTCBC_SICE_SOCN_MOSART_SGLC_SWAV</lname>
   </compset>
 
   <compset>
    <alias>I1850CRUCECACTCBC</alias>
    <lname>1850_DATM%CRU_CLM45%CECACTCBC_SICE_SOCN_MOSART_SGLC_SWAV</lname>
   </compset>
 
   <compset>
     <alias>I1850CRUCNECACNTBC</alias>
     <lname>1850_DATM%CRU_CLM45%CNECACNTBC_SICE_SOCN_MOSART_SGLC_SWAV</lname>
   </compset>
 
   <compset>
     <alias>I20TRCRUCNPECACTCBC</alias>
     <lname>20TR_DATM%CRU_CLM45%CNPECACTCBC_SICE_SOCN_MOSART_SGLC_SWAV</lname>
   </compset>
 
   <compset>
     <alias>I20TRCRUCNPECACNTBC</alias>
     <lname>20TR_DATM%CRU_CLM45%CNPECACNTBC_SICE_SOCN_MOSART_SGLC_SWAV</lname>
   </compset>
 
   <compset>
     <alias>I20TRCRUCNECACNTBC</alias>
     <lname>20TR_DATM%CRU_CLM45%CNECACNTBC_SICE_SOCN_MOSART_SGLC_SWAV</lname>
   </compset>
 
   <compset>
     <alias>I20TRCRUCNECACTCBC</alias>
     <lname>20TR_DATM%CRU_CLM45%CNECACTCBC_SICE_SOCN_MOSART_SGLC_SWAV</lname>
   </compset>
 
   <compset>
     <alias>I1850CRUCNRDCTCBC</alias>
     <lname>1850_DATM%CRU_CLM45%CNRDCTCBC_SICE_SOCN_MOSART_SGLC_SWAV</lname>
   </compset>

   <compset>
    <alias>I1850CRUCNPRDCTCBC</alias>
    <lname>1850_DATM%CRU_CLM45%CNPRDCTCBC_SICE_SOCN_MOSART_SGLC_SWAV</lname>
   </compset>

   <compset>
     <alias>I20TRCRUCNRDCTCBC</alias>
     <lname>1850_DATM%CRU_CLM45%CNRDCTCBC_SICE_SOCN_MOSART_SGLC_SWAV</lname>
   </compset>

   <compset>
    <alias>I20TRCRUCNPRDCTCBC</alias>
    <lname>1850_DATM%CRU_CLM45%CNPRDCTCBC_SICE_SOCN_MOSART_SGLC_SWAV</lname>
   </compset>
   
   <!---I GSWP3 compsets-->
  <compset>
    <alias>IGSWCLM45</alias>
    <lname>2000_DATM%GSWP3v1_CLM45_SICE_SOCN_MOSART_SGLC_SWAV</lname>
  </compset>

  <compset>
    <alias>I1850GSWCLM45CN</alias>
    <lname>1850_DATM%GSWP3v1_CLM45%CN_SICE_SOCN_MOSART_SGLC_SWAV</lname>
  </compset>

  <compset>
    <alias>I1850GSWCLM45BGCDV</alias>
    <lname>1850_DATM%GSWP3v1_CLM45%BGCDV_SICE_SOCN_MOSART_SGLC_SWAV</lname>
  </compset>

  <compset>
    <alias>IGSWCLM45BGCCROP</alias>
    <lname>2000_DATM%GSWP3v1_CLM45%BGC-CROP_SICE_SOCN_MOSART_SGLC_SWAV</lname>
  </compset>

  <compset>
    <alias>IGSWCLM45BGCTEST</alias>
    <lname>2003_DATM%GSWP3v1_CLM45%BGC_SICE_SOCN_MOSART_SGLC_SWAV_TEST</lname>
  </compset>

  <compset>
    <alias>IGSWCLM45BGC</alias>
    <lname>2000_DATM%GSWP3v1_CLM45%BGC_SICE_SOCN_MOSART_SGLC_SWAV</lname>
  </compset>

  <compset>
    <alias>I1850GSWCLM45BGC</alias>
    <lname>1850_DATM%GSWP3v1_CLM45%BGC_SICE_SOCN_MOSART_SGLC_SWAV</lname>
  </compset>

  <compset>
    <alias>I20TRCRUCLM45BGC</alias>
    <lname>20TR_DATM%GSWP3v1_CLM45%BGC_SICE_SOCN_MOSART_SGLC_SWAV</lname>
  </compset>

  <compset>
    <alias>IGSWCRDCTCBC</alias>
    <lname>2000_DATM%GSWP3v1_CLM45%CRDCTCBC_SICE_SOCN_MOSART_SGLC_SWAV</lname>
  </compset>

  <compset>
    <alias>IGSWCNRDCTCBC</alias>
    <lname>2000_DATM%GSWP3v1_CLM45%CNRDCTCBC_SICE_SOCN_MOSART_SGLC_SWAV</lname>
  </compset>

  <compset>
    <alias>IGSWCNPRDCTCBC</alias>
    <lname>2000_DATM%GSWP3v1_CLM45%CNPRDCTCBC_SICE_SOCN_MOSART_SGLC_SWAV</lname>
  </compset>

  <compset>
    <alias>IGSWCNECACTCBC</alias>
    <lname>2000_DATM%GSWP3v1_CLM45%CNECACTCBC_SICE_SOCN_MOSART_SGLC_SWAV</lname>
  </compset>

  <compset>
    <alias>IGSWCNPECACTCBC</alias>
    <lname>2000_DATM%GSWP3v1_CLM45%CNPECACTCBC_SICE_SOCN_MOSART_SGLC_SWAV</lname>
  </compset>

  <compset>
    <alias>IGSWM2000CRDCTCBC</alias>
    <lname>2000_DATM%GSWP3v1_CLM45%CRDCTCBC_SICE_SOCN_MOSART_SGLC_SWAV</lname>
  </compset>

  <compset>
    <alias>IGSWM2000CNRDCTCBC</alias>
    <lname>2000_DATM%GSWP3v1_CLM45%CNRDCTCBC_SICE_SOCN_MOSART_SGLC_SWAV</lname>
  </compset>

  <compset>
    <alias>IGSWM2000CNPRDCTCBC</alias>
    <lname>2000_DATM%GSWP3v1_CLM45%CNPRDCTCBC_SICE_SOCN_MOSART_SGLC_SWAV</lname>
  </compset>

  <compset>
    <alias>IGSWM2000CNECACTCBC</alias>
    <lname>2000_DATM%GSWP3v1_CLM45%CNECACTCBC_SICE_SOCN_MOSART_SGLC_SWAV</lname>
  </compset>

  <compset>
    <alias>IGSWM2000CNPECACTCBC</alias>
    <lname>2000_DATM%GSWP3v1_CLM45%CNPECACTCBC_SICE_SOCN_MOSART_SGLC_SWAV</lname>
  </compset>

   <compset>
     <alias>I1850GSWCNPECACNTBC</alias>
     <lname>1850_DATM%GSWP3v1_CLM45%CNPECACNTBC_SICE_SOCN_MOSART_SGLC_SWAV</lname>
   </compset>
 
   <compset>
     <alias>I1850GSWCNECACTCBC</alias>
     <lname>1850_DATM%GSWP3v1_CLM45%CNECACTCBC_SICE_SOCN_MOSART_SGLC_SWAV</lname>
   </compset>
 
   <compset>
    <alias>I1850GSWCNPECACTCBC</alias>
    <lname>1850_DATM%GSWP3v1_CLM45%CNPECACTCBC_SICE_SOCN_MOSART_SGLC_SWAV</lname>
   </compset>
 
   <compset>
     <alias>I1850GSWCNPECACTCBC</alias>
     <lname>1850_DATM%GSWP3v1_CLM45%CNPECACTCBC_SICE_SOCN_MOSART_SGLC_SWAV</lname>
   </compset>
 
   <compset>
    <alias>I1850GSWCECACTCBC</alias>
    <lname>1850_DATM%GSWP3v1_CLM45%CECACTCBC_SICE_SOCN_MOSART_SGLC_SWAV</lname>
   </compset>
 
   <compset>
     <alias>I1850GSWCNECACNTBC</alias>
     <lname>1850_DATM%GSWP3v1_CLM45%CNECACNTBC_SICE_SOCN_MOSART_SGLC_SWAV</lname>
   </compset>
 
   <compset>
     <alias>I20TRGSWCNPECACTCBC</alias>
     <lname>20TR_DATM%GSWP3v1_CLM45%CNPECACTCBC_SICE_SOCN_MOSART_SGLC_SWAV</lname>
   </compset>
 
   <compset>
     <alias>I20TRGSWCNPECACNTBC</alias>
     <lname>20TR_DATM%GSWP3v1_CLM45%CNPECACNTBC_SICE_SOCN_MOSART_SGLC_SWAV</lname>
   </compset>
 
   <compset>
     <alias>I20TRGSWCNECACNTBC</alias>
     <lname>20TR_DATM%GSWP3v1_CLM45%CNECACNTBC_SICE_SOCN_MOSART_SGLC_SWAV</lname>
   </compset>
 
   <compset>
     <alias>I20TRGSWCNECACTCBC</alias>
     <lname>20TR_DATM%GSWP3v1_CLM45%CNECACTCBC_SICE_SOCN_MOSART_SGLC_SWAV</lname>
   </compset>
 
   <compset>
     <alias>I1850GSWCNRDCTCBC</alias>
     <lname>1850_DATM%GSWP3v1_CLM45%CNRDCTCBC_SICE_SOCN_MOSART_SGLC_SWAV</lname>
   </compset>

   <compset>
    <alias>I1850GSWCNPRDCTCBC</alias>
    <lname>1850_DATM%GSWP3v1_CLM45%CNPRDCTCBC_SICE_SOCN_MOSART_SGLC_SWAV</lname>
   </compset>

   <compset>
     <alias>I20TRGSWCNRDCTCBC</alias>
     <lname>1850_DATM%GSWP3v1_CLM45%CNRDCTCBC_SICE_SOCN_MOSART_SGLC_SWAV</lname>
   </compset>

   <compset>
    <alias>I20TRGSWCNPRDCTCBC</alias>
    <lname>1850_DATM%GSWP3v1_CLM45%CNPRDCTCBC_SICE_SOCN_MOSART_SGLC_SWAV</lname>
   </compset>

  <!---I compset system tests -->

  <compset>
    <alias>ICLM45CNDV</alias>
    <lname>2000_DATM%QIA_CLM45%CNDV_SICE_SOCN_MOSART_SGLC_SWAV</lname>
  </compset>    

  <compset>
    <alias>ICLM45BGCDVCROP</alias>
    <lname>2000_DATM%QIA_CLM45%BGCDV-CROP_SICE_SOCN_MOSART_SGLC_SWAV</lname>
  </compset>

  <compset>
    <alias>ICLM45VIC</alias>
    <lname>2000_DATM%QIA_CLM45%SP-VIC_SICE_SOCN_MOSART_SGLC_SWAV</lname>
  </compset>

  <compset>
    <alias>ICLM45BGC</alias>
    <lname>2000_DATM%QIA_CLM45%BGC_SICE_SOCN_MOSART_SGLC_SWAV</lname>
  </compset>


  <compset>
    <alias>I1850CRDCTCBC</alias>
    <lname>1850_DATM%QIA_CLM45%CRDCTCBC_SICE_SOCN_MOSART_SGLC_SWAV</lname>
  </compset>

  <compset>
    <alias>ICLM45ED</alias>
    <lname>2000_DATM%QIA_CLM45%BGC-ED_SICE_SOCN_MOSART_SGLC_SWAV</lname>
  </compset>

  <compset>
    <alias>ICBCLM45ED</alias>
    <lname>2000_SATM_CLM45%BGC-ED_SICE_SOCN_MOSART_SGLC_SWAV</lname>
  </compset>
  
  <compset>
    <alias>I1850CLM45ED</alias>
    <lname>1850_DATM%QIA_CLM45%BGC-ED_SICE_SOCN_MOSART_SGLC_SWAV</lname>
  </compset>
  
  <compset>
    <alias>ICB1850CLM45ED</alias>
    <lname>1850_SATM_CLM45%BGC-ED_SICE_SOCN_MOSART_SGLC_SWAV</lname>
  </compset>

  <compset>
    <alias>I1850CLM45BGC</alias>
    <lname>1850_DATM%QIA_CLM45%BGC_SICE_SOCN_MOSART_SGLC_SWAV</lname>
  </compset>

  <compset>
    <alias>I1850CLM45CBBGC</alias>
    <lname>1850_SATM_CLM45%BGC_SICE_SOCN_MOSART_SGLC_SWAV</lname>
  </compset>

  <compset>
    <alias>ICLM45BGCCROP</alias>
    <lname>2000_DATM%QIA_CLM45%BGC-CROP_SICE_SOCN_MOSART_SGLC_SWAV</lname>
  </compset>

  <compset>
    <alias>ICLM45CRUBGC</alias>
    <lname>2000_DATM%CRU_CLM45%BGC_SICE_SOCN_MOSART_SGLC_SWAV</lname>
  </compset>

  <compset>
    <alias>I20TRCLM45BGC</alias>
    <lname>20TR_DATM%QIA_CLM45%BGC_SICE_SOCN_MOSART_SGLC_SWAV</lname>
  </compset>

  <compset>
    <alias>I20TRCLM45CBBGC</alias>
    <lname>20TR_SATM_CLM45%BGC_SICE_SOCN_MOSART_SGLC_SWAV</lname>
  </compset>


  <!---I cpl history MOAR forcing spinup compsets -->

  <compset>
    <alias>I1850SPINUPCLM45BGC</alias>
    <lname>1850_DATM%S1850_CLM45%BGC_SICE_SOCN_MOSART_SGLC_SWAV</lname>
  </compset>


  <!---IG compsets -->

  <compset>
    <alias>IG1850CLM45</alias>
    <lname>1850_DATM%QIA_CLM45%SP_SICE_SOCN_MOSART_CISM1_SWAV</lname>
  </compset>

  <compset>
    <alias>IGCLM45</alias>
    <lname>2000_DATM%QIA_CLM45%SP_SICE_SOCN_MOSART_CISM1_SWAV</lname>
  </compset>

  <compset>
    <alias>IGCLM45IS2</alias>
    <lname>2000_DATM%QIA_CLM45%SP_SICE_SOCN_MOSART_CISM2P_SWAV</lname>
  </compset>

  <compset>
    <alias>IG20TRCLM45</alias>
    <lname>20TR_DATM%QIA_CLM45%SP_SICE_SOCN_MOSART_CISM1_SWAV</lname>
  </compset>

  <compset>
    <alias>IG20TRCLM45CN</alias>
    <lname>20TR_DATM%QIA_CLM45%CN_SICE_SOCN_MOSART_CISM1_SWAV</lname>
  </compset>

  <compset>
    <alias>IGRCP85CLM45CN</alias>
    <lname>RCP8_DATM%QIA_CLM45%CN_SICE_SOCN_MOSART_CISM1_SWAV</lname>
  </compset>

  <compset>
    <alias>IGRCP45CLM45CN</alias>
    <lname>RCP4_DATM%QIA_CLM45%CN_SICE_SOCN_MOSART_CISM1_SWAV</lname>
  </compset>


  <!-- IG for clm testing -->

  <compset>
    <alias>ICLM45GLCMEC</alias>
    <lname>2000_DATM%QIA_CLM45%CN_SICE_SOCN_MOSART_CISM1_SWAV_TEST</lname>
  </compset>

  <!---IG compsets with MALI -->

  <compset>
    <alias>IGCLM45_MLI</alias>
<<<<<<< HEAD
    <lname>2000_DATM%QIA_CLM45%SP_SICE_SOCN_MOSART_MPASLI_SWAV</lname>
=======
    <lname>2000_DATM%QIA_CLM45%SP_SICE_SOCN_RTM_MALISIA_SWAV</lname>
>>>>>>> 988cf6dd
  </compset>

  <compset>
    <alias>I1PTCLM45</alias>
    <lname>2000_DATM%1PT_CLM45%SP_SICE_SOCN_MOSART_SGLC_SWAV</lname>
  </compset>	  

  <entries>
    <entry id="RUN_STARTDATE">
      <values>
	<value compset="RCP[2468]"		  >2005-01-01</value>
	<value compset="HIST_"			  >1850-01-01</value>
	<value compset="20TR_"			  >1850-01-01</value>
	<value compset="4804_"			  >0001-01-01</value>
	<value compset="CLM[45].*_CISM.*_TEST"	  >1980-01-15</value>
	<value compset="CLM[45]%[^_]*CNDV.*_TEST" >1997-12-31</value>
	<value grid="a%1x1_mexicocityMEX"	  >1993-12-01</value>
	<value grid="a%1x1_vancouverCAN"	  >1992-08-12</value>
	<value grid="a%1x1_urbanc_alpha"	  >0001-08-12</value>
      </values>
    </entry>

    <entry id="STOP_OPTION">
      <values>
	<value grid="a%1x1_mexicocityMEX">nsteps</value>
	<value grid="a%1x1_vancouverCAN" >nsteps</value>
	<value grid="a%1x1_urbanc_alpha" >nsteps</value>
      </values>
    </entry>

    <entry id="STOP_N">
      <values>
	<value grid="a%1x1_mexicocityMEX">158</value>
	<value grid="a%1x1_vancouverCAN" >331</value>
	<value grid="a%1x1_urbanc_alpha" >22772</value>
      </values>
    </entry>

  </entries>

</compsets><|MERGE_RESOLUTION|>--- conflicted
+++ resolved
@@ -15,19 +15,11 @@
     Where for the CAM specific compsets below the following is supported
     TIME = Time period (e.g. 2000, HIST, 20TR, RCP8...)
     ATM  = [CAM4, CAM5, SATM]
-<<<<<<< HEAD
     LND  = [CLM45, SLND]
-    ICE  = [MPASCICE, CICE, DICE, SICE]
+    ICE  = [MPASSI, CICE, DICE, SICE]
     OCN  = [MPASO, DOCN, ,AQUAP, SOCN]
     ROF  = [MOSART, SROF]
-    GLC  = [MPASLISIA, MPASLIALB, CISM1, CISM2, SGLC]
-=======
-    LND  = [CLM40, CLM45, CLM50, SLND]
-    ICE  = [MPASSI, CICE, DICE, SICE]
-    OCN  = [MPASO, DOCN, ,AQUAP, SOCN]
-    ROF  = [RTM, MOSART, SROF]
     GLC  = [MALI, MALISIA, CISM1, CISM2, SGLC]
->>>>>>> 988cf6dd
     WAV  = [WW3, DWAV, XWAV, SWAV]
     ESP  = [SESP]
     BGC  = optional BGC scenario
@@ -788,11 +780,7 @@
 
   <compset>
     <alias>IGCLM45_MLI</alias>
-<<<<<<< HEAD
-    <lname>2000_DATM%QIA_CLM45%SP_SICE_SOCN_MOSART_MPASLI_SWAV</lname>
-=======
-    <lname>2000_DATM%QIA_CLM45%SP_SICE_SOCN_RTM_MALISIA_SWAV</lname>
->>>>>>> 988cf6dd
+    <lname>2000_DATM%QIA_CLM45%SP_SICE_SOCN_MOSART_MALISIA_SWAV</lname>
   </compset>
 
   <compset>
