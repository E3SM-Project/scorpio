module clm_varctl

  !-----------------------------------------------------------------------
  ! !DESCRIPTION:
  ! Module containing run control variables
  !
  ! !USES:
  use shr_kind_mod, only: r8 => shr_kind_r8, SHR_KIND_CL
  use shr_sys_mod , only: shr_sys_abort ! cannot use endrun here due to circular dependency
  !
  ! !PUBLIC MEMBER FUNCTIONS:
  implicit none
  public :: clm_varctl_set    ! Set variables
  public :: cnallocate_carbon_only_set
  public :: cnallocate_carbon_only
  public :: cnallocate_carbonnitrogen_only_set
  public :: cnallocate_carbonnitrogen_only
  public :: cnallocate_carbonphosphorus_only_set
  public :: cnallocate_carbonphosphorus_only
  public :: get_carbontag ! get the tag for carbon simulations  
  !
  private
  save
  !
  ! !PUBLIC TYPES:
  !
  integer , parameter, public ::  iundef = -9999999
  real(r8), parameter, public ::  rundef = -9999999._r8
  integer , parameter, public ::  fname_len = SHR_KIND_CL   ! max length of file names in this module
  !----------------------------------------------------------
  !
  ! Run control variables
  !
  ! case id
  character(len=256), public :: caseid  = ' '                            

  ! case title
  character(len=256), public :: ctitle  = ' '                            

  ! Type of run
  integer, public :: nsrest             = iundef                         

  ! Startup from initial conditions
  integer, public, parameter :: nsrStartup  = 0                          

  ! Continue from restart files
  integer, public, parameter :: nsrContinue = 1                          

  ! Branch from restart files
  integer, public, parameter :: nsrBranch   = 2                          

  ! true => allow case name to remain the same for branch run
  ! by default this is not allowed
  logical, public :: brnch_retain_casename = .false.                     

  !true => no valid land points -- do NOT run
  logical, public :: noland = .false.                                    

  ! Hostname of machine running on
  character(len=256), public :: hostname = ' '                           

  ! username of user running program
  character(len=256), public :: username = ' '                           

  ! description of this source
  character(len=256), public :: source   = "Community Land Model CLM4.0" 

  ! version of program
  character(len=256), public :: version  = " "                           

  ! dataset conventions
  character(len=256), public :: conventions = "CF-1.0"                   

  !----------------------------------------------------------
  ! Unit Numbers
  !----------------------------------------------------------
  !
  integer, public :: iulog = 6        ! "stdout" log file unit number, default is 6

  !----------------------------------------------------------
  ! Output NetCDF files
  !----------------------------------------------------------

  logical, public :: outnc_large_files = .true.         ! large file support for output NetCDF files

  !----------------------------------------------------------
  ! Run input files
  !----------------------------------------------------------

  character(len=fname_len), public :: finidat    = ' '        ! initial conditions file name
  character(len=fname_len), public :: fsurdat    = ' '        ! surface data file name
  character(len=fname_len), public :: fatmgrid   = ' '        ! atm grid file name
  character(len=fname_len), public :: fatmlndfrc = ' '        ! lnd frac file on atm grid
  character(len=fname_len), public :: fatmtopo   = ' '        ! topography on atm grid
  character(len=fname_len), public :: flndtopo   = ' '        ! topography on lnd grid
  character(len=fname_len), public :: flanduse_timeseries    = ' '        ! dynamic landuse dataset
  character(len=fname_len), public :: paramfile  = ' '        ! ASCII data file with PFT physiological constants
  character(len=fname_len), public :: nrevsn     = ' '        ! restart data file name for branch run
  character(len=fname_len), public :: fsnowoptics  = ' '      ! snow optical properties file name
  character(len=fname_len), public :: fsnowaging   = ' '      ! snow aging parameters file name
 !! X. YANG  : add soil order dependent parameter file
  character(len=fname_len), public :: fsoilordercon    = ' '  ! ASCII data file with soil order dependent  constants

  !----------------------------------------------------------
  ! Flag to turn on MEGAN VOC's
  !----------------------------------------------------------

  logical, public :: use_voc = .true. 

  !----------------------------------------------------------
  ! Interpolation of finidat if requested
  !----------------------------------------------------------

  logical, public :: bound_h2osoi = .true. ! for debugging 

  ! If finidat_interp_source is non-blank and finidat is blank then interpolation will be done from
  ! finidat_interp_source to finidat_interp_dest

  character(len=fname_len), public :: finidat_interp_source = ' '
  character(len=fname_len), public :: finidat_interp_dest   = 'finidat_interp_dest.nc'     

  !----------------------------------------------------------
  ! Irrigate logic
  !----------------------------------------------------------

  ! do not irrigate by default
  logical, public :: irrigate = .false.            

  !----------------------------------------------------------
  ! Landunit logic
  !----------------------------------------------------------

  ! true => separate crop landunit is not created by default
  logical, public :: create_crop_landunit = .false.     
  
  !----------------------------------------------------------
  ! Other subgrid logic
  !----------------------------------------------------------

  ! true => make ALL patches, cols & landunits active (even if weight is 0)
  logical, public :: all_active = .false.          

  !----------------------------------------------------------
  ! BGC logic and datasets
  !----------------------------------------------------------

  ! values of 'prognostic','diagnostic','constant'
  character(len=16), public :: co2_type = 'constant'    

  ! State of the model for the accelerated decomposition (AD) spinup. 
  ! 0 (default) = normal model; 1 = AD SPINUP
  integer, public :: spinup_state = 0 
  integer, public :: nyears_ad_carbon_only = 0
  real(r8), public :: spinup_mortality_factor = 1._r8

  ! true => anoxia is applied to heterotrophic respiration also considered in CH4 model
  ! default value reset in controlMod
  logical, public :: anoxia  = .true. 

  ! used to override an error check on reading in restart files
  logical, public :: override_bgc_restart_mismatch_dump = .false. 

  ! Set in CNAllocationInit (TODO - had to move it here to avoid circular dependency)
  logical, private:: carbon_only      
  logical, private:: carbonnitrogen_only      
  logical, private:: carbonphosphorus_only      

  !----------------------------------------------------------
  ! Physics
  !----------------------------------------------------------

  ! use subgrid fluxes
  integer,  public :: subgridflag = 1                   

  ! true => write global average diagnostics to std out
  logical,  public :: wrtdia       = .false.            

  ! atmospheric CO2 molar ratio (by volume) (umol/mol)
  real(r8), public :: co2_ppmv     = 355._r8            !

  !----------------------------------------------------------
  ! C isotopes
  !----------------------------------------------------------

  logical, public :: use_c13 = .false.                  ! true => use C-13 model
  logical, public :: use_c14 = .false.                  ! true => use C-14 model

  !----------------------------------------------------------
  !  ED switches
  !----------------------------------------------------------

  logical, public :: use_ed = .false.            ! true => use  ED
  logical, public :: use_ed_spit_fire = .false.  ! true => use spitfire model

  !----------------------------------------------------------
  !  BeTR switches
  !----------------------------------------------------------
  logical, public :: use_betr = .false.          ! true=> use BeTR

  !----------------------------------------------------------
  ! lai streams switch for Sat. Phenology
  !----------------------------------------------------------

  logical, public :: use_lai_streams = .false. ! true => use lai streams in SatellitePhenologyMod.F90

  !----------------------------------------------------------
  ! dynamic root switch
  !----------------------------------------------------------

  logical, public :: use_dynroot = .false. ! true => use dynamic root module

  !----------------------------------------------------------
  ! glacier_mec control variables: default values (may be overwritten by namelist)
  ! NOTE: glc_smb must have the same values for CLM and GLC
  !----------------------------------------------------------

  ! glacier_mec landunit is not created (set in controlMod)
  logical , public :: create_glacier_mec_landunit = .false. 

  ! if true, pass surface mass balance info to GLC
  logical , public :: glc_smb = .true.                      

  ! if false, pass positive-degree-day info to GLC

  ! true => CLM glacier area & topography changes dynamically 
  logical , public :: glc_do_dynglacier = .false.           

  ! true => downscale precip division into rain & snow
  logical , public :: glcmec_downscale_rain_snow_convert = .false.     

  ! true => downscale longwave radiation
  logical , public :: glcmec_downscale_longwave = .true.    

  ! number of days before one considers the perennially snow-covered point 'land ice'
  integer , public :: glc_snow_persistence_max_days = 7300  

  ! glc_grid used to determine fglcmask  
  character(len=256), public :: glc_grid = ' '              

  ! glacier mask file name (based on glc_grid)
  character(len=fname_len), public :: fglcmask = ' '        
  !
  !----------------------------------------------------------
  ! single column control variables
  !----------------------------------------------------------

  logical,  public :: single_column = .false. ! true => single column mode
  real(r8), public :: scmlat        = rundef  ! single column lat
  real(r8), public :: scmlon        = rundef  ! single column lon

  !----------------------------------------------------------
  ! instance control
  !----------------------------------------------------------

  integer, public :: inst_index
  character(len=16), public :: inst_name
  character(len=16), public :: inst_suffix

  !----------------------------------------------------------
  ! Decomp control variables
  !----------------------------------------------------------

  ! number of segments per clump for decomp
  integer, public :: nsegspc = 20                       

  !----------------------------------------------------------
  ! Derived variables (run, history and restart file)
  !----------------------------------------------------------

  ! directory name for local restart pointer file
  character(len=256), public :: rpntdir = '.'            

  ! file name for local restart pointer file
  character(len=256), public :: rpntfil = 'rpointer.lnd' 

  ! moved hist_wrtch4diag from histFileMod.F90 to here - caused compiler error with intel
  ! namelist: write CH4 extra diagnostic output
  logical, public :: hist_wrtch4diag = .false.         

  !----------------------------------------------------------
  ! Migration of CPP variables
  !----------------------------------------------------------

  logical, public :: use_nofire          = .false.
  logical, public :: use_lch4            = .false.
  logical, public :: use_nitrif_denitrif = .false.
  logical, public :: use_vertsoilc       = .false.
  logical, public :: use_extralakelayers = .false.
  logical, public :: use_vichydro        = .false.
  logical, public :: use_century_decomp  = .false.
  logical, public :: use_cn              = .false.
  logical, public :: use_cndv            = .false.
  logical, public :: use_crop            = .false.
  logical, public :: use_snicar_frc      = .false.
  logical, public :: use_vancouver       = .false.
  logical, public :: use_mexicocity      = .false.
  logical, public :: use_noio            = .false.

  !----------------------------------------------------------
  ! VSFM switches
  !----------------------------------------------------------
  logical          , public :: use_vsfm          = .false.
  character(len=32), public :: vsfm_satfunc_type = 'smooth_brooks_corey_bz3'

  !----------------------------------------------------------
  ! To retrieve namelist
  !----------------------------------------------------------
  character(len=SHR_KIND_CL), public :: NLFilename_in ! Namelist filename
  !
  logical, private :: clmvarctl_isset = .false.
 !-----------------------------------------------------------------------
<<<<<<< HEAD
 
 !-----------------------------------------------------------------------
 ! nutrient competition (nu_com), default is relative demand approach (RD)
 character(len=15), public :: nu_com = 'RD'

=======
>>>>>>> 0ea2e4f5
  !-----------------------------------------------------------------------
  ! bgc & pflotran interface
  !
  logical, public :: use_bgc_interface  = .false.
  logical, public :: use_clm_bgc        = .false.
  logical, public :: use_pflotran       = .false.
  logical, public :: pf_surfaceflow     = .false.
  ! the following switches will allow flexibility of coupling CLM with PFLOTRAN (which in fact runs in 3 modes individually or coupled)
  logical, public :: pf_hmode     = .false.                 ! switch for 'H' mode coupling (will be updated in interface)
  logical, public :: pf_tmode     = .false.                 ! switch for 'T' mode coupling (will be updated in interface)
  logical, public :: pf_frzmode   = .false.                 ! switch for 'freezing' mode availablity in PF-thmode (will be updated in interface)
  logical, public :: pf_cmode     = .false.                 ! switch for 'C' mode coupling (will be updated in interface)
  logical, public :: initth_pf2clm= .false.                 ! switch for initializing CLM TH states from pflotran

  ! cpl_bypass
   character(len=fname_len), public :: metdata_type   = ' '    ! metdata type for CPL_BYPASS mode
   character(len=fname_len), public :: metdata_bypass = ' '    ! met data directory for CPL_BYPASS mode (site, qian, cru_ncep)
   character(len=fname_len), public :: metdata_biases = ' '    ! met biases files for CPL_BYPASS mode
   character(len=fname_len), public :: co2_file       = ' '    ! co2 file for CPL_BYPASS mode
   character(len=fname_len), public :: aero_file      = ' '    ! aerosol deposition file for CPL_BYPASS mode


contains

  !---------------------------------------------------------------------------
  subroutine clm_varctl_set( caseid_in, ctitle_in, brnch_retain_casename_in,    &
       single_column_in, scmlat_in, scmlon_in, nsrest_in, &
       version_in, hostname_in, username_in)
    !
    ! !DESCRIPTION:
    ! Set input control variables.
    !
    ! !ARGUMENTS:
    character(len=256), optional, intent(IN) :: caseid_in                ! case id
    character(len=256), optional, intent(IN) :: ctitle_in                ! case title
    logical,            optional, intent(IN) :: brnch_retain_casename_in ! true => allow case name to remain the 
                                                                         ! same for branch run
    logical,            optional, intent(IN) :: single_column_in         ! true => single column mode
    real(r8),           optional, intent(IN) :: scmlat_in                ! single column lat
    real(r8),           optional, intent(IN) :: scmlon_in                ! single column lon
    integer,            optional, intent(IN) :: nsrest_in                ! 0: initial run. 1: restart: 3: branch
    character(len=256), optional, intent(IN) :: version_in               ! model version
    character(len=256), optional, intent(IN) :: hostname_in              ! hostname running on
    character(len=256), optional, intent(IN) :: username_in              ! username running job
    !-----------------------------------------------------------------------

    if ( clmvarctl_isset )then
       call shr_sys_abort(' ERROR:: control variables already set, cannot call this routine')
    end if

    if ( present(caseid_in       ) ) caseid        = caseid_in
    if ( present(ctitle_in       ) ) ctitle        = ctitle_in
    if ( present(single_column_in) ) single_column = single_column_in
    if ( present(scmlat_in       ) ) scmlat        = scmlat_in
    if ( present(scmlon_in       ) ) scmlon        = scmlon_in
    if ( present(nsrest_in       ) ) nsrest        = nsrest_in
    if ( present(brnch_retain_casename_in) ) brnch_retain_casename = brnch_retain_casename_in
    if ( present(version_in      ) ) version       = version_in
    if ( present(username_in     ) ) username      = username_in
    if ( present(hostname_in     ) ) hostname      = hostname_in

  end subroutine clm_varctl_set

  ! Set module carbon_only flag
  subroutine cnallocate_carbon_only_set(carbon_only_in)
    logical, intent(in) :: carbon_only_in
    carbon_only = carbon_only_in
  end subroutine cnallocate_carbon_only_set

  ! Get module carbon_only flag
  logical function CNAllocate_Carbon_only()
    cnallocate_carbon_only = carbon_only
  end function CNAllocate_Carbon_only

  ! Set module carbonnitrogen_only flag
  subroutine cnallocate_carbonnitrogen_only_set(carbonnitrogen_only_in)
    logical, intent(in) :: carbonnitrogen_only_in
    carbonnitrogen_only = carbonnitrogen_only_in
  end subroutine cnallocate_carbonnitrogen_only_set

  ! Get module carbonnitrogen_only flag
  logical function CNAllocate_CarbonNitrogen_only()
    cnallocate_carbonnitrogen_only = carbonnitrogen_only
  end function CNAllocate_CarbonNitrogen_only


  ! Set module carbonphosphorus_only flag
  subroutine cnallocate_carbonphosphorus_only_set(carbonphosphorus_only_in)
    logical, intent(in) :: carbonphosphorus_only_in
    carbonphosphorus_only = carbonphosphorus_only_in
  end subroutine cnallocate_carbonphosphorus_only_set

  ! Get module carbonphosphorus_only flag
  logical function CNAllocate_CarbonPhosphorus_only()
    cnallocate_carbonphosphorus_only = carbonphosphorus_only
  end function CNAllocate_CarbonPhosphorus_only

  function get_carbontag(carbon_type)result(ctag)
    implicit none
    character(len=*) :: carbon_type
     
    character(len=3) :: ctag
  
    if(carbon_type=='c12')then
       ctag = 'C'
    elseif(carbon_type=='c13')then
       ctag = 'C13'
    elseif(carbon_type=='c14')then
       ctag = 'C14'
    endif
  end function get_carbontag
  
end module clm_varctl<|MERGE_RESOLUTION|>--- conflicted
+++ resolved
@@ -309,14 +309,11 @@
   !
   logical, private :: clmvarctl_isset = .false.
  !-----------------------------------------------------------------------
-<<<<<<< HEAD
  
  !-----------------------------------------------------------------------
  ! nutrient competition (nu_com), default is relative demand approach (RD)
  character(len=15), public :: nu_com = 'RD'
 
-=======
->>>>>>> 0ea2e4f5
   !-----------------------------------------------------------------------
   ! bgc & pflotran interface
   !
