--- conflicted
+++ resolved
@@ -12,11 +12,7 @@
   ! !PUBLIC MEMBER FUNCTIONS:
   public :: SoilWater            ! Calculate soil hydrology   
   public :: init_soilwater_movement
-<<<<<<< HEAD
-  public :: init_vsfm_condition_ids
   public :: Compute_EffecRootFrac_And_VertTranSink_Default
-=======
->>>>>>> ed969b28
   !
   ! !PRIVATE DATA MEMBERS:
   integer, parameter :: zengdecker_2009 = 0
@@ -803,16 +799,12 @@
 
          zwt                       =>    soilhydrology_vars%zwt_col                 , & ! Input:  [real(r8) (:)   ]  water table depth (m)
 
-<<<<<<< HEAD
          watsat                    =>    soilstate_vars%watsat_col                  , & ! Input:  [real(r8) (:,:) ]  volumetric soil water at saturation (porosity)
-=======
          rootr_col                 =>    soilstate_vars%rootr_col                   , & ! Input:  [real(r8) (:,:) ]  effective fraction of roots in each soil layer
->>>>>>> ed969b28
          rootr_pft                 =>    soilstate_vars%rootr_patch                 , & ! Input:  [real(r8) (:,:) ]  effective fraction of roots in each soil layer
 
          h2osoi_liq                =>    waterstate_vars%h2osoi_liq_col             , & ! Input:  [real(r8) (:,:) ]  liquid water (kg/m2)
          frac_h2osfc               =>    waterstate_vars%frac_h2osfc_col            , & ! Input:  [real(r8) (:)   ]
-<<<<<<< HEAD
          frac_sno                  =>    waterstate_vars%frac_sno_eff_col           , & ! Input:  [real(r8) (:)   ]  fraction of ground covered by snow (0 to 1)
          vsfm_fliq_col_1d          =>    waterstate_vars%vsfm_fliq_col_1d           , & ! Output: [real(r8) (:)   ]  1D fraction of liquid saturation for VSFM [-]
          vsfm_sat_col_1d           =>    waterstate_vars%vsfm_sat_col_1d            , & ! Output: [real(r8) (:)   ]  1D liquid saturation from VSFM [-]
@@ -822,15 +814,11 @@
          soilp_col                 =>    waterstate_vars%soilp_col                  , & ! Output: [real(r8) (:,:) ]  soil water pressure (Pa)
          qflx_rootsoi_col          =>    waterflux_vars%qflx_rootsoi_col            , & ! Input:  [real(r8) (:,:) ]  vegetation/soil water exchange (mm H2O/s) (+ = to atm)
          qflx_deficit              =>    waterflux_vars%qflx_deficit_col            , & ! Input:  [real(r8) (:)   ]  water deficit to keep non-negative liquid water content
-=======
-
->>>>>>> ed969b28
          qflx_infl                 =>    waterflux_vars%qflx_infl_col               , & ! Input:  [real(r8) (:)   ]  infiltration (mm H2O /s)
          qflx_dew_snow             =>    waterflux_vars%qflx_dew_snow_col           , & ! Input:  [real(r8) (:)   ]  surface dew added to snow pack (mm H2O /s) [+]
          qflx_dew_grnd             =>    waterflux_vars%qflx_dew_grnd_col           , & ! Input:  [real(r8) (:)   ]  ground surface dew formation (mm H2O /s) [+]
          qflx_sub_snow             =>    waterflux_vars%qflx_sub_snow_col           , & ! Input:  [real(r8) (:)   ]  ground surface dew formation (mm H2O /s) [+]
          qflx_drain                =>    waterflux_vars%qflx_drain_col              , & ! Input:  [real(r8) (:)   ]  sub-surface runoff (mm H2O /s)
-         qflx_deficit              =>    waterflux_vars%qflx_deficit_col            , & ! Input:  [real(r8) (:)   ]  water deficit to keep non-negative liquid water content
 
          mflx_infl_col             =>    waterflux_vars%mflx_infl_col               , & ! Output: [real(r8) (:)   ]  infiltration source in top soil control volume (kg H2O /s)
          mflx_dew_col              =>    waterflux_vars%mflx_dew_col                , & ! Output: [real(r8) (:)   ]  (liquid+snow) dew source in top soil control volume (kg H2O /s)
@@ -849,9 +837,6 @@
 
       dtime = get_step_size()
 
-<<<<<<< HEAD
-#ifdef USE_PETSC_LIB
-=======
       mflx_infl_col(:)              = 0.d0
       mflx_dew_col(:)               = 0.d0
       mflx_snowlyr_disp_col(:)      = 0.d0
@@ -859,48 +844,6 @@
       mflx_et_col(:,:)              = 0.d0
       mflx_drain_col(:,:)           = 0.d0
 
-      temp(bounds%begc : bounds%endc) = 0._r8
-
-      do j = 1, nlevsoi
-         do fc = 1, num_hydrologyc
-            c = filter_hydrologyc(fc)
-            rootr_col(c,j) = 0._r8
-         end do
-      end do
-
-      do pi = 1,max_patch_per_col
-         do j = 1,nlevsoi
-            do fc = 1, num_hydrologyc
-               c = filter_hydrologyc(fc)
-               if (pi <= col%npfts(c)) then
-                  p = col%pfti(c) + pi - 1
-                  if (pft%active(p)) then
-                     rootr_col(c,j) = rootr_col(c,j) + rootr_pft(p,j) * qflx_tran_veg_pft(p) * pft%wtcol(p)
-                  end if
-               end if
-            end do
-         end do
-         do fc = 1, num_hydrologyc
-            c = filter_hydrologyc(fc)
-            if (pi <= col%npfts(c)) then
-               p = col%pfti(c) + pi - 1
-               if (pft%active(p)) then
-                  temp(c) = temp(c) + qflx_tran_veg_pft(p) * pft%wtcol(p)
-               end if
-            end if
-         end do
-      end do
-
-      do j = 1, nlevsoi
-         do fc = 1, num_hydrologyc
-            c = filter_hydrologyc(fc)
-            if (temp(c) /= 0._r8) then
-               rootr_col(c,j) = rootr_col(c,j)/temp(c)
-            end if
-         end do
-      end do
->>>>>>> ed969b28
-
       area = 1.d0 ! [m^2]
 
       do fc = 1, num_hydrologyc
@@ -918,12 +861,7 @@
 
          do j = 1, nlevsoi
             ! ET sink
-<<<<<<< HEAD
-            idx = (c-bounds%begc)*nlevgrnd + j
-            mflx_et_col_1d(idx) = -qflx_rootsoi_col(c,j)*flux_unit_conversion
-=======
-            mflx_et_col(c,j) = -qflx_tran_veg_col(c)*rootr_col(c,j)*flux_unit_conversion
->>>>>>> ed969b28
+            mflx_et_col(c,j) = -qflx_rootsoi_col(c,j)*flux_unit_conversion
          end do
 
          ! Infiltration source term
