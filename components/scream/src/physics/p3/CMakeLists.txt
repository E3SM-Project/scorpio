set(CIMEROOT ${SCREAM_BASE_DIR}/../../cime)
list(APPEND CMAKE_MODULE_PATH ${CIMEROOT}/src/CMake)

set(GENF90 ${CIMEROOT}/src/externals/genf90/genf90.pl)
set(ENABLE_GENF90 True)
include(genf90_utils)
include(Sourcelist_utils)

set(P3_SRCS
  p3_f90.cpp
  p3_functions_f90.cpp
  p3_ic_cases.cpp
  micro_p3_iso_c.f90
  micro_p3_iso_f.f90
  ${SCREAM_BASE_DIR}/../cam/src/physics/cam/micro_p3.F90
  ${SCREAM_BASE_DIR}/../cam/src/physics/cam/micro_p3_utils.F90
  atmosphere_microphysics.cpp
  scream_p3_interface.F90
)

# Add ETI source files if not on CUDA
if (NOT CUDA_BUILD)
  list(APPEND P3_SRCS
    p3_functions_upwind.cpp
    p3_functions_cloud_sed.cpp
    p3_functions_ice_sed.cpp
    p3_functions_ice_collection.cpp
    p3_functions_rain_sed.cpp
    p3_functions_table3.cpp
    p3_functions_table_ice.cpp
    p3_functions_dsd2.cpp
    p3_functions_find.cpp
    p3_functions_math.cpp
    p3_functions_update_prognostics.cpp
<<<<<<< HEAD
    p3_functions_ice_deposition_sublimation.cpp
    p3_functions_autoconversion.cpp 
=======
    p3_functions_autoconversion.cpp
>>>>>>> cbf8a552
    p3_functions_conservation.cpp
    p3_functions_cloud_rain_acc.cpp
    p3_functions_rain_imm_freezing.cpp
    p3_functions_droplet_self_coll.cpp
    p3_functions_update_prognostics.cpp
    p3_functions_impose_max_total_Ni.cpp)
endif()

# link_directories(${SCREAM_TPL_LIBRARY_DIRS} ${SCREAM_LIBRARY_DIRS})
add_library(p3 ${P3_SRCS})
target_include_directories(p3 PUBLIC ${SCREAM_INCLUDE_DIRS})
target_include_directories(p3 SYSTEM PUBLIC ${SCREAM_TPL_INCLUDE_DIRS} ${CIMEROOT}/src/share/include)
set_target_properties(p3 PROPERTIES
  Fortran_MODULE_DIRECTORY ${SCREAM_F90_MODULES})
target_link_libraries(p3 scream_share ${SCREAM_TPL_LIBRARIES})

if (NOT SCREAM_LIB_ONLY)
  add_subdirectory(tests)
endif()<|MERGE_RESOLUTION|>--- conflicted
+++ resolved
@@ -32,12 +32,8 @@
     p3_functions_find.cpp
     p3_functions_math.cpp
     p3_functions_update_prognostics.cpp
-<<<<<<< HEAD
+    p3_functions_autoconversion.cpp
     p3_functions_ice_deposition_sublimation.cpp
-    p3_functions_autoconversion.cpp 
-=======
-    p3_functions_autoconversion.cpp
->>>>>>> cbf8a552
     p3_functions_conservation.cpp
     p3_functions_cloud_rain_acc.cpp
     p3_functions_rain_imm_freezing.cpp
