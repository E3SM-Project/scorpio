--- conflicted
+++ resolved
@@ -14,22 +14,24 @@
 template <typename S, typename D>
 KOKKOS_FUNCTION
 void  Functions<S,D>
-//::check_temperature(const Spack& t_atm)//, const std::string& fname, const Smask& range_mask)
-::check_temperature(const Spack& t_atm, const Smask& range_mask)
+::check_temperature(const Spack& t_atm, const char* func_name, const Smask& range_mask)
 {
 
-  //"range_mask" masks out packs which are padded with uninitialized values
+  //"range_mask" masks out packs which are padded with uninitialized values    
   
+  /*Future work:
+  Make error message dynamic so that it tells the user the function name (func_name) from where
+  this error is coming from. Current func_name is not used in this function */
+
   const auto is_neg_t_atm = (t_atm <= 0) && range_mask; //find out if there are any negative temperatures in the pack
   if (is_neg_t_atm.any()){
-    scream_kerror_msg("Error: Temperature has <= 0 values.\n"); //exit with an error message
+    scream_kerror_msg("Error! Temperature has <= 0 values.\n"); //exit with an error message
   }
 
   const auto is_nan_t_atm = isnan(t_atm) && range_mask;//find out if there are any NaN temperatures in the pack
   if (is_nan_t_atm.any()){
-    scream_kerror_msg("Error: Temperature has NaN values.\n"); //exit with an error message
-  }
-  
+    scream_kerror_msg("Error! Temperature has NaN values.\n"); //exit with an error message
+  } 
 }
 
 template <typename S, typename D>
@@ -117,30 +119,20 @@
 template <typename S, typename D>
 KOKKOS_FUNCTION
 typename Functions<S,D>::Spack
-<<<<<<< HEAD
-Functions<S,D>::qv_sat(const Spack& t_atm, const Spack& p_atm, const bool ice, const Smask& range_mask, const int& func_idx)
+Functions<S,D>::qv_sat(const Spack& t_atm, const Spack& p_atm, const bool ice, const Smask& range_mask, const SaturationFcn func_idx)
 {
+  /*Arguments:
+    ----------
+  t_atm: temperature; p_atm: pressure; ice: logical for ice
 
-  //Arguments:
-  //t_atm: temperature; p_atm: pressure; ice: logical for ice
-
-  //range_mask: is a mask which masks out padded values in the packs, which are uninitialized
-
-  //func_idx: is an optional argument to decide which scheme is to be called for saturation vapor pressure
-  //Currently default is set to "MurphyKoop_svp"
-  //func_idx = 0 --> polysvp1 (Flatau et al. 1992)
-  //func_idx = 1 --> MurphyKoop_svp (Murphy, D. M., and T. Koop 2005)
-=======
-Functions<S,D>::qv_sat(const Spack& t_atm, const Spack& p_atm, const bool ice, const SaturationFcn func_idx)
-{
-  // func_idx is an optional argument to decide which scheme is to be called for saturation vapor pressure
-  // Currently default is set to "MurphyKoop_svp"
-  // func_idx = Polysvp1 (=0) --> polysvp1 (Flatau et al. 1992)
-  // func_idx = MurphyKoop (=1) --> MurphyKoop_svp (Murphy, D. M., and T. Koop 2005)
->>>>>>> 5cc8a77c
-
+  range_mask: is a mask which masks out padded values in the packs, which are uninitialized
+  func_idx is an optional argument to decide which scheme is to be called for saturation vapor pressure
+  Currently default is set to "MurphyKoop_svp"
+  func_idx = Polysvp1 (=0) --> polysvp1 (Flatau et al. 1992)
+  func_idx = MurphyKoop (=1) --> MurphyKoop_svp (Murphy, D. M., and T. Koop 2005)*/
+  
   //First check if the temperature is legitimate or not
-  check_temperature(t_atm, range_mask);
+  check_temperature(t_atm, "qv_sat", range_mask);
 
   Spack e_pres; // saturation vapor pressure [Pa]
 
