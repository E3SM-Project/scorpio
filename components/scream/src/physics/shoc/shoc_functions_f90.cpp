#include "shoc_functions_f90.hpp"

#include "ekat/scream_assert.hpp"
#include "ekat/util/scream_utils.hpp"
#include "ekat/util/scream_kokkos_utils.hpp"
#include "ekat/scream_pack_kokkos.hpp"
#include "shoc_f90.hpp"

#include <random>

using scream::Real;
using scream::Int;

//
// A C interface to SHOC fortran calls. The stubs below will link to fortran definitions in shoc_iso_c.f90
//
extern "C" {

void shoc_init_c(int nlev, Real gravit, Real rair, Real rh2o, Real cpair,
                 Real zvir, Real latvap, Real latice, Real karman,
                 Real* pref_mid, int nbot_shoc, int ntop_shoc);

void shoc_grid_c(int shcol, int nlev, int nlevi, Real *zt_grid, Real *zi_grid,
                 Real *pdel, Real *dz_zt, Real *dzi_zi, Real *rho_zt);

void update_host_dse_c(Int shcol, Int nlev, Real *thlm, Real *shoc_ql,
                       Real *exner, Real *zt_grid, Real *phis, Real *host_dse);

void shoc_energy_integrals_c(Int shcol, Int nlev, Real *host_dse, Real *pdel,
                             Real *rtm, Real *rcm, Real *u_wind, Real *v_wind,
                             Real *se_int, Real *ke_int, Real *wv_int, Real *wl_int);

void shoc_energy_total_fixer_c(Int shcol, Int nlev, Int nlevi, Real dtime, Int nadv,
                               Real *zt_grid, Real *zi_grid,
                               Real *se_b, Real *ke_b, Real *wv_b, Real *wl_b,
                               Real *se_a, Real *ke_a, Real *wv_a, Real *wl_a,
                               Real *wthl_sfc, Real *wqw_sfc, Real *rho_zt,
                               Real *te_a, Real *te_b);

void shoc_energy_threshold_fixer_c(Int shcol, Int nlev, Int nlevi,
                             Real *pint, Real *tke, Real *te_a, Real *te_b,
                             Real *se_dis, Int *shoctop);

void shoc_energy_dse_fixer_c(Int shcol, Int nlev,
                             Real *se_dis, Int *shoctop,
                             Real *host_dse);

void calc_shoc_varorcovar_c(Int shcol, Int nlev, Int nlevi,  Real tunefac,
                            Real *isotropy_zi, Real *tkh_zi, Real *dz_zi,
			    Real *invar1, Real *invar2, Real *varorcovar);

void integ_column_stability_c(Int nlev, Int shcol, Real *dz_zt, Real *pres,
			      Real *brunt, Real *brunt_int);

void compute_shr_prod_c(Int nlevi, Int nlev, Int shcol, Real *dz_zi,
                        Real *u_wind, Real *v_wind, Real *sterm);

void isotropic_ts_c(Int nlev, Int shcol, Real *brunt_int, Real *tke,
                    Real *a_diss, Real *brunt, Real *isotropy);

void adv_sgs_tke_c(Int nlev, Int shcol, Real dtime, Real *shoc_mix,
                   Real *wthv_sec, Real *sterm_zt, Real *tk,
                   Real *tke, Real *a_diss);

void eddy_diffusivities_c(Int nlev, Int shcol, Real *obklen, Real *pblh,
                          Real *zt_grid, Real *shoc_mix, Real *sterm_zt,
                          Real *isotropy, Real *tke, Real *tkh, Real *tk);

void calc_shoc_vertflux_c(Int shcol, Int nlev, Int nlevi, Real *tkh_zi,
			  Real *dz_zi, Real *invar, Real *vertflux);

void compute_brunt_shoc_length_c(Int nlev, Int nlevi, Int shcol ,Real *dz_zt,
                                 Real *thv, Real *thv_zi, Real *brunt);

void compute_l_inf_shoc_length_c(Int nlev, Int shcol, Real *zt_grid, Real *dz_zt,
                                 Real *tke, Real *l_inf);

void compute_conv_vel_shoc_length_c(Int nlev, Int shcol, Real *pblh, Real *zt_grid,
                                    Real *dz_zt, Real *thv, Real *wthv_sec,
				    Real *conv_vel);

void compute_conv_time_shoc_length_c(Int shcol, Real *pblh, Real *conv_vel,
                                     Real *tscale);

void compute_shoc_mix_shoc_length_c(Int nlev, Int shcol, Real *tke, Real* brunt,
                                    Real *tscale, Real *zt_grid, Real *l_inf,
				    Real *shoc_mix);

void check_length_scale_shoc_length_c(Int nlev, Int shcol, Real *host_dx,
                                    Real *host_dy, Real *shoc_mix);

void shoc_diag_second_moments_srf_c(Int shcol, Real* wthl, Real* uw, Real* vw,
                                   Real* ustar2, Real* wstar);
<<<<<<< HEAD
				   
void linear_interp_c(Real *x1, Real *x2, Real *y1, Real *y2, Int km1,
                     Int km2, Int ncol, Real minthresh);			   

=======
>>>>>>> 9fb3b477
}

namespace scream {
namespace shoc {

//
// Data struct
//

SHOCDataBase::SHOCDataBase(Int shcol_, Int nlev_, Int nlevi_,
                           const std::vector<Real**>& ptrs, const std::vector<Real**>& ptrs_i,
			   const std::vector<Real**>& ptrs_c, const std::vector<Int**>& idx_c) :
  shcol(shcol_),
  nlev(nlev_),
  nlevi(nlevi_),
  m_total(shcol_ * nlev_),
  m_totali(shcol_ * nlevi_),
  m_ptrs(ptrs),
  m_ptrs_i(ptrs_i),
  m_ptrs_c(ptrs_c),
  m_indices_c(idx_c),
  m_data(m_ptrs.size() * m_total + m_ptrs_i.size() * m_totali + m_ptrs_c.size() * shcol, 0),
  m_idx_data(idx_c.size() * shcol, 0)
{
  init_ptrs();
}

SHOCDataBase::SHOCDataBase(const SHOCDataBase &rhs,
                           const std::vector<Real**>& ptrs, const std::vector<Real**>& ptrs_i,
                           const std::vector<Real**>& ptrs_c, const std::vector<Int**>& idx_c) :
  shcol(rhs.shcol),
  nlev(rhs.nlev),
  nlevi(rhs.nlevi),
  m_total(rhs.m_total),
  m_totali(rhs.m_totali),
  m_ptrs(ptrs),
  m_ptrs_i(ptrs_i),
  m_ptrs_c(ptrs_c),
  m_indices_c(idx_c),
  m_data(rhs.m_data),
  m_idx_data(rhs.m_idx_data)
{
  init_ptrs();
}

SHOCDataBase& SHOCDataBase::operator=(const SHOCDataBase& rhs)
{
  shcol      = rhs.shcol;
  nlev       = rhs.nlev;
  nlevi      = rhs.nlevi;
  m_total    = rhs.m_total;
  m_totali   = rhs.m_totali;
  m_data     = rhs.m_data;      // Copy
  m_idx_data = rhs.m_idx_data;  // Copy

  init_ptrs();

  return *this;
}

void SHOCDataBase::init_ptrs()
{
  Int offset       = 0;
  Real *data_begin = m_data.data();

  for (size_t i = 0; i < m_ptrs.size(); ++i) {
    *(m_ptrs[i]) = data_begin + offset;
    offset += m_total;
  }

  for (size_t i = 0; i < m_ptrs_i.size(); ++i) {
    *(m_ptrs_i[i]) = data_begin + offset;
    offset += m_totali;
  }

  for (size_t i = 0; i < m_ptrs_c.size(); ++i) {
    *(m_ptrs_c[i]) = data_begin + offset;
    offset += shcol;
  }

  for (size_t i = 0; i < m_indices_c.size(); ++i) {
    *(m_indices_c[i]) = m_idx_data.data() + shcol*i;
  }
}

void SHOCDataBase::randomize(const std::vector<std::pair<Real, Real> >& ranges,
                             const std::vector<std::pair<Real, Real> >& ranges_i,
                             const std::vector<std::pair<Real, Real> >& ranges_c,
                             const std::vector<std::pair<Int, Int> >&   ranges_idx)
{
  std::default_random_engine generator;

  scream_assert_msg(ranges.size() <= m_ptrs.size(), "Provided more ranges than data items");
  for (size_t i = 0; i < m_ptrs.size(); ++i) {
    std::uniform_real_distribution<Real> data_dist(i < ranges.size() ? ranges[i].first  : 0.0,
                                                   i < ranges.size() ? ranges[i].second : 1.0);
    for (size_t j = 0; j < m_total; ++j) {
      (*(m_ptrs[i]))[j] = data_dist(generator);
    }
  }

  scream_assert_msg(ranges_i.size() <= m_ptrs_i.size(), "Provided more ranges_i than data items");
  for (size_t i = 0; i < m_ptrs_i.size(); ++i) {
    std::uniform_real_distribution<Real> data_dist(i < ranges_i.size() ? ranges_i[i].first  : 0.0,
                                                   i < ranges_i.size() ? ranges_i[i].second : 1.0);

    for (size_t j = 0; j < m_totali; ++j) {
      (*(m_ptrs_i[i]))[j] = data_dist(generator);
    }
  }

  scream_assert_msg(ranges_i.size() <= m_ptrs_i.size(), "Provided more ranges_c than data items");
  for (size_t i = 0; i < m_ptrs_c.size(); ++i) {
    std::uniform_real_distribution<Real> data_dist(i < ranges_c.size() ? ranges_c[i].first  : 0.0,
                                                   i < ranges_c.size() ? ranges_c[i].second : 1.0);
    for (size_t j = 0; j < shcol; ++j) {
      (*(m_ptrs_c[i]))[j] = data_dist(generator);
    }
  }

  scream_assert_msg(ranges_idx.size() == m_indices_c.size(), "Must provide ranges_idx for index data");
  for (size_t i = 0; i < m_indices_c.size(); ++i) {
    std::uniform_int_distribution<Int> data_dist(ranges_idx[i].first, ranges_idx[i].second);
    for (size_t j = 0; j < shcol; ++j) {
      (*(m_indices_c[i]))[j] = data_dist(generator);
    }
  }
}

//
// Glue functions to call fortran from from C++ with the Data struct
//
// In all C++ -> Fortran bridge functions you should see shoc_init(nlev, true).
// We are provisionally following P3 here in case SHOC uses global data. The
// 'true' argument is to set shoc to use its fortran implementations instead of
// calling back to C++. We want this behavior since it doesn't make much sense
// for C++ to bridge over to fortran only to have fortran bridge back to C++.
// Anyone who wants the C++ implementation should call it directly. We need
// need to be aware of data layout since f90 is different from cxx. All these
// functions will expect incoming data to be C layout. They will transpose to f90
// before calling fortran and then back to C before returning.
//

void calc_shoc_varorcovar(SHOCVarorcovarData &d) {
  shoc_init(d.nlev, true);
  d.transpose<util::TransposeDirection::c2f>();
  calc_shoc_varorcovar_c(d.shcol, d.nlev, d.nlevi, d.tunefac, d.isotropy_zi, d.tkh_zi,
                         d.dz_zi, d.invar1, d.invar2, d.varorcovar);
  d.transpose<util::TransposeDirection::f2c>();
}

void shoc_grid(SHOCGridData &d) {
  shoc_init(d.nlev, true);
  d.transpose<util::TransposeDirection::c2f>();
  shoc_grid_c(d.shcol, d.nlev, d.nlevi, d.zt_grid, d.zi_grid, d.pdel, d.dz_zt,
              d.dz_zi, d.rho_zt);
  d.transpose<util::TransposeDirection::f2c>();
}

void update_host_dse(SHOCEnergydseData &d) {
  shoc_init(d.nlev, true);
  d.transpose<util::TransposeDirection::c2f>();
  update_host_dse_c(d.shcol, d.nlev, d.thlm, d.shoc_ql, d.exner,
                    d.zt_grid, d.phis, d.host_dse);
  d.transpose<util::TransposeDirection::f2c>();
}

void shoc_energy_integrals(SHOCEnergyintData &d) {
  shoc_init(d.nlev, true);
  d.transpose<util::TransposeDirection::c2f>();
  shoc_energy_integrals_c(d.shcol, d.nlev, d.host_dse, d.pdel,
                          d.rtm, d.rcm, d.u_wind, d.v_wind,
                          d.se_int, d.ke_int, d.wv_int, d.wl_int);
  d.transpose<util::TransposeDirection::f2c>();
}

void shoc_energy_total_fixer(SHOCEnergytotData &d) {
  shoc_init(d.nlev, true);
  d.transpose<util::TransposeDirection::c2f>();
  shoc_energy_total_fixer_c(d.shcol, d.nlev, d.nlevi, d.dtime, d.nadv,
                            d.zt_grid, d.zi_grid,
                            d.se_b, d.ke_b, d.wv_b, d.wl_b,
                            d.se_a, d.ke_a, d.wv_a, d.wl_a,
                            d.wthl_sfc, d.wqw_sfc, d.rho_zt,
                            d.te_a, d.te_b);
  d.transpose<util::TransposeDirection::f2c>();
}

void shoc_energy_threshold_fixer(SHOCEnergythreshfixerData &d) {
  shoc_init(d.nlev, true);
  d.transpose<util::TransposeDirection::c2f>();
  shoc_energy_threshold_fixer_c(d.shcol, d.nlev, d.nlevi,
                          d.pint, d.tke, d.te_a, d.te_b,
			  d.se_dis, d.shoctop);
  d.transpose<util::TransposeDirection::f2c>();
}

void shoc_energy_dse_fixer(SHOCEnergydsefixerData &d) {
  shoc_init(d.nlev, true);
  d.transpose<util::TransposeDirection::c2f>();
  shoc_energy_dse_fixer_c(d.shcol, d.nlev,
                          d.se_dis, d.shoctop, d.host_dse);
  d.transpose<util::TransposeDirection::f2c>();
}

void calc_shoc_vertflux(SHOCVertfluxData &d) {
  shoc_init(d.nlev, true);
  d.transpose<util::TransposeDirection::c2f>();
  calc_shoc_vertflux_c(d.shcol, d.nlev, d.nlevi, d.tkh_zi, d.dz_zi, d.invar,
		       d.vertflux);
  d.transpose<util::TransposeDirection::f2c>();
}

void integ_column_stability(SHOCColstabData &d) {
  shoc_init(d.nlev, true);
  d.transpose<util::TransposeDirection::c2f>();
  integ_column_stability_c(d.nlev, d.shcol, d.dz_zt, d.pres, d.brunt, d.brunt_int);
  d.transpose<util::TransposeDirection::f2c>();
}

void compute_shr_prod(SHOCTkeshearData &d) {
  shoc_init(d.nlev, true);
  d.transpose<util::TransposeDirection::c2f>();
  compute_shr_prod_c(d.nlevi, d.nlev, d.shcol, d.dz_zi, d.u_wind,
                       d.v_wind, d.sterm);
  d.transpose<util::TransposeDirection::f2c>();
}

void isotropic_ts(SHOCIsotropicData &d) {
  shoc_init(d.nlev, true);
  d.transpose<util::TransposeDirection::c2f>();
  isotropic_ts_c(d.nlev, d.shcol, d.brunt_int, d.tke, d.a_diss,
                 d.brunt, d.isotropy);
  d.transpose<util::TransposeDirection::f2c>();
}

void adv_sgs_tke(SHOCAdvsgstkeData &d) {
  shoc_init(d.nlev, true);
  d.transpose<util::TransposeDirection::c2f>();
  adv_sgs_tke_c(d.nlev, d.shcol, d.dtime, d.shoc_mix, d.wthv_sec,
                d.sterm_zt, d.tk, d.tke, d.a_diss);
  d.transpose<util::TransposeDirection::f2c>();
}

void eddy_diffusivities(SHOCEddydiffData &d) {
  shoc_init(d.nlev, true);
  d.transpose<util::TransposeDirection::c2f>();
  eddy_diffusivities_c(d.nlev, d.shcol, d.obklen, d.pblh, d.zt_grid,
     d.shoc_mix, d.sterm_zt, d.isotropy, d.tke, d.tkh, d.tk);
  d.transpose<util::TransposeDirection::f2c>();
}

void compute_brunt_shoc_length(SHOCBruntlengthData &d) {
  shoc_init(d.nlev, true);
  d.transpose<util::TransposeDirection::c2f>();
  compute_brunt_shoc_length_c(d.nlev,d.nlevi,d.shcol,d.dz_zt,d.thv,d.thv_zi,d.brunt);
  d.transpose<util::TransposeDirection::f2c>();
}

void compute_l_inf_shoc_length(SHOCInflengthData &d) {
  shoc_init(d.nlev, true);
  d.transpose<util::TransposeDirection::c2f>();
  compute_l_inf_shoc_length_c(d.nlev,d.shcol,d.zt_grid,d.dz_zt,d.tke,d.l_inf);
  d.transpose<util::TransposeDirection::f2c>();
}

void compute_conv_vel_shoc_length(SHOCConvvelData &d) {
  shoc_init(d.nlev, true);
  d.transpose<util::TransposeDirection::c2f>();
  compute_conv_vel_shoc_length_c(d.nlev,d.shcol,d.pblh,d.zt_grid,
                                 d.dz_zt,d.thv,d.wthv_sec,d.conv_vel);
  d.transpose<util::TransposeDirection::f2c>();
}

void compute_conv_time_shoc_length(SHOCConvtimeData &d) {
  shoc_init(d.nlev, true);
  d.transpose<util::TransposeDirection::c2f>();
  compute_conv_time_shoc_length_c(d.shcol,d.pblh,d.conv_vel,d.tscale);
  d.transpose<util::TransposeDirection::f2c>();
}

void compute_shoc_mix_shoc_length(SHOCMixlengthData &d) {
  shoc_init(d.nlev, true);
  d.transpose<util::TransposeDirection::c2f>();
  compute_shoc_mix_shoc_length_c(d.nlev,d.shcol,d.tke,d.brunt,d.tscale,
                                 d.zt_grid,d.l_inf,d.shoc_mix);
  d.transpose<util::TransposeDirection::f2c>();
}

void check_length_scale_shoc_length(SHOCMixcheckData &d) {
  shoc_init(d.nlev, true);
  d.transpose<util::TransposeDirection::c2f>();
  check_length_scale_shoc_length_c(d.nlev,d.shcol,d.host_dx,d.host_dy,d.shoc_mix);
  d.transpose<util::TransposeDirection::f2c>();
}

void shoc_diag_second_moments_srf(SHOCSecondMomentSrfData& d)
{
  shoc_init(d.nlev, true);
  d.transpose<util::TransposeDirection::c2f>();
  shoc_diag_second_moments_srf_c(d.shcol, d.wthl, d.uw, d.vw, d.ustar2, d.wstar);
  d.transpose<util::TransposeDirection::f2c>();
}

void linear_interp(SHOCLinearintData& d)
{
  shoc_init(d.nlev, true);
  d.transpose<util::TransposeDirection::c2f>();
  linear_interp_c(d.x1,d.x2,d.y1,d.y2,d.nlev,d.nlevi,d.shcol,d.minthresh);
  d.transpose<util::TransposeDirection::f2c>();
}

//
// _f function definitions. These expect data in C layout
//

void calc_shoc_vertflux_f(Int shcol, Int nlev, Int nlevi, Real *tkh_zi,
			  Real *dz_zi, Real *invar, Real *vertflux)
{
  using SHF = Functions<Real, DefaultDevice>;

  using Spack      = typename SHF::Spack;
  using view_2d    = typename SHF::view_2d<Spack>;
  using KT         = typename SHF::KT;
  using ExeSpace   = typename KT::ExeSpace;
  using MemberType = typename SHF::MemberType;

  static constexpr Int num_arrays = 4;

  Kokkos::Array<view_2d, num_arrays> temp_d;
  Kokkos::Array<size_t, num_arrays> dim1_sizes     = {shcol,  shcol, shcol, shcol};
  Kokkos::Array<size_t, num_arrays> dim2_sizes     = {nlevi,  nlevi, nlev,  nlevi};
  Kokkos::Array<const Real*, num_arrays> ptr_array = {tkh_zi, dz_zi, invar, vertflux};

  // Sync to device
  pack::host_to_device(ptr_array, dim1_sizes, dim2_sizes, temp_d, true);

  view_2d
    tkh_zi_d  (temp_d[0]),
    dz_zi_d   (temp_d[1]),
    invar_d   (temp_d[2]),
    vertflux_d(temp_d[3]);

  const Int nk_pack = scream::pack::npack<Spack>(nlev);
  const auto policy = util::ExeSpaceUtils<ExeSpace>::get_default_team_policy(shcol, nk_pack);
  Kokkos::parallel_for(policy, KOKKOS_LAMBDA(const MemberType& team) {
    const Int i = team.league_rank();

    const auto otkh_zi_d   = util::subview(tkh_zi_d, i);
    const auto odz_zi_d    = util::subview(dz_zi_d, i);
    const auto oinvar_d    = util::subview(invar_d, i);
    const auto overtflux_d = util::subview(vertflux_d, i);

    SHF::calc_shoc_vertflux(team, nlev, otkh_zi_d, odz_zi_d, oinvar_d, overtflux_d);
  });

  // Sync back to host
  Kokkos::Array<view_2d, 1> inout_views = {vertflux_d};
  pack::device_to_host({vertflux}, {shcol}, {nlevi}, inout_views, true);
}

void shoc_diag_second_moments_srf_f(Int shcol, Real* wthl, Real* uw, Real* vw, Real* ustar2, Real* wstar)
{
  using SHOC       = Functions<Real, DefaultDevice>;
  using Scalar     = typename SHOC::Scalar;
  using Pack1      = typename pack::Pack<Real, 1>;
  using view_1d    = typename SHOC::view_1d<Pack1>;

  Kokkos::Array<view_1d, 3> temp_d;
  pack::host_to_device({wthl, uw, vw}, shcol, temp_d);

  // inputs
  view_1d
    wthl_d (temp_d[0]),
    uw_d   (temp_d[1]),
    vw_d   (temp_d[2]);

  // outputs
  view_1d ustar2_d("ustar2", shcol),
          wstar_d ("wstar", shcol);

  Kokkos::parallel_for("parallel_moments_srf", shcol, KOKKOS_LAMBDA (const int& i) {

     Scalar wthl_s{wthl_d(i)[0]};
     Scalar uw_s{uw_d(i)[0]};
     Scalar vw_s{vw_d(i)[0]};

     Scalar ustar2_s{0};
     Scalar wstar_s{0};

     SHOC::shoc_diag_second_moments_srf(wthl_s, uw_s, vw_s, ustar2_s, wstar_s);

     ustar2_d(i)[0] = ustar2_s;
     wstar_d(i)[0]  = wstar_s;
   });

  Kokkos::Array<view_1d, 2> out_views = {ustar2_d, wstar_d};
  pack::device_to_host({ustar2, wstar}, shcol, out_views);
}

} // namespace shoc
} // namespace scream<|MERGE_RESOLUTION|>--- conflicted
+++ resolved
@@ -91,13 +91,10 @@
 
 void shoc_diag_second_moments_srf_c(Int shcol, Real* wthl, Real* uw, Real* vw,
                                    Real* ustar2, Real* wstar);
-<<<<<<< HEAD
 				   
 void linear_interp_c(Real *x1, Real *x2, Real *y1, Real *y2, Int km1,
                      Int km2, Int ncol, Real minthresh);			   
 
-=======
->>>>>>> 9fb3b477
 }
 
 namespace scream {
