--- conflicted
+++ resolved
@@ -159,7 +159,6 @@
     }
   }
 
-<<<<<<< HEAD
   // Now that all fields have been set and checked we can establish an output manager
   // for all output streams.
   if (m_atm_params.isSublist("Output Manager"))
@@ -172,7 +171,7 @@
     // If not true then m_output_manager.init() won't do anything, leaving no_output flag as true and skipping output throughout simulation.
   }
   m_output_manager.init();
-=======
+
 #if defined(SCREAM_CIME_BUILD)
   // If this is a CIME build, we need to prepare the surface coupling
   m_surface_coupling = std::make_shared<SurfaceCoupling>(m_grids_manager->get_reference_grid(),*m_field_repo);
@@ -187,7 +186,6 @@
     // the dag at this point has to be treated as an error.
     inspect_atm_dag ();
   }
->>>>>>> 5245de7d
 
 #ifdef SCREAM_DEBUG
   create_bkp_field_repo();
@@ -211,15 +209,13 @@
   // Update current time stamps
   m_current_ts += dt;
 
-<<<<<<< HEAD
   // Update output streams
   m_output_manager.run(m_current_ts);
-=======
+
   if (m_surface_coupling) {
     // Export fluxes from the component coupler (if any)
     m_surface_coupling->do_export();
   }
->>>>>>> 5245de7d
 }
 
 void AtmosphereDriver::finalize ( /* inputs? */ ) {
