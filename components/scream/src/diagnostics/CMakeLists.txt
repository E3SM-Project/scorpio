--- conflicted
+++ resolved
@@ -3,6 +3,7 @@
   dry_static_energy.cpp
   exner.cpp
   field_at_level.cpp
+  ice_cloud_mask.cpp
   ice_water_path.cpp
   liquid_water_path.cpp
   longwave_cloud_forcing.cpp
@@ -19,11 +20,6 @@
   vertical_layer_thickness.cpp
   virtual_temperature.cpp
   zonal_vapor_flux.cpp
-<<<<<<< HEAD
-=======
-  meridional_vapor_flux.cpp
-  ice_cloud_mask.cpp
->>>>>>> afe99f78
 )
 
 add_library(diagnostics ${DIAGNOSTIC_SRCS})
