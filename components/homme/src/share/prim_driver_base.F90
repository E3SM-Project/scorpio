--- conflicted
+++ resolved
@@ -944,22 +944,8 @@
     !   ftype= 1: forcing was applied time-split in CAM coupling layer
     !   ftype= 0: apply all forcing here
     !   ftype=-1: do not apply forcing
-<<<<<<< HEAD
-    
-    if (ftype==0) then
-      call t_startf("ApplyCAMForcing")
-      call ApplyCAMForcing(elem, hvcoord,tl%n0,n0_qdp, dt_remap,nets,nete)
-      call t_stopf("ApplyCAMForcing")
-
-    elseif (ftype==2) then
-      call t_startf("ApplyCAMForcing_dynamics")
-      call ApplyCAMForcing_dynamics(elem, hvcoord,tl%n0,n0_qdp,dt_remap,nets,nete)
-      call t_stopf("ApplyCAMForcing_dynamics")
-    endif
-=======
 
     call applyCAMforcing_ps(elem,hvcoord,tl%n0,n0_qdp,dt_remap,nets,nete)
->>>>>>> 16b300a4
 
     if (compute_diagnostics) then
     ! E(1) Energy after CAM forcing
@@ -990,21 +976,13 @@
 
     ! Loop over rsplit vertically lagrangian timesiteps
     call t_startf("prim_step_rX")
-<<<<<<< HEAD
-    call prim_step(elem, hybrid,nets,nete, dt, tl, hvcoord,compute_diagnostics,single_column,1)
-=======
-    call prim_step(elem, hybrid, nets, nete, dt, tl, hvcoord, compute_diagnostics)
->>>>>>> 16b300a4
+    call prim_step(elem, hybrid, nets, nete, dt, tl, hvcoord, compute_diagnostics,single_column)
     call t_stopf("prim_step_rX")
 
     do r=2,rsplit
        call TimeLevel_update(tl,"leapfrog")
        call t_startf("prim_step_rX")
-<<<<<<< HEAD
-       call prim_step(elem, hybrid,nets,nete, dt, tl, hvcoord,.false.,single_column,r)
-=======
-       call prim_step(elem, hybrid, nets, nete, dt, tl, hvcoord, .false.)
->>>>>>> 16b300a4
+       call prim_step(elem, hybrid, nets, nete, dt, tl, hvcoord, .false., single_column)
        call t_stopf("prim_step_rX")
     enddo
     ! defer final timelevel update until after remap and diagnostics
@@ -1088,11 +1066,7 @@
 
 
 
-<<<<<<< HEAD
-  subroutine prim_step(elem, hybrid,nets,nete, dt, tl, hvcoord, compute_diagnostics,single_column,rstep)
-=======
-  subroutine prim_step(elem, hybrid,nets,nete, dt, tl, hvcoord, compute_diagnostics)
->>>>>>> 16b300a4
+  subroutine prim_step(elem, hybrid,nets,nete, dt, tl, hvcoord, compute_diagnostics,single_column)
   !
   !   Take qsplit dynamics steps and one tracer step
   !   for vertically lagrangian option, this subroutine does only the horizontal step
@@ -1169,15 +1143,10 @@
 	 single_column)
     do n=2,qsplit
        call TimeLevel_update(tl,"leapfrog")
-<<<<<<< HEAD
-       call prim_advance_exp(elem, deriv1, hvcoord,hybrid, dt, tl, nets, nete, .false.,&
-          single_column)
-=======
 !applyCAMforcing_dp3d should be glued to the call of prim_advance_exp
 !energy diagnostics is broken for ftype 3,4
        call ApplyCAMforcing_dp3d(elem,hvcoord,tl%n0,dt,nets,nete)
-       call prim_advance_exp(elem, deriv1, hvcoord,hybrid, dt, tl, nets, nete, .false.)
->>>>>>> 16b300a4
+       call prim_advance_exp(elem, deriv1, hvcoord,hybrid, dt, tl, nets, nete, .false., single_column)
        ! defer final timelevel update until after Q update.
     enddo
     call t_stopf("prim_step_dyn")
