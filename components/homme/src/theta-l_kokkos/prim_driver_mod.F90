#ifdef HAVE_CONFIG_H
#include "config.h"
#endif
module prim_driver_mod

  use kinds,                only : real_kind
  use dimensions_mod,       only : qsize, nelemd, np, qsize
  use element_mod,          only : element_t
  use prim_driver_base,     only : deriv1, smooth_topo_datasets
  use prim_cxx_driver_base, only : prim_init1, prim_finalize

  implicit none

  public :: prim_init2
  public :: prim_run_subcycle
  public :: prim_init_elements_views
  public :: prim_init_grid_views
  public :: prim_init_geopotential_views
  public :: prim_init_state_views
  public :: prim_init_ref_states_views
  public :: prim_init_diags_views

  logical, private :: compute_forcing_and_push_to_c
  logical, private :: push_to_f

contains

  subroutine prim_init2(elem, hybrid, nets, nete, tl, hvcoord)
    use hybrid_mod,       only : hybrid_t
    use hybvcoord_mod,    only : hvcoord_t
    use time_mod,         only : timelevel_t
    use prim_driver_base, only : deriv1, prim_init2_base => prim_init2
    use prim_state_mod,   only : prim_printstate
    use theta_f2c_mod,    only : initialize_dp3d_from_ps_c
    !
    ! Inputs
    !
    type (element_t),   intent(inout)         :: elem(:)
    type (hybrid_t),    intent(in)            :: hybrid
    type (TimeLevel_t), intent(inout)         :: tl       ! time level struct
    type (hvcoord_t),   intent(inout), target :: hvcoord  ! hybrid vertical coordinate struct
    integer,            intent(in)            :: nets     ! starting thread element number (private)
    integer,            intent(in)            :: nete     ! ending thread element number   (private)

    ! Call the base version of prim_init2
    call prim_init2_base(elem,hybrid,nets,nete,tl,hvcoord)

    ! Init the c data structures
    call prim_create_c_data_structures(tl,hvcoord,elem(1)%mp)

    !Init the kokkos functors (and their boundary exchanges)
    call prim_init_kokkos_functors ()

    ! Init the kokkos views
    call prim_init_elements_views (elem)

    ! Initialize dp3d from ps_v
    call initialize_dp3d_from_ps_c ()
  end subroutine prim_init2

  subroutine prim_create_c_data_structures (tl, hvcoord, mp)
    use iso_c_binding, only : c_loc, c_ptr, c_bool, C_NULL_CHAR
    use theta_f2c_mod, only : init_reference_element_c, init_simulation_params_c, &
                              init_time_level_c, init_hvcoord_c, init_elements_c
    use time_mod,      only : TimeLevel_t
    use hybvcoord_mod, only : hvcoord_t
    use control_mod,   only : limiter_option, rsplit, qsplit, tstep_type, statefreq,   &
                              nu, nu_p, nu_q, nu_s, nu_div, nu_top, vert_remap_q_alg,  &
                              hypervis_order, hypervis_subcycle, hypervis_subcycle_tom,&
                              hypervis_scaling,                                        &
                              ftype, prescribed_wind, moisture, disable_diagnostics,   &
                              use_cpstar, transport_alg, theta_hydrostatic_mode,       &
                              dcmip16_mu, theta_advect_form, test_case,                &
                              MAX_STRING_LEN, dt_remap_factor, dt_tracer_factor
    !
    ! Input(s)
    !
    type (TimeLevel_t),       intent(in) :: tl
    type (hvcoord_t), target, intent(in) :: hvcoord
    real (kind=real_kind),    intent(in) :: mp(np,np)
    !
    ! Local(s)
    !
    integer :: ie
    real (kind=real_kind), target :: dvv (np,np), elem_mp(np,np)
    type (c_ptr) :: hybrid_am_ptr, hybrid_ai_ptr, hybrid_bm_ptr, hybrid_bi_ptr
    character(len=MAX_STRING_LEN), target :: test_name

    ! Initialize the C++ reference element structure (i.e., pseudo-spectral deriv matrix and ref element mass matrix)
    dvv = deriv1%dvv
    elem_mp = mp
    call init_reference_element_c(c_loc(dvv),c_loc(elem_mp))

    ! Fill the simulation params structures in C++
    test_name = TRIM(test_case) // C_NULL_CHAR
    call init_simulation_params_c (vert_remap_q_alg, limiter_option, rsplit, qsplit, tstep_type,  &
                                   qsize, statefreq, nu, nu_p, nu_q, nu_s, nu_div, nu_top,        &
                                   hypervis_order, hypervis_subcycle, hypervis_subcycle_tom,      &
                                   hypervis_scaling,                                              &
                                   dcmip16_mu, ftype, theta_advect_form,                          &
                                   LOGICAL(prescribed_wind==1,c_bool),                            &
                                   LOGICAL(moisture/="dry",c_bool),                               &
                                   LOGICAL(disable_diagnostics,c_bool),                           &
                                   LOGICAL(use_cpstar==1,c_bool),                                 &
                                   transport_alg,                                                 &
                                   LOGICAL(theta_hydrostatic_mode,c_bool),                        &
                                   c_loc(test_name),                                              &
                                   dt_remap_factor, dt_tracer_factor)

    ! Initialize time level structure in C++
    call init_time_level_c(tl%nm1, tl%n0, tl%np1, tl%nstep, tl%nstep0)

    ! Initialize the hybrid vertical coordinate in C++
    hybrid_am_ptr = c_loc(hvcoord%hyam)
    hybrid_ai_ptr = c_loc(hvcoord%hyai)
    hybrid_bm_ptr = c_loc(hvcoord%hybm)
    hybrid_bi_ptr = c_loc(hvcoord%hybi)
    call init_hvcoord_c (hvcoord%ps0,hybrid_am_ptr,hybrid_ai_ptr,hybrid_bm_ptr,hybrid_bi_ptr)

    ! Initialize the C++ elements structure
    call init_elements_c (nelemd)

  end subroutine prim_create_c_data_structures

  subroutine prim_init_grid_views (elem)
    use iso_c_binding, only : c_ptr, c_loc
    use element_mod,   only : element_t
    use theta_f2c_mod, only : init_elements_2d_c
    use coordinate_systems_mod, only : change_coordinates, cartesian3D_t
    !
    ! Input(s)
    !
    type (element_t), intent(in) :: elem (:)
    !
    ! Local(s)
    !
    real (kind=real_kind), target, dimension(np,np,2,2)     :: elem_D, elem_Dinv, elem_metinv, elem_tensorvisc
    real (kind=real_kind), target, dimension(np,np)         :: elem_mp, elem_fcor, elem_spheremp
    real (kind=real_kind), target, dimension(np,np)         :: elem_rspheremp, elem_metdet
    real (kind=real_kind), target, dimension(np,np,3,2)     :: elem_vec_sph2cart

    type (c_ptr) :: elem_D_ptr, elem_Dinv_ptr, elem_fcor_ptr
    type (c_ptr) :: elem_spheremp_ptr, elem_rspheremp_ptr
    type (c_ptr) :: elem_metdet_ptr, elem_metinv_ptr
    type (c_ptr) :: elem_tensorvisc_ptr, elem_vec_sph2cart_ptr

    type (cartesian3D_t) :: sphere_cart
    real (kind=real_kind) :: sphere_cart_vec(3,np,np), sphere_latlon_vec(2,np,np)

    integer :: ie, i, j

    elem_D_ptr            = c_loc(elem_D)
    elem_Dinv_ptr         = c_loc(elem_Dinv)
    elem_fcor_ptr         = c_loc(elem_fcor)
    elem_spheremp_ptr     = c_loc(elem_spheremp)
    elem_rspheremp_ptr    = c_loc(elem_rspheremp)
    elem_metdet_ptr       = c_loc(elem_metdet)
    elem_metinv_ptr       = c_loc(elem_metinv)
    elem_tensorvisc_ptr   = c_loc(elem_tensorvisc)
    elem_vec_sph2cart_ptr = c_loc(elem_vec_sph2cart)

    do ie=1,nelemd
      elem_D            = elem(ie)%D
      elem_Dinv         = elem(ie)%Dinv
      elem_fcor         = elem(ie)%fcor
      elem_spheremp     = elem(ie)%spheremp
      elem_rspheremp    = elem(ie)%rspheremp
      elem_metdet       = elem(ie)%metdet
      elem_metinv       = elem(ie)%metinv
      elem_tensorvisc   = elem(ie)%tensorVisc
      elem_vec_sph2cart = elem(ie)%vec_sphere2cart
      do j = 1,np
         do i = 1,np
            sphere_cart = change_coordinates(elem(ie)%spherep(i,j))
            sphere_cart_vec(1,i,j) = sphere_cart%x
            sphere_cart_vec(2,i,j) = sphere_cart%y
            sphere_cart_vec(3,i,j) = sphere_cart%z
            sphere_latlon_vec(1,i,j) = elem(ie)%spherep(i,j)%lat
            sphere_latlon_vec(2,i,j) = elem(ie)%spherep(i,j)%lon
         end do
      end do
      call init_elements_2d_c (ie-1,                                      &
                               elem_D_ptr, elem_Dinv_ptr, elem_fcor_ptr,  &
                               elem_spheremp_ptr, elem_rspheremp_ptr,     &
                               elem_metdet_ptr, elem_metinv_ptr,          &
                               elem_tensorvisc_ptr, elem_vec_sph2cart_ptr,&
                               sphere_cart_vec, sphere_latlon_vec)
    enddo
  end subroutine prim_init_grid_views

  subroutine prim_init_geopotential_views (elem)
    use iso_c_binding, only : c_ptr, c_loc
    use element_mod,   only : element_t
    use theta_f2c_mod, only : init_geopotential_c
    !
    ! Input(s)
    !
    type (element_t), intent(in) :: elem (:)
    !
    ! Local(s)
    !
    real (kind=real_kind), target, dimension(np,np)         :: elem_state_phis
    real (kind=real_kind), target, dimension(np,np,2)       :: elem_gradphis

    type (c_ptr) :: elem_state_phis_ptr, elem_gradphis_ptr

    integer :: ie

    elem_state_phis_ptr   = c_loc(elem_state_phis)
    elem_gradphis_ptr     = c_loc(elem_gradphis)

    do ie=1,nelemd
      elem_state_phis   = elem(ie)%state%phis
      elem_gradphis     = elem(ie)%derived%gradphis
      call init_geopotential_c (ie-1, elem_state_phis_ptr, elem_gradphis_ptr)
    enddo
  end subroutine prim_init_geopotential_views

  subroutine prim_init_state_views (elem)
    use iso_c_binding, only : c_ptr, c_loc
    use element_mod,   only : element_t
    use element_state, onlY : elem_state_dp3d, elem_state_phinh_i, elem_state_ps_v, &
                              elem_state_qdp, elem_state_v,                         &
                              elem_state_vtheta_dp, elem_state_w_i
    use theta_f2c_mod, only : init_elements_states_c
    !
    ! Input(s)
    !
    type (element_t), intent(in) :: elem (:)
    !
    ! Local(s)
    !

    type (c_ptr) :: elem_state_v_ptr, elem_state_w_i_ptr, elem_state_vtheta_dp_ptr
    type (c_ptr) :: elem_state_phinh_i_ptr, elem_state_dp3d_ptr, elem_state_ps_v_ptr
    type (c_ptr) :: elem_state_Qdp_ptr

    elem_state_v_ptr         = c_loc(elem_state_v)
    elem_state_w_i_ptr       = c_loc(elem_state_w_i)
    elem_state_vtheta_dp_ptr = c_loc(elem_state_vtheta_dp)
    elem_state_phinh_i_ptr   = c_loc(elem_state_phinh_i)
    elem_state_dp3d_ptr      = c_loc(elem_state_dp3d)
    elem_state_Qdp_ptr       = c_loc(elem_state_Qdp)
    elem_state_ps_v_ptr      = c_loc(elem_state_ps_v)
    call init_elements_states_c (elem_state_v_ptr, elem_state_w_i_ptr, elem_state_vtheta_dp_ptr,   &
                                 elem_state_phinh_i_ptr, elem_state_dp3d_ptr, elem_state_ps_v_ptr, &
                                 elem_state_Qdp_ptr)
  end subroutine prim_init_state_views

  subroutine prim_init_ref_states_views (elem)
    use iso_c_binding, only : c_ptr, c_loc
    use element_mod,   only : element_t
    use element_state, onlY : elem_theta_ref, elem_dp_ref, elem_phi_ref
    use theta_f2c_mod, only : init_reference_states_c
    !
    ! Input(s)
    !
    type (element_t), intent(in) :: elem (:)
    !
    ! Local(s)
    !
    type (c_ptr) :: elem_theta_ref_ptr, elem_dp_ref_ptr, elem_phi_ref_ptr

    elem_theta_ref_ptr = c_loc(elem_theta_ref)
    elem_dp_ref_ptr    = c_loc(elem_dp_ref)
    elem_phi_ref_ptr   = c_loc(elem_phi_ref)
    call init_reference_states_c (elem_theta_ref_ptr, elem_dp_ref_ptr, elem_phi_ref_ptr)
  end subroutine prim_init_ref_states_views

  subroutine prim_init_diags_views (elem)
    use iso_c_binding, only : c_ptr, c_loc
    use element_mod,   only : element_t
    use element_state, onlY : elem_accum_iener, elem_accum_kener, elem_accum_pener, &
                              elem_accum_q1mass, elem_accum_qmass, elem_accum_qvar, &
                              elem_state_q
    use theta_f2c_mod, only : init_diagnostics_c
    !
    ! Input(s)
    !
    type (element_t), intent(in) :: elem (:)
    !
    ! Local(s)
    !
    type (c_ptr) :: elem_accum_iener_ptr, elem_accum_kener_ptr, elem_accum_pener_ptr
    type (c_ptr) :: elem_accum_qvar_ptr, elem_accum_qmass_ptr, elem_accum_q1mass_ptr
    type (c_ptr) :: elem_state_q_ptr

    elem_state_q_ptr         = c_loc(elem_state_q)
    elem_accum_qvar_ptr      = c_loc(elem_accum_qvar)
    elem_accum_qmass_ptr     = c_loc(elem_accum_qmass)
    elem_accum_q1mass_ptr    = c_loc(elem_accum_q1mass)
    elem_accum_iener_ptr     = c_loc(elem_accum_iener)
    elem_accum_kener_ptr     = c_loc(elem_accum_kener)
    elem_accum_pener_ptr     = c_loc(elem_accum_pener)
    call init_diagnostics_c (elem_state_q_ptr, elem_accum_qvar_ptr, elem_accum_qmass_ptr, &
                             elem_accum_q1mass_ptr, elem_accum_iener_ptr,                 &
                             elem_accum_kener_ptr, elem_accum_pener_ptr)
  end subroutine prim_init_diags_views

  subroutine prim_init_elements_views (elem)
    use iso_c_binding, only : c_ptr, c_loc
    use element_mod,   only : element_t
    !
    ! Input(s)
    !
    type (element_t), intent(in) :: elem (:)

    ! Initialize the grid-related views in C++
    call prim_init_grid_views (elem)

    ! Initialize phis/gradphis views in C++
    call prim_init_geopotential_views (elem)

    ! Initialize the 3d states views in C++
    call prim_init_state_views (elem)

    ! Initialize the reference states in C++
    call prim_init_ref_states_views (elem)

    ! Initialize the diagnostics arrays in C++
    call prim_init_diags_views (elem)
  end subroutine prim_init_elements_views

  subroutine prim_init_kokkos_functors (allocate_buffer)
    use iso_c_binding, only : c_bool
    use theta_f2c_mod, only : init_functors_c, init_boundary_exchanges_c

    !
    ! Optional Input
    !
     logical(kind=c_bool), optional :: allocate_buffer  ! Whether functor memory buffer should be allocated internally

    ! Initialize the C++ functors in the C++ context
    ! If no argument allocate_buffer is present,
    ! let Homme internally allocate buffers
    if (present(allocate_buffer)) then
      call init_functors_c (logical(allocate_buffer,c_bool))
    else
      call init_functors_c (logical(.true.,c_bool))
    endif

    ! Initialize boundary exchange structure in C++
    call init_boundary_exchanges_c ()

  end subroutine prim_init_kokkos_functors

  subroutine prim_run_subcycle(elem, hybrid, nets, nete, dt, single_column, tl, hvcoord,nsubstep)
    use iso_c_binding,  only : c_int, c_ptr, c_loc
    use control_mod,    only : qsplit, rsplit, statefreq, disable_diagnostics, &
                               dt_remap_factor, dt_tracer_factor
    use dimensions_mod, only : nelemd
    use element_state,  only : elem_state_v, elem_state_w_i, elem_state_vtheta_dp,     &
                               elem_state_phinh_i, elem_state_dp3d, elem_state_ps_v,   &
                               elem_state_Qdp, elem_state_Q, elem_derived_omega_p,     &
                               elem_derived_FM, elem_derived_FVTheta, elem_derived_FT, &
                               elem_derived_FPHI, elem_derived_FQ
    use hybrid_mod,     only : hybrid_t
    use hybvcoord_mod,  only : hvcoord_t
    use kinds,          only : real_kind
    use time_mod,       only : timelevel_t, nextOutputStep, nsplit, TimeLevel_Qdp
    use control_mod,    only : statefreq
    use parallel_mod,   only : abortmp
    use perf_mod,       only : t_startf, t_stopf
    use prim_state_mod, only : prim_printstate
    use theta_f2c_mod,  only : prim_run_subcycle_c, cxx_push_results_to_f90
#ifndef SCREAM
    use theta_f2c_mod,  only : push_forcing_to_c
#endif
#if !defined(CAM) && !defined(SCREAM)
    use test_mod,       only : compute_test_forcing
#endif
    !
    ! Inputs
    !
    type (element_t) ,    intent(inout) :: elem(:)
    type (hybrid_t),      intent(in)    :: hybrid                       ! distributed parallel structure (shared)
    type (hvcoord_t),     intent(in)    :: hvcoord                      ! hybrid vertical coordinate struct
    integer,              intent(in)    :: nets                         ! starting thread element number (private)
    integer,              intent(in)    :: nete                         ! ending thread element number   (private)
    real(kind=real_kind), intent(in)    :: dt                           ! "timestep dependent" timestep
    logical,              intent(in)    :: single_column
    type (TimeLevel_t),   intent(inout) :: tl
    integer,              intent(in)    :: nsubstep                     ! nsubstep = 1 .. nsplit
    !
    ! Locals
    !
    logical :: compute_diagnostics
    integer (kind=c_int) :: nstep_end, nstep_c, nm1_c, n0_c, np1_c
    type (c_ptr) :: elem_state_v_ptr, elem_state_w_i_ptr, elem_state_vtheta_dp_ptr, elem_state_phinh_i_ptr
    type (c_ptr) :: elem_state_dp3d_ptr, elem_state_Qdp_ptr, elem_state_Q_ptr, elem_state_ps_v_ptr
    type (c_ptr) :: elem_derived_omega_p_ptr

    integer :: n0_qdp, np1_qdp
    real(kind=real_kind) :: dt_remap, dt_q

    if (nets/=1 .or. nete/=nelemd) then
      call abortmp ('We don''t allow to call C routines from a horizontally threaded region')
    endif

    nstep_end = tl%nstep + qsplit
    if (rsplit>0) then
       nstep_end = tl%nstep + qsplit*rsplit  ! nstep at end of this routine
    endif
    compute_diagnostics   = .false.
    if (MODULO(nstep_end,statefreq)==0 .or. (tl%nstep <= tl%nstep0+(nstep_end-tl%nstep) )) then
      compute_diagnostics = .true.
    endif
    if (disable_diagnostics) then
      compute_diagnostics = .false.
    endif

    call init_logic_for_push_to_c()

    dt_q = dt*dt_tracer_factor
    if (dt_remap_factor == 0) then
       dt_remap = dt
    else
       dt_remap = dt*dt_remap_factor
    end if

    call TimeLevel_Qdp(tl, dt_tracer_factor, n0_qdp, np1_qdp)

#if !defined(CAM) && !defined(SCREAM)
    ! Test forcing is only for standalone Homme (and only for some tests/configurations)
    if (compute_forcing_and_push_to_c) then
      call compute_test_forcing(elem,hybrid,hvcoord,tl%n0,n0_qdp,max(dt_q,dt_remap),nets,nete,tl)
      call t_startf('push_to_cxx')
      call push_forcing_to_c(elem_derived_FM,   elem_derived_FVTheta, elem_derived_FT, &
                             elem_derived_FPHI, elem_derived_FQ)
      call t_stopf('push_to_cxx')
    endif
#endif

    call prim_run_subcycle_c(dt,nstep_c,nm1_c,n0_c,np1_c,nextOutputStep)

    ! Set final timelevels from C into Fortran structure
    tl%nstep = nstep_c
    tl%nm1   = nm1_c + 1
    tl%n0    = n0_c  + 1
    tl%np1   = np1_c + 1

    call init_logic_for_push_to_f(tl,statefreq,nextOutputStep,compute_diagnostics)

    if (push_to_f) then
      ! Set pointers to states
      elem_state_v_ptr         = c_loc(elem_state_v)
      elem_state_w_i_ptr       = c_loc(elem_state_w_i)
      elem_state_vtheta_dp_ptr = c_loc(elem_state_vtheta_dp)
      elem_state_phinh_i_ptr   = c_loc(elem_state_phinh_i)
      elem_state_dp3d_ptr      = c_loc(elem_state_dp3d)
      elem_state_Qdp_ptr       = c_loc(elem_state_Qdp)
      elem_state_Q_ptr         = c_loc(elem_state_Q)
      elem_state_ps_v_ptr      = c_loc(elem_state_ps_v)
      elem_derived_omega_p_ptr = c_loc(elem_derived_omega_p)

      ! Copy cxx arrays back to f90 structures
      call t_startf('push_to_f90')
      call cxx_push_results_to_f90(elem_state_v_ptr, elem_state_w_i_ptr, elem_state_vtheta_dp_ptr,   &
                                   elem_state_phinh_i_ptr, elem_state_dp3d_ptr, elem_state_ps_v_ptr, &
                                   elem_state_Qdp_ptr, elem_state_Q_ptr, elem_derived_omega_p_ptr)
      call t_stopf('push_to_f90')
    endif

    ! Print some diagnostic information

    if (compute_diagnostics) then
       call prim_printstate(elem, tl, hybrid,hvcoord,nets,nete)
    end if

  end subroutine prim_run_subcycle

  subroutine setup_element_pointers (elem)
    use element_state,  only : allocate_element_arrays, elem_state_v, elem_state_w_i, elem_state_vtheta_dp, &
                               elem_state_phinh_i, elem_state_dp3d, elem_state_ps_v, elem_state_phis,       & 
                               elem_state_Qdp, elem_state_Q, elem_derived_omega_p,                          &
                               elem_accum_pener, elem_accum_kener, elem_accum_iener,                        &
                               elem_accum_qvar, elem_accum_qmass, elem_accum_q1mass
    !
    ! Inputs
    !
    type (element_t), intent(inout) :: elem(:)
    !
    ! Locals
    !
    integer :: ie

    call allocate_element_arrays(nelemd)

    do ie=1,nelemd
      elem(ie)%state%v         => elem_state_v(:,:,:,:,:,ie)
      elem(ie)%state%w_i       => elem_state_w_i(:,:,:,:,ie)
      elem(ie)%state%vtheta_dp => elem_state_vtheta_dp(:,:,:,:,ie)
      elem(ie)%state%phinh_i   => elem_state_phinh_i(:,:,:,:,ie)
      elem(ie)%state%dp3d      => elem_state_dp3d(:,:,:,:,ie)
      elem(ie)%state%ps_v      => elem_state_ps_v(:,:,:,ie)
      elem(ie)%state%Q         => elem_state_Q(:,:,:,:,ie)
      elem(ie)%state%Qdp       => elem_state_Qdp(:,:,:,:,:,ie)
      elem(ie)%state%phis      => elem_state_phis(:,:,ie)
      elem(ie)%derived%omega_p => elem_derived_omega_p(:,:,:,ie)

      elem(ie)%accum%KEner     => elem_accum_KEner    (:,:,:,ie)
      elem(ie)%accum%PEner     => elem_accum_PEner    (:,:,:,ie)
      elem(ie)%accum%IEner     => elem_accum_IEner    (:,:,:,ie)
      elem(ie)%accum%Qvar      => elem_accum_Qvar     (:,:,:,:,ie)
      elem(ie)%accum%Qmass     => elem_accum_Qmass    (:,:,:,:,ie)
      elem(ie)%accum%Q1mass    => elem_accum_Q1mass   (:,:,:,ie)
    enddo
  end subroutine setup_element_pointers

<<<<<<< HEAD
=======

!the next 2 routines have logic for push to/from F and for forcing routine
!
!there are 3 cases:
!
!performance:
! (no forcing, no push to c) -> (subcycle) -> (no push to f)
!
!test without forcing (can be performant if output is only at the end):
! (no forcing, no push to c) -> (subcycle) -> (push to f only for output/diagnostics)
!
!test with forcing (not performant):
! (always forcing and push to c) -> (subcycle) -> (always push to f)

  subroutine init_logic_for_push_to_c()

    use control_mod, only: test_with_forcing

    compute_forcing_and_push_to_c = .false.

    ! Scream already computes all forcing using the same pointers
    ! stored in Hommexx, so the forcing is already up to date
#if defined(HOMMEXX_BENCHMARK_NOFORCING) || defined(SCREAM)

#else
    if(test_with_forcing)then
       compute_forcing_and_push_to_c = .true.
    endif
#endif

  end subroutine init_logic_for_push_to_c


  subroutine init_logic_for_push_to_f(tl,statefreq,nextOutputStep,compute_diagnostics)

    use control_mod, only: test_with_forcing
    use time_mod,    only : timelevel_t

    type (TimeLevel_t),   intent(in) :: tl
    integer,              intent(in) :: statefreq, nextOutputStep
    logical,              intent(in) :: compute_diagnostics

#ifdef HOMMEXX_BENCHMARK_NOFORCING
    push_to_f = .false.
#else
     
    if (MODULO(tl%nstep,statefreq)==0 .or. tl%nstep >= nextOutputStep .or. compute_diagnostics) then 
       push_to_f = .true.
    endif
    if (test_with_forcing) then
       push_to_f = .true.
    endif

#endif

  end subroutine init_logic_for_push_to_f


>>>>>>> 89d47267
end module<|MERGE_RESOLUTION|>--- conflicted
+++ resolved
@@ -507,8 +507,6 @@
     enddo
   end subroutine setup_element_pointers
 
-<<<<<<< HEAD
-=======
 
 !the next 2 routines have logic for push to/from F and for forcing routine
 !
@@ -567,5 +565,4 @@
   end subroutine init_logic_for_push_to_f
 
 
->>>>>>> 89d47267
 end module