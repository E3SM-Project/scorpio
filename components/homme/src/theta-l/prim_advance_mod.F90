#ifdef HAVE_CONFIG_H
#include "config.h"
#endif
!
!
!  Man dynamics routines for "theta" nonhydrostatic model
!  Original version: Mark Taylor 2017/1
!  
!  2018/8 TOM sponge layer scaling from P. Lauritzen
!  09/2018: O. Guba  code for new ftypes
module prim_advance_mod

  use bndry_mod,          only: bndry_exchangev
  use control_mod,        only: dcmip16_mu, dcmip16_mu_s, hypervis_order, hypervis_subcycle,&
    integration, nu, nu_div, nu_p, nu_s, nu_top, prescribed_wind, qsplit, rsplit, test_case,&
    theta_hydrostatic_mode, tstep_type, use_moisture
  use derivative_mod,     only: derivative_t, divergence_sphere, gradient_sphere, laplace_sphere_wk,&
    laplace_z, vorticity_sphere, vlaplace_sphere_wk 
  use derivative_mod,     only: subcell_div_fluxes, subcell_dss_fluxes
  use dimensions_mod,     only: max_corner_elem, nlev, nlevp, np, qsize
  use edge_mod,           only: edge_g, edgevpack_nlyr, edgevunpack_nlyr
  use edgetype_mod,       only: EdgeBuffer_t,  EdgeDescriptor_t, edgedescriptor_t
  use element_mod,        only: element_t
  use element_state,      only: max_itercnt_perstep,avg_itercnt,max_itererr_perstep, nu_scale_top
  use element_ops,        only: get_temperature, set_theta_ref, state0, get_R_star
  use eos,                only: get_pnh_and_exner,get_theta_from_T,get_phinh,get_dirk_jacobian
  use hybrid_mod,         only: hybrid_t
  use hybvcoord_mod,      only: hvcoord_t
  use kinds,              only: iulog, real_kind
  use perf_mod,           only: t_adj_detailf, t_barrierf, t_startf, t_stopf ! _EXTERNAL
  use parallel_mod,       only: abortmp, global_shared_buf, global_shared_sum, iam, parallel_t
  use physical_constants, only: Cp, cp, cpwater_vapor, g, kappa, Rgas, Rwater_vapor, p0 
  use physics_mod,        only: virtual_specific_heat, virtual_temperature
  use prim_si_mod,        only: preq_vertadv_v1
  use reduction_mod,      only: parallelmax, reductionbuffer_ordered_1d_t
  use time_mod,           only: timelevel_qdp, timelevel_t
  use test_mod,           only: set_prescribed_wind
  use viscosity_theta,    only: biharmonic_wk_theta

#ifdef TRILINOS
    use prim_derived_type_mod ,only : derived_type, initialize
    use, intrinsic :: iso_c_binding
#endif
 
  implicit none
  private
  save
  public :: prim_advance_exp, prim_advance_init1, &
<<<<<<< HEAD
            applycamforcing_dynamics, applyCAMforcing_dynamics_dp, convert_thermo_forcing
=======
       applycamforcing_ps, applycamforcing_dp3d, &
       applyCAMforcing_dynamics, compute_andor_apply_rhs


>>>>>>> f98f2a17

contains





  subroutine prim_advance_init1(par, elem,integration)
        
    type (parallel_t) :: par
    type (element_t), intent(inout), target   :: elem(:)
    character(len=*)    , intent(in) :: integration
    integer :: i
    integer :: ie


  end subroutine prim_advance_init1



<<<<<<< HEAD
=======


#ifndef ARKODE
>>>>>>> f98f2a17
  !_____________________________________________________________________
  subroutine prim_advance_exp(elem, deriv, hvcoord, hybrid,dt, tl,  nets, nete, compute_diagnostics)

    type (element_t),      intent(inout), target :: elem(:)
    type (derivative_t),   intent(in)            :: deriv
    type (hvcoord_t)                             :: hvcoord
    type (hybrid_t),       intent(in)            :: hybrid
    real (kind=real_kind), intent(in)            :: dt
    type (TimeLevel_t)   , intent(in)            :: tl
    integer              , intent(in)            :: nets
    integer              , intent(in)            :: nete
    logical,               intent(in)            :: compute_diagnostics

    real (kind=real_kind) :: dt2, time, dt_vis, x, eta_ave_w
    real (kind=real_kind) :: itertol,a1,a2,a3,a4,a5,a6,ahat1,ahat2
    real (kind=real_kind) :: ahat3,ahat4,ahat5,ahat6,dhat1,dhat2,dhat3,dhat4
    real (kind=real_kind) ::  gamma,delta

    integer :: ie,nm1,n0,np1,nstep,qsplit_stage,k, qn0
    integer :: n,i,j,maxiter
 

    call t_startf('prim_advance_exp')
    nm1   = tl%nm1
    n0    = tl%n0
    np1   = tl%np1
    nstep = tl%nstep

    ! get timelevel for accessing tracer mass Qdp() to compute virtual temperature
    call TimeLevel_Qdp(tl, qsplit, qn0)  ! compute current Qdp() timelevel

! integration = "explicit"
!
!   tstep_type=1  RK2 followed by qsplit-1 leapfrog steps        CFL=close to qsplit
!                    typically requires qsplit=4 or 5
!
!   tstep_type=5  Kinnmark&Gray RK3 5 stage 3rd order            CFL=3.87  (sqrt(15))
!                 From Paul Ullrich.  3rd order for nonlinear terms also
!                 K&G method is only 3rd order for linear
!                 optimal: for windspeeds ~120m/s,gravity: 340m/2
!                 run with qsplit=1
!                 (K&G 2nd order method has CFL=4. tiny CFL improvement not worth 2nd order)
!   tstep_type=6  IMEX-KG243 
!   tstep_type=7  IMEX-KG254
!   

! default weights for computing mean dynamics fluxes
    eta_ave_w = 1d0/qsplit

!   this should not be needed, but in case physics update u without updating w b.c.:
    do ie=nets,nete
       elem(ie)%state%w_i(:,:,nlevp,n0) = (elem(ie)%state%v(:,:,1,nlev,n0)*elem(ie)%derived%gradphis(:,:,1) + &
            elem(ie)%state%v(:,:,2,nlev,n0)*elem(ie)%derived%gradphis(:,:,2))/g
    enddo
 
#ifndef CAM
    ! if "prescribed wind" set dynamics explicitly and skip time-integration
    if (prescribed_wind ==1 ) then
       call set_prescribed_wind(elem,deriv,hybrid,hvcoord,dt,tl,nets,nete,eta_ave_w)
       call t_stopf('prim_advance_exp')
       return
    endif
#endif

    ! ==================================
    ! Take timestep
    ! ==================================
    dt_vis = dt
    if (tstep_type==1) then 
       ! RK2                                                                                                              
       ! forward euler to u(dt/2) = u(0) + (dt/2) RHS(0)  (store in u(np1))                                               
       call compute_andor_apply_rhs(np1,n0,n0,qn0,dt/2,elem,hvcoord,hybrid,&                                              
            deriv,nets,nete,compute_diagnostics,0d0,1.d0,1.d0,1.d0)                                                      
       ! leapfrog:  u(dt) = u(0) + dt RHS(dt/2)     (store in u(np1))                                                     
       call compute_andor_apply_rhs(np1,n0,np1,qn0,dt,elem,hvcoord,hybrid,&                                               
            deriv,nets,nete,.false.,eta_ave_w,1.d0,1.d0,1.d0)                                                             


    else if (tstep_type==4) then ! explicit table from IMEX-KG254  method                                                              
      call compute_andor_apply_rhs(np1,n0,n0,qn0,dt/4,elem,hvcoord,hybrid,&
            deriv,nets,nete,compute_diagnostics,0d0,1.d0,1.d0,1.d0)
      call compute_andor_apply_rhs(np1,n0,np1,qn0,dt/6,elem,hvcoord,hybrid,&
            deriv,nets,nete,compute_diagnostics,0d0,1.d0,1.d0,1.d0)
      call compute_andor_apply_rhs(np1,n0,np1,qn0,3*dt/8,elem,hvcoord,hybrid,&
            deriv,nets,nete,compute_diagnostics,0d0,1.d0,1.d0,1.d0)
      call compute_andor_apply_rhs(np1,n0,np1,qn0,dt/2,elem,hvcoord,hybrid,&
            deriv,nets,nete,compute_diagnostics,0d0,1.d0,1.d0,1.d0)
      call compute_andor_apply_rhs(np1,n0,np1,qn0,dt,elem,hvcoord,hybrid,&
            deriv,nets,nete,compute_diagnostics,eta_ave_w*1d0,1.d0,1.d0,1.d0)



    else if (tstep_type==5) then
       ! Ullrich 3nd order 5 stage:   CFL=sqrt( 4^2 -1) = 3.87
       ! u1 = u0 + dt/5 RHS(u0)  (save u1 in timelevel nm1)
       call compute_andor_apply_rhs(nm1,n0,n0,qn0,dt/5,elem,hvcoord,hybrid,&
            deriv,nets,nete,compute_diagnostics,eta_ave_w/4,1.d0,1.d0,1.d0)
       ! u2 = u0 + dt/5 RHS(u1)
       call compute_andor_apply_rhs(np1,n0,nm1,qn0,dt/5,elem,hvcoord,hybrid,&
            deriv,nets,nete,.false.,0d0,1.d0,1.d0,1.d0)
       ! u3 = u0 + dt/3 RHS(u2)
       call compute_andor_apply_rhs(np1,n0,np1,qn0,dt/3,elem,hvcoord,hybrid,&
            deriv,nets,nete,.false.,0d0,1.d0,1.d0,1.d0)
       ! u4 = u0 + 2dt/3 RHS(u3)
       call compute_andor_apply_rhs(np1,n0,np1,qn0,2*dt/3,elem,hvcoord,hybrid,&
            deriv,nets,nete,.false.,0d0,1.d0,1.d0,1.d0)
       ! compute (5*u1/4 - u0/4) in timelevel nm1:
       do ie=nets,nete
          elem(ie)%state%v(:,:,:,:,nm1)= (5*elem(ie)%state%v(:,:,:,:,nm1) &
               - elem(ie)%state%v(:,:,:,:,n0) ) /4
          elem(ie)%state%vtheta_dp(:,:,:,nm1)= (5*elem(ie)%state%vtheta_dp(:,:,:,nm1) &
               - elem(ie)%state%vtheta_dp(:,:,:,n0) )/4
          elem(ie)%state%dp3d(:,:,:,nm1)= (5*elem(ie)%state%dp3d(:,:,:,nm1) &
                  - elem(ie)%state%dp3d(:,:,:,n0) )/4
          elem(ie)%state%w_i(:,:,1:nlevp,nm1)= (5*elem(ie)%state%w_i(:,:,1:nlevp,nm1) &
                  - elem(ie)%state%w_i(:,:,1:nlevp,n0) )/4
          elem(ie)%state%phinh_i(:,:,1:nlev,nm1)= (5*elem(ie)%state%phinh_i(:,:,1:nlev,nm1) &
                  - elem(ie)%state%phinh_i(:,:,1:nlev,n0) )/4
       enddo
       ! u5 = (5*u1/4 - u0/4) + 3dt/4 RHS(u4)
       call compute_andor_apply_rhs(np1,nm1,np1,qn0,3*dt/4,elem,hvcoord,hybrid,&
            deriv,nets,nete,.false.,3*eta_ave_w/4,1.d0,1.d0,1.d0)
       ! final method is the same as:
       ! u5 = u0 +  dt/4 RHS(u0)) + 3dt/4 RHS(u4)
!=========================================================================================
    elseif (tstep_type == 6) then  ! IMEX-KG243

      a1 = 1./4.
      a2 = 1./3.
      a3 = 1./2.
      a4 = 1.0

      ahat4 = 1.
      ahat1 = 0.
      max_itercnt_perstep = 0
      max_itererr_perstep = 0.0  
      ! IMEX-KGNO243
      dhat2 = (1.+sqrt(3.)/3.)/2.
      dhat3 = dhat2
      ahat3 = 1./2.-dhat3
      dhat1 = (ahat3-dhat2+dhat2*dhat3)/(1.-dhat2-dhat3)
      ahat2 = (dhat1-dhat1*dhat3-dhat1*dhat2+dhat1*dhat2*dhat3)/(1.-dhat3)

      call compute_andor_apply_rhs(np1,n0,n0,qn0,dt*a1,elem,hvcoord,hybrid,&
        deriv,nets,nete,compute_diagnostics,0d0,1d0,0d0,1d0)
  

      maxiter=10
      itertol=1e-12
      call compute_stage_value_dirk(np1,qn0,dhat1*dt,elem,hvcoord,hybrid,&
        deriv,nets,nete,maxiter,itertol)
      max_itercnt_perstep        = max(maxiter,max_itercnt_perstep)
      max_itererr_perstep = max(itertol,max_itererr_perstep)
 
      call compute_andor_apply_rhs(np1,n0,np1,qn0,dt*a2,elem,hvcoord,hybrid,&
        deriv,nets,nete,compute_diagnostics,0d0,1d0,ahat2/a2,1d0)

      maxiter=10
      itertol=1e-12
      call compute_stage_value_dirk(np1,qn0,dhat2*dt,elem,hvcoord,hybrid,&
        deriv,nets,nete,maxiter,itertol) 
      max_itercnt_perstep        = max(maxiter,max_itercnt_perstep)
      max_itererr_perstep = max(itertol,max_itererr_perstep)


      call compute_andor_apply_rhs(np1,n0,np1,qn0,dt*a3,elem,hvcoord,hybrid,&
        deriv,nets,nete,compute_diagnostics,0d0,1d0,ahat3/a3,1d0)

      maxiter=10
      itertol=1e-12
      call compute_stage_value_dirk(np1,qn0,dhat3*dt,elem,hvcoord,hybrid,&
        deriv,nets,nete,maxiter,itertol)
      max_itercnt_perstep        = max(maxiter,max_itercnt_perstep)
      max_itererr_perstep = max(itertol,max_itererr_perstep)

      call compute_andor_apply_rhs(np1,n0,np1,qn0,dt*a4,elem,hvcoord,hybrid,&
        deriv,nets,nete,compute_diagnostics,eta_ave_w,1d0,ahat4/a4,1d0)

      avg_itercnt = ((nstep)*avg_itercnt + max_itercnt_perstep)/(nstep+1)

!==============================================================================================
    elseif (tstep_type == 7) then 

      max_itercnt_perstep = 0
      max_itererr_perstep = 0.0

      a1 = 1/4d0
      a2 = 1/6d0
      a3 = 3/8d0
      a4 = 1/2d0
      a5 = 1
      ahat1 = 0
      ahat5 = 1

#if 1
      ! IMEX-KGO254 most stable coefficients
      dhat2 = 1d0
      dhat3 = 1d0
      dhat4 = 1d0
      ahat4 = 1d0/2d0-dhat4
      dhat1= (ahat4*ahat5 - ahat5*dhat3 - ahat5*dhat2 + dhat3*dhat2+ dhat3*dhat4 + dhat2*dhat4)/&
        (ahat5-dhat3-dhat2-dhat4)
#endif

#if 0
      ! IMEX-KGO254c coefficients
      dhat2 = 5/6d0
      dhat3 = 5/6d0
      dhat4 = 2/3d0
      ahat4 = 1/2d0-dhat4
      dhat1= (ahat4*ahat5 - ahat5*dhat3 - ahat5*dhat2 + dhat3*dhat2+ dhat3*dhat4 + dhat2*dhat4)/&
           (ahat5-dhat3-dhat2-dhat4)
#endif

#if 0
      ! IMEX-KGO254b coefficients NOT GOOD
      dhat2 = 1./6.
      dhat3 = 1./6.
      dhat4 = 1./6.
      ahat4 = 1./2.-dhat4
      dhat1= (ahat4*ahat5 - ahat5*dhat3 - ahat5*dhat2 + dhat3*dhat2+ dhat3*dhat4 + dhat2*dhat4)/&
           (ahat5-dhat3-dhat2-dhat4)
#endif

      ! IMEX-KG254
      ahat3 = (- ahat4*ahat5*dhat1 - ahat4*ahat5*dhat2+ ahat5*dhat1*dhat2 + ahat5*dhat1*dhat3 +&
        ahat5*dhat2*dhat3- dhat1*dhat2*dhat3 - dhat1*dhat2*dhat4 - dhat1*dhat3*dhat4- &
        dhat2*dhat3*dhat4)/(-ahat4*ahat5)
      ahat2 = ( - ahat3*ahat4*ahat5*dhat1 + ahat4*ahat5*dhat1*dhat2 -&
        ahat5*dhat1*dhat2*dhat3 + dhat1*dhat2*dhat3*dhat4)/(-ahat3*ahat4*ahat5)


      call compute_andor_apply_rhs(np1,n0,n0,qn0,a1*dt,elem,hvcoord,hybrid,&
        deriv,nets,nete,compute_diagnostics,0d0,1d0,0d0,1d0)
      maxiter=10
      itertol=1e-12
      call compute_stage_value_dirk(np1,qn0,dhat1*dt,elem,hvcoord,hybrid,&
        deriv,nets,nete,maxiter,itertol)
      max_itercnt_perstep        = max(maxiter,max_itercnt_perstep)
      max_itererr_perstep = max(itertol,max_itererr_perstep)

      call compute_andor_apply_rhs(np1,n0,np1,qn0,a2*dt,elem,hvcoord,hybrid,&
        deriv,nets,nete,compute_diagnostics,0d0,1d0,ahat2/a2,1d0)
      maxiter=10
      itertol=1e-12
      call compute_stage_value_dirk(np1,qn0,dhat2*dt,elem,hvcoord,hybrid,&
        deriv,nets,nete,maxiter,itertol)
      max_itercnt_perstep        = max(maxiter,max_itercnt_perstep)
      max_itererr_perstep = max(itertol,max_itererr_perstep)

      call compute_andor_apply_rhs(np1,n0,np1,qn0,a3*dt,elem,hvcoord,hybrid,&
        deriv,nets,nete,compute_diagnostics,0d0,1d0,ahat3/a3,1d0)
      maxiter=10
      itertol=1e-12
      call compute_stage_value_dirk(np1,qn0,dhat3*dt,elem,hvcoord,hybrid,&
        deriv,nets,nete,maxiter,itertol)
      max_itercnt_perstep        = max(maxiter,max_itercnt_perstep)
      max_itererr_perstep = max(itertol,max_itererr_perstep)

      call compute_andor_apply_rhs(np1,n0,np1,qn0,a4*dt,elem,hvcoord,hybrid,&
        deriv,nets,nete,compute_diagnostics,0d0,1d0,ahat4/a4,1d0)
      maxiter=10
      itertol=1e-12
      call compute_stage_value_dirk(np1,qn0,dhat4*dt,elem,hvcoord,hybrid,&
        deriv,nets,nete,maxiter,itertol)
      max_itercnt_perstep        = max(maxiter,max_itercnt_perstep)
      max_itererr_perstep = max(itertol,max_itererr_perstep)

      call compute_andor_apply_rhs(np1,n0,np1,qn0,a5*dt,elem,hvcoord,hybrid,&
        deriv,nets,nete,compute_diagnostics,eta_ave_w,1d0,ahat5/a5,1d0)

      avg_itercnt = ((nstep)*avg_itercnt + max_itercnt_perstep)/(nstep+1)

    else
       call abortmp('ERROR: bad choice of tstep_type')
    endif


    ! ==============================================
    ! Time-split Horizontal diffusion: nu.del^2 or nu.del^4
    ! U(*) = U(t+1)  + dt2 * HYPER_DIFF_TERM(t+1)
    ! ==============================================
    ! note:time step computes u(t+1)= u(t*) + RHS.
    ! for consistency, dt_vis = t-1 - t*, so this is timestep method dependent
    ! forward-in-time, hypervis applied to dp3d
    if (hypervis_order == 2 .and. nu>0) &
         call advance_hypervis(elem,hvcoord,hybrid,deriv,np1,nets,nete,dt_vis,eta_ave_w)




    ! warning: advance_physical_vis currently requires levels that are equally spaced in z
    if (dcmip16_mu>0) call advance_physical_vis(elem,hvcoord,hybrid,deriv,np1,nets,nete,dt,dcmip16_mu_s,dcmip16_mu)

    call t_stopf('prim_advance_exp')
  end subroutine prim_advance_exp


<<<<<<< HEAD
!----------------------------- CONVERT-THERMO-FORCING ----------------------------
=======
#else

  !_____________________________________________________________________
  subroutine prim_advance_exp(elem, deriv, hvcoord, hybrid,dt, tl,  nets, nete, compute_diagnostics)
  !
  ! version of prim_advance_exp which uses ARKODE for timestepping
  !
    use arkode_mod,     only: parameter_list, update_arkode, get_solution_ptr, &
                              table_list, set_Butcher_tables, &
                              calc_nonlinear_stats, update_nonlinear_stats, &
                              rel_tol, abs_tol, use_column_solver
    use iso_c_binding

    type (element_t),      intent(inout), target :: elem(:)
    type (derivative_t),   intent(in)            :: deriv
    type (hvcoord_t)                             :: hvcoord
    type (hybrid_t),       intent(in)            :: hybrid
    real (kind=real_kind), intent(in)            :: dt
    type (TimeLevel_t)   , intent(in)            :: tl
    integer              , intent(in)            :: nets
    integer              , intent(in)            :: nete
    logical,               intent(in)            :: compute_diagnostics

    real (kind=real_kind) :: dt2, time, dt_vis, x, eta_ave_w
    real (kind=real_kind) :: itertol,a1,a2,a3,a4,a5,a6,ahat1,ahat2
    real (kind=real_kind) :: ahat3,ahat4,ahat5,ahat6,dhat1,dhat2,dhat3,dhat4
    real (kind=real_kind) ::  gamma,delta

    integer :: ie,nm1,n0,np1,nstep,qsplit_stage,k, qn0
    integer :: n,i,j,maxiter,sumiter
 
    type(parameter_list) :: arkode_parameters
    type(table_list) :: arkode_tables
    type(c_ptr) :: ynp1
    real(real_kind) :: tout, t
    integer(C_INT) :: ierr, itask

    call t_startf('prim_advance_exp')
    nm1   = tl%nm1
    n0    = tl%n0
    np1   = tl%np1
    nstep = tl%nstep

    ! get timelevel for accessing tracer mass Qdp() to compute virtual temperature
    call TimeLevel_Qdp(tl, qsplit, qn0)  ! compute current Qdp() timelevel

! integration = "explicit"
!
!   tstep_type=1  RK2 followed by qsplit-1 leapfrog steps        CFL=close to qsplit
!                    typically requires qsplit=4 or 5
!
!   tstep_type=5  Kinnmark&Gray RK3 5 stage 3rd order            CFL=3.87  (sqrt(15))
!                 From Paul Ullrich.  3rd order for nonlinear terms also
!                 K&G method is only 3rd order for linear
!                 optimal: for windspeeds ~120m/s,gravity: 340m/2
!                 run with qsplit=1
!                 (K&G 2nd order method has CFL=4. tiny CFL improvement not worth 2nd order)
!   tstep_type=6  IMEX-KG243 
!   tstep_type=7  IMEX-KG254
!   

! default weights for computing mean dynamics fluxes
    eta_ave_w = 1d0/qsplit

!   this should not be needed, but in case physics update u without updating w b.c.:
    do ie=nets,nete
       elem(ie)%state%w_i(:,:,nlevp,n0) = (elem(ie)%state%v(:,:,1,nlev,n0)*elem(ie)%derived%gradphis(:,:,1) + &
            elem(ie)%state%v(:,:,2,nlev,n0)*elem(ie)%derived%gradphis(:,:,2))/g
    enddo
 
#ifndef CAM
    ! if "prescribed wind" set dynamics explicitly and skip time-integration
    if (prescribed_wind ==1 ) then
       call set_prescribed_wind(elem,deriv,hybrid,hvcoord,dt,tl,nets,nete,eta_ave_w)
       call t_stopf('prim_advance_exp')
       return
    endif
#endif

    ! ==================================
    ! Take timestep
    ! ==================================
    dt_vis = dt
    if (tstep_type==1) then 
       ! RK2                                                                                                              
       ! forward euler to u(dt/2) = u(0) + (dt/2) RHS(0)  (store in u(np1))                                               
       call compute_andor_apply_rhs(np1,n0,n0,qn0,dt/2,elem,hvcoord,hybrid,&                                              
            deriv,nets,nete,compute_diagnostics,0d0,1.d0,1.d0,1.d0)                                                      
       ! leapfrog:  u(dt) = u(0) + dt RHS(dt/2)     (store in u(np1))                                                     
       call compute_andor_apply_rhs(np1,n0,np1,qn0,dt,elem,hvcoord,hybrid,&                                               
            deriv,nets,nete,.false.,eta_ave_w,1.d0,1.d0,1.d0)                                                             


    else if (tstep_type==4) then ! explicit table from IMEX-KG254  method                                                              
      call compute_andor_apply_rhs(np1,n0,n0,qn0,dt/4,elem,hvcoord,hybrid,&
            deriv,nets,nete,compute_diagnostics,0d0,1.d0,1.d0,1.d0)
      call compute_andor_apply_rhs(np1,n0,np1,qn0,dt/6,elem,hvcoord,hybrid,&
            deriv,nets,nete,compute_diagnostics,0d0,1.d0,1.d0,1.d0)
      call compute_andor_apply_rhs(np1,n0,np1,qn0,3*dt/8,elem,hvcoord,hybrid,&
            deriv,nets,nete,compute_diagnostics,0d0,1.d0,1.d0,1.d0)
      call compute_andor_apply_rhs(np1,n0,np1,qn0,dt/2,elem,hvcoord,hybrid,&
            deriv,nets,nete,compute_diagnostics,0d0,1.d0,1.d0,1.d0)
      call compute_andor_apply_rhs(np1,n0,np1,qn0,dt,elem,hvcoord,hybrid,&
            deriv,nets,nete,compute_diagnostics,eta_ave_w*1d0,1.d0,1.d0,1.d0)



    else if (tstep_type==5) then
       ! Ullrich 3nd order 5 stage:   CFL=sqrt( 4^2 -1) = 3.87
       ! u1 = u0 + dt/5 RHS(u0)  (save u1 in timelevel nm1)
       call compute_andor_apply_rhs(nm1,n0,n0,qn0,dt/5,elem,hvcoord,hybrid,&
            deriv,nets,nete,compute_diagnostics,eta_ave_w/4,1.d0,1.d0,1.d0)
       ! u2 = u0 + dt/5 RHS(u1)
       call compute_andor_apply_rhs(np1,n0,nm1,qn0,dt/5,elem,hvcoord,hybrid,&
            deriv,nets,nete,.false.,0d0,1.d0,1.d0,1.d0)
       ! u3 = u0 + dt/3 RHS(u2)
       call compute_andor_apply_rhs(np1,n0,np1,qn0,dt/3,elem,hvcoord,hybrid,&
            deriv,nets,nete,.false.,0d0,1.d0,1.d0,1.d0)
       ! u4 = u0 + 2dt/3 RHS(u3)
       call compute_andor_apply_rhs(np1,n0,np1,qn0,2*dt/3,elem,hvcoord,hybrid,&
            deriv,nets,nete,.false.,0d0,1.d0,1.d0,1.d0)
       ! compute (5*u1/4 - u0/4) in timelevel nm1:
       do ie=nets,nete
          elem(ie)%state%v(:,:,:,:,nm1)= (5*elem(ie)%state%v(:,:,:,:,nm1) &
               - elem(ie)%state%v(:,:,:,:,n0) ) /4
          elem(ie)%state%vtheta_dp(:,:,:,nm1)= (5*elem(ie)%state%vtheta_dp(:,:,:,nm1) &
               - elem(ie)%state%vtheta_dp(:,:,:,n0) )/4
          elem(ie)%state%dp3d(:,:,:,nm1)= (5*elem(ie)%state%dp3d(:,:,:,nm1) &
                  - elem(ie)%state%dp3d(:,:,:,n0) )/4
          elem(ie)%state%w_i(:,:,1:nlevp,nm1)= (5*elem(ie)%state%w_i(:,:,1:nlevp,nm1) &
                  - elem(ie)%state%w_i(:,:,1:nlevp,n0) )/4
          elem(ie)%state%phinh_i(:,:,1:nlev,nm1)= (5*elem(ie)%state%phinh_i(:,:,1:nlev,nm1) &
                  - elem(ie)%state%phinh_i(:,:,1:nlev,n0) )/4
       enddo
       ! u5 = (5*u1/4 - u0/4) + 3dt/4 RHS(u4)
       call compute_andor_apply_rhs(np1,nm1,np1,qn0,3*dt/4,elem,hvcoord,hybrid,&
            deriv,nets,nete,.false.,3*eta_ave_w/4,1.d0,1.d0,1.d0)
       ! final method is the same as:
       ! u5 = u0 +  dt/4 RHS(u0)) + 3dt/4 RHS(u4)
!=========================================================================================
    elseif (tstep_type == 6) then  ! IMEX-KG243

      a1 = 1./4.
      a2 = 1./3.
      a3 = 1./2.
      a4 = 1.0

      ahat4 = 1.
      ahat1 = 0.
      max_itercnt_perstep = 0
      max_itererr_perstep = 0.0  
      ! IMEX-KGNO243
      dhat2 = (1.+sqrt(3.)/3.)/2.
      dhat3 = dhat2
      ahat3 = 1./2.-dhat3
      dhat1 = (ahat3-dhat2+dhat2*dhat3)/(1.-dhat2-dhat3)
      ahat2 = (dhat1-dhat1*dhat3-dhat1*dhat2+dhat1*dhat2*dhat3)/(1.-dhat3)

      call compute_andor_apply_rhs(np1,n0,n0,qn0,dt*a1,elem,hvcoord,hybrid,&
        deriv,nets,nete,compute_diagnostics,0d0,1d0,0d0,1d0)
  
      maxiter=10
      itertol=1e-12
      call compute_stage_value_dirk(np1,qn0,dhat1*dt,elem,hvcoord,hybrid,&
        deriv,nets,nete,maxiter,itertol)
      sumiter = maxiter 

 
      call compute_andor_apply_rhs(np1,n0,np1,qn0,dt*a2,elem,hvcoord,hybrid,&
        deriv,nets,nete,compute_diagnostics,0d0,1d0,ahat2/a2,1d0)

      maxiter=10
      itertol=1e-12
      call compute_stage_value_dirk(np1,qn0,dhat2*dt,elem,hvcoord,hybrid,&
        deriv,nets,nete,maxiter,itertol) 
      sumiter = sumiter + maxiter

      call compute_andor_apply_rhs(np1,n0,np1,qn0,dt*a3,elem,hvcoord,hybrid,&
        deriv,nets,nete,compute_diagnostics,0d0,1d0,ahat3/a3,1d0)

      maxiter=10
      itertol=1e-12
      call compute_stage_value_dirk(np1,qn0,dhat3*dt,elem,hvcoord,hybrid,&
        deriv,nets,nete,maxiter,itertol)
      sumiter = sumiter + maxiter


      call compute_andor_apply_rhs(np1,n0,np1,qn0,dt*a4,elem,hvcoord,hybrid,&
        deriv,nets,nete,compute_diagnostics,eta_ave_w,1d0,ahat4/a4,1d0)
      if (calc_nonlinear_stats) then
        call update_nonlinear_stats(1, sumiter)
      end if


!==============================================================================================
    elseif (tstep_type == 7) then 

      max_itercnt_perstep = 0
      max_itererr_perstep = 0.0

      a1 = 1/4d0
      a2 = 1/6d0
      a3 = 3/8d0
      a4 = 1/2d0
      a5 = 1
      ahat1 = 0
      ahat5 = 1

      ! IMEX-KGO254 most stable coefficients
      dhat2 = 1d0
      dhat3 = 1d0
      dhat4 = 1d0
      ahat4 = 1d0/2d0-dhat4
      dhat1= (ahat4*ahat5 - ahat5*dhat3 - ahat5*dhat2 + dhat3*dhat2+ dhat3*dhat4 + dhat2*dhat4)/&
        (ahat5-dhat3-dhat2-dhat4)


      ! IMEX-KG254
      ahat3 = (- ahat4*ahat5*dhat1 - ahat4*ahat5*dhat2+ ahat5*dhat1*dhat2 + ahat5*dhat1*dhat3 +&
        ahat5*dhat2*dhat3- dhat1*dhat2*dhat3 - dhat1*dhat2*dhat4 - dhat1*dhat3*dhat4- &
        dhat2*dhat3*dhat4)/(-ahat4*ahat5)
      ahat2 = ( - ahat3*ahat4*ahat5*dhat1 + ahat4*ahat5*dhat1*dhat2 -&
        ahat5*dhat1*dhat2*dhat3 + dhat1*dhat2*dhat3*dhat4)/(-ahat3*ahat4*ahat5)

      call compute_andor_apply_rhs(np1,n0,n0,qn0,a1*dt,elem,hvcoord,hybrid,&
        deriv,nets,nete,compute_diagnostics,0d0,1d0,0d0,1d0)
      maxiter=10
      itertol=1e-12
      call compute_stage_value_dirk(np1,qn0,dhat1*dt,elem,hvcoord,hybrid,&
        deriv,nets,nete,maxiter,itertol)
      sumiter = maxiter

      call compute_andor_apply_rhs(np1,n0,np1,qn0,a2*dt,elem,hvcoord,hybrid,&
        deriv,nets,nete,compute_diagnostics,0d0,1d0,ahat2/a2,1d0)
      maxiter=10
      itertol=1e-12
      call compute_stage_value_dirk(np1,qn0,dhat2*dt,elem,hvcoord,hybrid,&
        deriv,nets,nete,maxiter,itertol)
      sumiter = sumiter + maxiter

      call compute_andor_apply_rhs(np1,n0,np1,qn0,a3*dt,elem,hvcoord,hybrid,&
        deriv,nets,nete,compute_diagnostics,0d0,1d0,ahat3/a3,1d0)
      maxiter=10
      itertol=1e-12
      call compute_stage_value_dirk(np1,qn0,dhat3*dt,elem,hvcoord,hybrid,&
        deriv,nets,nete,maxiter,itertol)
      sumiter = sumiter + maxiter

      call compute_andor_apply_rhs(np1,n0,np1,qn0,a4*dt,elem,hvcoord,hybrid,&
        deriv,nets,nete,compute_diagnostics,0d0,1d0,ahat4/a4,1d0)
      maxiter=10
      itertol=1e-12
      call compute_stage_value_dirk(np1,qn0,dhat4*dt,elem,hvcoord,hybrid,&
        deriv,nets,nete,maxiter,itertol)
      sumiter = sumiter + maxiter

      call compute_andor_apply_rhs(np1,n0,np1,qn0,a5*dt,elem,hvcoord,hybrid,&
        deriv,nets,nete,compute_diagnostics,eta_ave_w,1d0,ahat5/a5,1d0)

      if (calc_nonlinear_stats) then
        call update_nonlinear_stats(1, sumiter)
      end if
!=========================================================================================
    else if (tstep_type==20) then ! ARKode RK2
      call set_Butcher_tables(arkode_parameters, arkode_tables%RK2)

    else if (tstep_type==21) then ! ARKode Kinnmark, Gray, Ullrich 3rd-order, 5-stage
      call set_Butcher_tables(arkode_parameters, arkode_tables%KGU35)

    else if (tstep_type==22) then ! ARKode Ascher 2nd/2nd/2nd-order, 3-stage
      call set_Butcher_tables(arkode_parameters, arkode_tables%ARS232)

    else if (tstep_type==23) then ! ARKode Candidate ARK453 Method
      call set_Butcher_tables(arkode_parameters, arkode_tables%ARK453)

    else if (tstep_type==24) then ! ARKode Ascher 2nd/2nd/2nd-order, 3-stage
      call set_Butcher_tables(arkode_parameters, arkode_tables%ARS222)

    else if (tstep_type==25) then ! ARKode Ascher 3rd/4th/3rd-order, 3-stage
      call set_Butcher_tables(arkode_parameters, arkode_tables%ARS233)

    else if (tstep_type==26) then ! ARKode Ascher 3rd/3rd/3rd-order, 4-stage
      call set_Butcher_tables(arkode_parameters, arkode_tables%ARS343)

    else if (tstep_type==27) then ! ARKode Ascher 3rd/3rd/3rd-order, 5-stage
      call set_Butcher_tables(arkode_parameters, arkode_tables%ARS443)

    else if (tstep_type==28) then ! ARKode Kennedy 3rd/3rd/3rd-order, 4-stage
      call set_Butcher_tables(arkode_parameters, arkode_tables%ARK324)

    else if (tstep_type==29) then ! ARKode Kennedy 4th/4th/4th-order, 6-stage
      call set_Butcher_tables(arkode_parameters, arkode_tables%ARK436)

    else if (tstep_type==30) then ! ARKode Conde et al ssp3(3,3,3)a (renamed here)
      call set_Butcher_tables(arkode_parameters, arkode_tables%SSP3333B)

    else if (tstep_type==31) then ! ARKode Conde et al ssp3(3,3,3)b (renamed here)
      call set_Butcher_tables(arkode_parameters, arkode_tables%SSP3333C)

    else if (tstep_type==32) then ! ARKode IMKG 2nd-order, 4 stage, variant a
      call set_Butcher_tables(arkode_parameters, arkode_tables%IMKG232a)

    else if (tstep_type==33) then ! ARKode IMKG 2nd-order, 4 stage, variant b
      call set_Butcher_tables(arkode_parameters, arkode_tables%IMKG232b)

    else if (tstep_type==34) then ! ARKode IMKG 2nd-order, 5 stage, variant a
      call set_Butcher_tables(arkode_parameters, arkode_tables%IMKG242a)

    else if (tstep_type==35) then ! ARKode IMKG 2nd-order, 5 stage, variant b
      call set_Butcher_tables(arkode_parameters, arkode_tables%IMKG242b)

    else if (tstep_type==36) then ! ARKode IMKG 2nd-order, 5 stage, variant a
      call set_Butcher_tables(arkode_parameters, arkode_tables%IMKG243a)

    else if (tstep_type==37) then ! ARKode IMKG 2nd-order, 5 stage, variant b
      call set_Butcher_tables(arkode_parameters, arkode_tables%IMKG243b)

    else if (tstep_type==38) then ! ARKode IMKG 2nd-order, 6 stage, variant a
      call set_Butcher_tables(arkode_parameters, arkode_tables%IMKG252a)

    else if (tstep_type==39) then ! ARKode IMKG 2nd-order, 6 stage, variant b
      call set_Butcher_tables(arkode_parameters, arkode_tables%IMKG252b)

    else if (tstep_type==40) then ! ARKode IMKG 2nd-order, 6 stage, variant a
      call set_Butcher_tables(arkode_parameters, arkode_tables%IMKG253a)

    else if (tstep_type==41) then ! ARKode IMKG 2nd-order, 6 stage, variant b
      call set_Butcher_tables(arkode_parameters, arkode_tables%IMKG253b)

    else if (tstep_type==42) then ! ARKode IMKG 2nd-order, 6 stage, variant a
      call set_Butcher_tables(arkode_parameters, arkode_tables%IMKG254a)

    else if (tstep_type==43) then ! ARKode IMKG 2nd-order, 6 stage, variant b
      call set_Butcher_tables(arkode_parameters, arkode_tables%IMKG254b)

    else if (tstep_type==44) then ! ARKode IMKG 2nd-order, 6 stage, variant c
      call set_Butcher_tables(arkode_parameters, arkode_tables%IMKG254c)

    else if (tstep_type==45) then ! ARKode IMKG 3rd-order, 5 stage, variant a
      call set_Butcher_tables(arkode_parameters, arkode_tables%IMKG343a)

    else if (tstep_type==46) then ! ARKode IMKG 3rd-order, 5 stage, variant b
      call set_Butcher_tables(arkode_parameters, arkode_tables%IMKG343b)

    else
       call abortmp('ERROR: bad choice of tstep_type')
    endif

    ! Use ARKode to advance solution
    if (tstep_type >= 20) then

      ! If implicit solves are involved, set corresponding parameters
      if (arkode_parameters%imex /= 1) then
        ! linear solver parameters
        if (.not.use_column_solver) then
          arkode_parameters%precLR = 0 ! no preconditioning
          arkode_parameters%gstype = 1 ! classical Gram-Schmidt orthogonalization
          arkode_parameters%lintol = 0.05d0 ! multiplies NLCOV_COEF in linear conv. criteria
        end if
        ! Iteration tolerances (appear in WRMS array as rtol*|u_i| + atol_i)
        arkode_parameters%rtol = rel_tol
        if (abs_tol < 0.d0) then
          arkode_parameters%atol(1) = 1.d1*arkode_parameters%rtol ! assumes u ~ 1e1
          arkode_parameters%atol(2) = 1.d1*arkode_parameters%rtol ! assumes v ~ 1e1
          arkode_parameters%atol(3) = 1.d1*arkode_parameters%rtol ! assumes w_i ~ 1e1
          arkode_parameters%atol(4) = 1.d5*arkode_parameters%rtol ! assumes phinh_i ~ 1e5
          arkode_parameters%atol(5) = 1.d6*arkode_parameters%rtol ! assumes vtheta_dp ~ 1e6
          arkode_parameters%atol(6) = 1.d0*arkode_parameters%rtol ! assumes dp3d ~ 1e0
        else
          arkode_parameters%atol(:) = abs_tol
        end if
      end if

      ! update ARKode solver
      call update_arkode(elem, nets, nete, deriv, hvcoord, hybrid, &
                               dt, eta_ave_w, n0, qn0, arkode_parameters)

      ! call ARKode to perform a single step
      call get_solution_ptr(np1, ynp1)
      tout = dt
      itask = 2          ! use 'one-step' mode
      call farkode(tout, t, ynp1, itask, ierr)
      if (ierr /= 0) then
        call abortmp('farkode failed')
      endif
      if (calc_nonlinear_stats) then
        call update_nonlinear_stats()
      end if
    end if

    ! ==============================================
    ! Time-split Horizontal diffusion: nu.del^2 or nu.del^4
    ! U(*) = U(t+1)  + dt2 * HYPER_DIFF_TERM(t+1)
    ! ==============================================
    ! note:time step computes u(t+1)= u(t*) + RHS.
    ! for consistency, dt_vis = t-1 - t*, so this is timestep method dependent
    ! forward-in-time, hypervis applied to dp3d
    if (hypervis_order == 2 .and. nu>0) &
         call advance_hypervis(elem,hvcoord,hybrid,deriv,np1,nets,nete,dt_vis,eta_ave_w)




    ! warning: advance_physical_vis currently requires levels that are equally spaced in z
    if (dcmip16_mu>0) call advance_physical_vis(elem,hvcoord,hybrid,deriv,np1,nets,nete,dt,dcmip16_mu_s,dcmip16_mu)

    call t_stopf('prim_advance_exp')
  end subroutine prim_advance_exp
#endif

  
>>>>>>> f98f2a17

!Converting T tendencies to theta, can be called from homme and EAM.
!Tests and EAM return thermo tendencies in terms of T, this routine 
!converts them to weighted potential temp. variable asi theta-l model.
!This routine should be called BEFORE applyCAMforcing_tracers and
!before ps_v is updated.
!That is, theta tendencies are computed wrt the same pressure levels 
!that were used to compute temperature tendencies
  subroutine convert_thermo_forcing(elem,hvcoord,n0,n0q,dt,nets,nete)
  use control_mod,        only : use_moisture

  implicit none

  real(kind=real_kind)   :: x,y,noreast, nw, se, sw 

  type (element_t),       intent(inout) :: elem(:)
  real (kind=real_kind),  intent(in)    :: dt ! should be dt_physics, so, dt_remap*se_nsplit
  type (hvcoord_t),       intent(in)    :: hvcoord
  integer,                intent(in)    :: nets,nete
  integer,                intent(in)    :: n0,n0q
  integer                               :: ie,i,j,k,q
  real(kind=real_kind)                  :: vthn1(np,np,nlev), dp(np,np,nlev)
  real (kind=real_kind)                 :: pnh(np,np,nlev)
  real (kind=real_kind)                 :: dpnh_dp_i(np,np,nlevp)

  real(kind=real_kind)                  :: rstarn1(np,np,nlev)
  real(kind=real_kind)                  :: qn1(np,np,nlev), tn1(np,np,nlev), v1
  real(kind=real_kind)                  :: psn1(np,np)

  real(kind=real_kind)                  :: gp(np)

  q = 1
  do ie=nets,nete
     call get_temperature(elem(ie),tn1,hvcoord,n0)
     ! semi-epeated code from applycamforcing_tracers
     psn1(:,:) = 0.0
     do k=1,nlev
        do j=1,np
           do i=1,np
              v1 = dt*elem(ie)%derived%FQ(i,j,k,q)
              if (elem(ie)%state%Qdp(i,j,k,q,n0q) + v1 < 0 .and. v1<0)then
                 if (elem(ie)%state%Qdp(i,j,k,q,n0q) < 0 ) then
                    v1=0  ! Q already negative, dont make it more so
                 else
                    v1 = -elem(ie)%state%Qdp(i,j,k,q,n0q)
                 endif
              endif
              !new qdp
              qn1(i,j,k) = elem(ie)%state%Qdp(i,j,k,q,n0q)+v1
              psn1(i,j) = psn1(i,j) + v1/dt 
           enddo
        enddo
     enddo

     if (use_moisture) then
        psn1(:,:) = elem(ie)%state%ps_v(:,:,n0) + dt*psn1(:,:)
     else
        psn1(:,:) = elem(ie)%state%ps_v(:,:,n0) 
     endif

     do k=1,nlev
        dp(:,:,k)=&
            ( hvcoord%hyai(k+1) - hvcoord%hyai(k) )*hvcoord%ps0 + &
            ( hvcoord%hybi(k+1) - hvcoord%hybi(k))*psn1(:,:)
        !new q
        qn1(:,:,k) = qn1(:,:,k)/dp(:,:,k)
     enddo

     tn1(:,:,:) = tn1(:,:,:) + dt*elem(ie)%derived%FT(:,:,:)

     call get_R_star(rstarn1,qn1)

     call get_theta_from_T(hvcoord,rstarn1,tn1,dp,&
          elem(ie)%state%phinh_i(:,:,:,n0),vthn1)

     !finally, compute difference for FT
     ! this method is using new dp, new exner, new-new r*, new t
     elem(ie)%derived%FT(:,:,:) = &
         (vthn1 - elem(ie)%state%vtheta_dp(:,:,:,n0))/dt

  enddo

  end subroutine convert_thermo_forcing


!----------------------------- APPLYCAMFORCING-DYNAMICS ----------------------------

  subroutine applyCAMforcing_dynamics(elem,hvcoord,np1,dt,nets,nete)

  type (element_t)     ,  intent(inout) :: elem(:)
  real (kind=real_kind),  intent(in)    :: dt
  type (hvcoord_t),       intent(in)    :: hvcoord
  integer,                intent(in)    :: np1,nets,nete

  integer :: k,ie
  do ie=nets,nete

     elem(ie)%state%vtheta_dp(:,:,:,np1) = elem(ie)%state%vtheta_dp(:,:,:,np1) + dt*elem(ie)%derived%FT(:,:,:)

     elem(ie)%state%v(:,:,:,:,np1) = elem(ie)%state%v(:,:,:,:,np1) + dt*elem(ie)%derived%FM(:,:,1:2,:)
     elem(ie)%state%w_i(:,:,1:nlev,np1) = elem(ie)%state%w_i(:,:,1:nlev,np1) + dt*elem(ie)%derived%FM(:,:,3,:)

     ! finally update w at the surface: 
     elem(ie)%state%w_i(:,:,nlevp,np1) = (elem(ie)%state%v(:,:,1,nlev,np1)*elem(ie)%derived%gradphis(:,:,1) + &
          elem(ie)%state%v(:,:,2,nlev,np1)*elem(ie)%derived%gradphis(:,:,2))/g
  enddo
  
  end subroutine applyCAMforcing_dynamics


!----------------------------- APPLYCAMFORCING-DYNAMICS-DP ----------------------------

!a dummy with error message
  subroutine applyCAMforcing_dynamics_dp(elem,hvcoord,np1,dt,nets,nete)
  use hybvcoord_mod,  only: hvcoord_t
  implicit none
  type (element_t)     ,  intent(inout) :: elem(:)
  real (kind=real_kind),  intent(in)    :: dt
  type (hvcoord_t),       intent(in)    :: hvcoord
  integer,                intent(in)    :: np1,nets,nete
  
  call abortmp('Error: In applyCAMforcing_dyn theta-l model doesnt have ftype=3 option.')
  end subroutine applyCAMforcing_dynamics_dp


!----------------------------- ADVANCE-HYPERVIS ----------------------------

  subroutine advance_hypervis(elem,hvcoord,hybrid,deriv,nt,nets,nete,dt2,eta_ave_w)
  !
  !  take one timestep of:
  !          u(:,:,:,np) = u(:,:,:,np) +  dt2*nu*laplacian**order ( u )
  !          T(:,:,:,np) = T(:,:,:,np) +  dt2*nu_s*laplacian**order ( T )
  !
  !
  !  For correct scaling, dt2 should be the same 'dt2' used in the leapfrog advace
  !
  !

  type (hybrid_t)      , intent(in) :: hybrid
  type (element_t)     , intent(inout), target :: elem(:)
  type (derivative_t)  , intent(in) :: deriv
  type (hvcoord_t), intent(in)      :: hvcoord

  real (kind=real_kind) :: dt2
  integer :: nets,nete

  ! local
  real (kind=real_kind) :: eta_ave_w  ! weighting for mean flux terms
  integer :: k2,k,kptr,i,j,ie,ic,nt,nlyr_tot,ssize
  real (kind=real_kind), dimension(np,np,2,nlev,nets:nete)      :: vtens
  real (kind=real_kind), dimension(np,np,nlev,4,nets:nete)      :: stens  ! dp3d,theta,w,phi


! NOTE: PGI compiler bug: when using spheremp, rspheremp and ps as pointers to elem(ie)% members,
  !       data is incorrect (offset by a few numbers actually)
  !       removed for now.
  !       real (kind=real_kind), dimension(:,:), pointer :: spheremp,rspheremp
  !       real (kind=real_kind), dimension(:,:,:), pointer   :: ps

  real (kind=real_kind), dimension(np,np,4) :: lap_s  ! dp3d,theta,w,phi
  real (kind=real_kind), dimension(np,np,2) :: lap_v
  real (kind=real_kind) :: exner0(nlev)
  real (kind=real_kind) :: heating(np,np,nlev)
  real (kind=real_kind) :: exner(np,np,nlev)
  real (kind=real_kind) :: p_i(np,np,nlevp)    ! pressure on interfaces
  real (kind=real_kind) :: dt
  real (kind=real_kind) :: ps_ref(np,np)

  real (kind=real_kind) :: theta_ref(np,np,nlev,nets:nete)
  real (kind=real_kind) :: phi_ref(np,np,nlevp,nets:nete)
  real (kind=real_kind) :: dp_ref(np,np,nlev,nets:nete)

  call t_startf('advance_hypervis')

  dt=dt2/hypervis_subcycle

  if (theta_hydrostatic_mode) then
     nlyr_tot=4*nlev        ! dont bother to dss w_i and phinh_i
     ssize=2*nlev
  else
     nlyr_tot=6*nlev  ! total amount of data for DSS
     ssize=4*nlev
  endif
  
  do k=1,nlev
     exner0(k) = (hvcoord%etam(k)*hvcoord%ps0/p0 )**kappa
  enddo


!!!!!!!!!!!!!!!!!!!!!!!!!!!!!!!!!!!!!!!!!!!!!!!!!!!!!!!!!!!!!!!!!!!!!!!!!!!!!!!!!!!
! NOTE1:  Diffusion works best when applied to theta.
! It creates some TOM noise when applied to vtheta_dp in DCMIP 2.0 test
! so we convert from vtheta_dp->theta, and then convert back at the end of diffusion
! 
!!!!!!!!!!!!!!!!!!!!!!!!!!!!!!!!!!!!!!!!!!!!!!!!!!!!!!!!!!!!!!!!!!!!!!!!!!!!!!!!!!!

!!!!!!!!!!!!!!!!!!!!!!!!!!!!!!!!!!!!!!!!!!!!!!!!!!!!!!!!!!!!!!!!!!!!!!!!!!!!!!!!
! compute reference states
!!!!!!!!!!!!!!!!!!!!!!!!!!!!!!!!!!!!!!!!!!!!!!!!!!!!!!!!!!!!!!!!!!!!!!!!!!!!!!!!
  do ie=nets,nete
     ps_ref(:,:) = hvcoord%hyai(1)*hvcoord%ps0 + sum(elem(ie)%state%dp3d(:,:,:,nt),3)
     do k=1,nlev
        dp_ref(:,:,k,ie) = ( hvcoord%hyai(k+1) - hvcoord%hyai(k) )*hvcoord%ps0 + &
             (hvcoord%hybi(k+1)-hvcoord%hybi(k))*ps_ref(:,:)
     enddo


#if 0
     ! phi_ref,theta_ref depend only on ps:
     call set_theta_ref(hvcoord,dp_ref(:,:,:,ie),theta_ref(:,:,:,ie))
     exner(:,:,:)=theta_ref(:,:,:,ie)*dp_ref(:,:,:,ie) ! use as temp array
     call get_phinh(hvcoord,elem(ie)%state%phis,&
          exner(:,:,:),dp_ref(:,:,:,ie),phi_ref(:,:,:,ie))
#endif
#if 1
     ! phi_ref depends only on ps, theta_ref depends on dp3d
     call set_theta_ref(hvcoord,dp_ref(:,:,:,ie),theta_ref(:,:,:,ie))
     exner(:,:,:)=theta_ref(:,:,:,ie)*dp_ref(:,:,:,ie) ! use as temp array
     call get_phinh(hvcoord,elem(ie)%state%phis,&
          exner(:,:,:),dp_ref(:,:,:,ie),phi_ref(:,:,:,ie))

     call set_theta_ref(hvcoord,elem(ie)%state%dp3d(:,:,:,nt),theta_ref(:,:,:,ie))
#endif
#if 0
     ! no reference state, for testing
     theta_ref(:,:,:,ie)=0
     phi_ref(:,:,:,ie)=0
     dp_ref(:,:,:,ie)=0
#endif


     ! convert vtheta_dp -> theta
     do k=1,nlev
        elem(ie)%state%vtheta_dp(:,:,k,nt)=&
             elem(ie)%state%vtheta_dp(:,:,k,nt)/elem(ie)%state%dp3d(:,:,k,nt)
     enddo
  enddo


!!!!!!!!!!!!!!!!!!!!!!!!!!!!!!!!!!!!!!!!!!!!!!!!!!!!!!!!!!!!!!!!!!!!!!!!!!!!!!!!
  !  hyper viscosity
!!!!!!!!!!!!!!!!!!!!!!!!!!!!!!!!!!!!!!!!!!!!!!!!!!!!!!!!!!!!!!!!!!!!!!!!!!!!!!!!
  do ic=1,hypervis_subcycle
     do ie=nets,nete

#if (defined COLUMN_OPENMP)
!$omp parallel do private(k)
#endif
        do k=1,nlev
           elem(ie)%state%vtheta_dp(:,:,k,nt)=elem(ie)%state%vtheta_dp(:,:,k,nt)-&
                theta_ref(:,:,k,ie)
           elem(ie)%state%phinh_i(:,:,k,nt)=elem(ie)%state%phinh_i(:,:,k,nt)-&
                phi_ref(:,:,k,ie)
           elem(ie)%state%dp3d(:,:,k,nt)=elem(ie)%state%dp3d(:,:,k,nt)-&
                dp_ref(:,:,k,ie)
        enddo
     enddo
     
     call biharmonic_wk_theta(elem,stens,vtens,deriv,edge_g,hybrid,nt,nets,nete)
     
     do ie=nets,nete
        
        ! comptue mean flux
        if (nu_p>0) then
           elem(ie)%derived%dpdiss_ave(:,:,:)=elem(ie)%derived%dpdiss_ave(:,:,:)+&
                (eta_ave_w*elem(ie)%state%dp3d(:,:,:,nt)+dp_ref(:,:,:,ie))/hypervis_subcycle
           elem(ie)%derived%dpdiss_biharmonic(:,:,:)=elem(ie)%derived%dpdiss_biharmonic(:,:,:)+&
                eta_ave_w*stens(:,:,:,1,ie)/hypervis_subcycle
        endif
           do k=1,nlev
              ! advace in time.
              ! note: DSS commutes with time stepping, so we can time advance and then DSS.
              ! note: weak operators alreayd have mass matrix "included"

              ! biharmonic terms need a negative sign:
              if (nu_top>0 .and. nu_scale_top(k)>1) then
                 ! add regular diffusion near top
                 lap_s(:,:,1)=laplace_sphere_wk(elem(ie)%state%dp3d       (:,:,k,nt),deriv,elem(ie),var_coef=.false.)
                 lap_s(:,:,2)=laplace_sphere_wk(elem(ie)%state%vtheta_dp  (:,:,k,nt),deriv,elem(ie),var_coef=.false.)
                 lap_s(:,:,3)=laplace_sphere_wk(elem(ie)%state%w_i        (:,:,k,nt),deriv,elem(ie),var_coef=.false.)
                 lap_s(:,:,4)=laplace_sphere_wk(elem(ie)%state%phinh_i    (:,:,k,nt),deriv,elem(ie),var_coef=.false.)
                 lap_v=vlaplace_sphere_wk(elem(ie)%state%v(:,:,:,k,nt),deriv,elem(ie),var_coef=.false.)

                 vtens(:,:,:,k,ie)=(  -nu*vtens(:,:,:,k,ie) + nu_scale_top(k)*nu_top*lap_v(:,:,:)) ! u and v
                 stens(:,:,k,1,ie)=(-nu_p*stens(:,:,k,1,ie) + nu_scale_top(k)*nu_top*lap_s(:,:,1)) ! dp3d
                 stens(:,:,k,2,ie)=(  -nu*stens(:,:,k,2,ie) + nu_scale_top(k)*nu_top*lap_s(:,:,2)) ! theta
                 stens(:,:,k,3,ie)=(  -nu*stens(:,:,k,3,ie) + nu_scale_top(k)*nu_top*lap_s(:,:,3)) ! w
                 stens(:,:,k,4,ie)=(-nu_s*stens(:,:,k,4,ie) + nu_scale_top(k)*nu_top*lap_s(:,:,4)) ! phi
              else
                 vtens(:,:,:,k,ie)=-nu  *vtens(:,:,:,k,ie) ! u,v
                 stens(:,:,k,1,ie)=-nu_p*stens(:,:,k,1,ie) ! dp3d
                 stens(:,:,k,2,ie)=-nu  *stens(:,:,k,2,ie) ! theta
                 stens(:,:,k,3,ie)=-nu  *stens(:,:,k,3,ie) ! w
                 stens(:,:,k,4,ie)=-nu_s*stens(:,:,k,4,ie) ! phi
              endif

           enddo

           kptr=0;      call edgeVpack_nlyr(edge_g,elem(ie)%desc,vtens(:,:,:,:,ie),2*nlev,kptr,nlyr_tot)
           kptr=2*nlev; call edgeVpack_nlyr(edge_g,elem(ie)%desc,stens(:,:,:,:,ie),ssize,kptr,nlyr_tot)

        enddo

        call t_startf('ahdp_bexchV2')
        call bndry_exchangeV(hybrid,edge_g)
        call t_stopf('ahdp_bexchV2')

        do ie=nets,nete

           kptr=0
           call edgeVunpack_nlyr(edge_g,elem(ie)%desc,vtens(:,:,:,:,ie),2*nlev,kptr,nlyr_tot)
           kptr=2*nlev
           call edgeVunpack_nlyr(edge_g,elem(ie)%desc,stens(:,:,:,:,ie),ssize,kptr,nlyr_tot)


           ! apply inverse mass matrix, accumulate tendencies
#if (defined COLUMN_OPENMP)
!$omp parallel do private(k)
#endif
           do k=1,nlev
              vtens(:,:,1,k,ie)=dt*vtens(:,:,1,k,ie)*elem(ie)%rspheremp(:,:)  ! u
              vtens(:,:,2,k,ie)=dt*vtens(:,:,2,k,ie)*elem(ie)%rspheremp(:,:)  ! v
              stens(:,:,k,1,ie)=dt*stens(:,:,k,1,ie)*elem(ie)%rspheremp(:,:)  ! dp3d
              stens(:,:,k,2,ie)=dt*stens(:,:,k,2,ie)*elem(ie)%rspheremp(:,:)  ! theta
              stens(:,:,k,3,ie)=dt*stens(:,:,k,3,ie)*elem(ie)%rspheremp(:,:)  ! w
              stens(:,:,k,4,ie)=dt*stens(:,:,k,4,ie)*elem(ie)%rspheremp(:,:)  ! phi

              !add ref state back
              elem(ie)%state%vtheta_dp(:,:,k,nt)=elem(ie)%state%vtheta_dp(:,:,k,nt)+&
                   theta_ref(:,:,k,ie)
              elem(ie)%state%phinh_i(:,:,k,nt)=elem(ie)%state%phinh_i(:,:,k,nt)+&
                   phi_ref(:,:,k,ie)
              elem(ie)%state%dp3d(:,:,k,nt)=elem(ie)%state%dp3d(:,:,k,nt)+&
                   dp_ref(:,:,k,ie)

           enddo



#if (defined COLUMN_OPENMP)
!$omp parallel do private(k)
#endif
        do k=1,nlev
           elem(ie)%state%v(:,:,:,k,nt)=elem(ie)%state%v(:,:,:,k,nt) + &
                vtens(:,:,:,k,ie)
           elem(ie)%state%w_i(:,:,k,nt)=elem(ie)%state%w_i(:,:,k,nt) &
                +stens(:,:,k,3,ie)
           
           elem(ie)%state%dp3d(:,:,k,nt)=elem(ie)%state%dp3d(:,:,k,nt) &
                +stens(:,:,k,1,ie)
           
           elem(ie)%state%phinh_i(:,:,k,nt)=elem(ie)%state%phinh_i(:,:,k,nt) &
                +stens(:,:,k,4,ie)
        enddo


        ! apply heating after updating sate.  using updated v gives better results in PREQX model
        !
        ! d(IE)/dt =  exner * d(Theta)/dt + phi d(dp3d)/dt   (Theta = dp3d*cp*theta)
        !   Our eqation:  d(theta)/dt = diss(theta) + heating
        !   Assuming no diffusion on dp3d, we can approximate by:
        !   d(IE)/dt = exner*cp*dp3d * diss(theta)  -   exner*cp*dp3d*heating               
        !
        ! KE dissipaiton will be given by:
        !   d(KE)/dt = dp3d*U dot diss(U)
        ! we want exner*cp*dp3d*heating = dp3d*U dot diss(U)
        ! and thus heating =  U dot diss(U) / exner*cp
        ! 
        ! use hydrostatic pressure for simplicity
        p_i(:,:,1)=hvcoord%hyai(1)*hvcoord%ps0
        do k=1,nlev
           p_i(:,:,k+1)=p_i(:,:,k) + elem(ie)%state%dp3d(:,:,k,nt)
        enddo
        !call get_pnh_and_exner(hvcoord,elem(ie)%state%vtheta_dp(:,:,:,nt),&
        !     elem(ie)%state%dp3d(:,:,:,nt),elem(ie)%state%phinh_i(:,:,:,nt),&
        !     pnh,exner,dpnh_dp_i)

        do k=1,nlev
           ! for w averaging, we didn't compute dissipation at surface, so just use one level
           k2=max(k,nlev)
           ! p(:,:,k) = (p_i(:,:,k) + elem(ie)%state%dp3d(:,:,k,nt)/2)
           exner(:,:,k)  = ( (p_i(:,:,k) + elem(ie)%state%dp3d(:,:,k,nt)/2) /p0)**kappa
           if (theta_hydrostatic_mode) then
              heating(:,:,k)= (elem(ie)%state%v(:,:,1,k,nt)*vtens(:,:,1,k,ie) + &
                   elem(ie)%state%v(:,:,2,k,nt)*vtens(:,:,2,k,ie) ) / &
                   (exner(:,:,k)*Cp)

           else
              heating(:,:,k)= (elem(ie)%state%v(:,:,1,k,nt)*vtens(:,:,1,k,ie) + &
                   elem(ie)%state%v(:,:,2,k,nt)*vtens(:,:,2,k,ie)  +&
                   (elem(ie)%state%w_i(:,:,k,nt)*stens(:,:,k,3,ie)  +&
                     elem(ie)%state%w_i(:,:,k2,nt)*stens(:,:,k2,3,ie))/2 ) /  +&
                   (exner(:,:,k)*Cp)  
           endif
           
           elem(ie)%state%vtheta_dp(:,:,k,nt)=elem(ie)%state%vtheta_dp(:,:,k,nt) &
                +stens(:,:,k,2,ie)*hvcoord%dp0(k)*exner0(k)/(exner(:,:,k)*elem(ie)%state%dp3d(:,:,k,nt)&
                ) ! -heating(:,:,k)
        enddo
        
     enddo
  enddo

! convert vtheta_dp -> theta
  do ie=nets,nete            
     elem(ie)%state%vtheta_dp(:,:,:,nt)=&
          elem(ie)%state%vtheta_dp(:,:,:,nt)*elem(ie)%state%dp3d(:,:,:,nt)
     
     ! finally update w at the surface: 
     elem(ie)%state%w_i(:,:,nlevp,nt) = (elem(ie)%state%v(:,:,1,nlev,nt)*elem(ie)%derived%gradphis(:,:,1) + &
          elem(ie)%state%v(:,:,2,nlev,nt)*elem(ie)%derived%gradphis(:,:,2))/g
  enddo	


  call t_stopf('advance_hypervis')

  end subroutine advance_hypervis





  subroutine advance_physical_vis(elem,hvcoord,hybrid,deriv,nt,nets,nete,dt,mu_s,mu)
  !
  !  take one timestep of of physical viscosity (single laplace operator) for
  !  all state variables in both horizontal and vertical
  !  
  !  as of 2017/5, used only for the supercell test case
  !  so for now:
  !     dont bother to optimize
  !     apply only to perturbation from background state (supercell initial condition)
  !     uniform spacing in z with delz = 20km/nlev
  !
  !

  type (hybrid_t)      , intent(in) :: hybrid
  type (element_t)     , intent(inout), target :: elem(:)
  type (derivative_t)  , intent(in) :: deriv
  type (hvcoord_t), intent(in)      :: hvcoord

  real (kind=real_kind) :: dt, mu_s, mu
  integer :: nt,nets,nete

  ! local
  integer :: k,kptr,ie
  real (kind=real_kind), dimension(np,np,2,nlev,nets:nete)      :: vtens
  real (kind=real_kind), dimension(np,np,nlev,4,nets:nete)      :: stens  ! dp3d,theta,w,phi
  real (kind=real_kind), dimension(np,np,nlevp,2,nets:nete)     :: stens_i 


  real (kind=real_kind), dimension(np,np,2) :: lap_v
  real (kind=real_kind) :: delz,delz_i

  real (kind=real_kind) :: theta_ref(np,np,nlev)

  real (kind=real_kind) :: theta_prime(np,np,nlev)
  real (kind=real_kind) :: phi_prime(np,np,nlevp)
  real (kind=real_kind) :: dp_prime(np,np,nlev)
  real (kind=real_kind) :: w_prime(np,np,nlevp)
  real (kind=real_kind) :: u_prime(np,np,2,nlev)

  !if(test_case .ne. 'dcmip2016_test3') call abortmp("dcmip16_mu is currently limited to dcmip16 test 3")

  call t_startf('advance_physical_vis')
  delz = 20d3/nlev
  delz_i = 20d3/nlevp

!!!!!!!!!!!!!!!!!!!!!!!!!!!!!!!!!!!!!!!!!!!!!!!!!!!!!!!!!!!!!!!!!!!!!!!!!!!!!!!!
! compute reference states
!!!!!!!!!!!!!!!!!!!!!!!!!!!!!!!!!!!!!!!!!!!!!!!!!!!!!!!!!!!!!!!!!!!!!!!!!!!!!!!!
  do ie=nets,nete

     theta_ref(:,:,:) = state0(ie)%vtheta_dp(:,:,:,1)/state0(ie)%dp3d(:,:,:,1)
     elem(ie)%state%vtheta_dp(:,:,:,nt)=&
             elem(ie)%state%vtheta_dp(:,:,:,nt)/elem(ie)%state%dp3d(:,:,:,nt)

     ! perturbation variables
     u_prime(:,:,:,:)  = elem(ie)%state%v(:,:,:,:,nt)          -state0(ie)%v(:,:,:,:,1)
     w_prime(:,:,:)    = elem(ie)%state%w_i(:,:,:,nt)     -state0(ie)%w_i(:,:,:,1)
     dp_prime(:,:,:)   = elem(ie)%state%dp3d(:,:,:,nt)         -state0(ie)%dp3d(:,:,:,1)
     phi_prime(:,:,:)  = elem(ie)%state%phinh_i(:,:,:,nt) -state0(ie)%phinh_i(:,:,:,1)
     theta_prime(:,:,:)= elem(ie)%state%vtheta_dp(:,:,:,nt)-theta_ref(:,:,:)

     ! vertical viscosity
     call laplace_z(u_prime,    vtens(:,:,:,:,ie),2,nlev,delz)
     call laplace_z(dp_prime,   stens(:,:,:,1,ie),1,nlev,delz)
     call laplace_z(theta_prime,stens(:,:,:,2,ie),1,nlev,delz)
     call laplace_z(w_prime,    stens_i(:,:,:,1,ie),1,nlevp,delz_i)
     call laplace_z(phi_prime,  stens_i(:,:,:,2,ie),1,nlevp,delz_i)

     ! add in horizontal viscosity
     ! multiply by mass matrix for DSS
     ! horiz viscosity already has mass matrix built in
     ! for interface quantities, only use 1:nlev (dont apply at surface)
     do k=1,nlev
        lap_v = vlaplace_sphere_wk(elem(ie)%state%v(:,:,:,k,nt),deriv,elem(ie),var_coef=.false.)

        vtens(:,:,1,k,ie) = (vtens(:,:,1,k,ie)*elem(ie)%spheremp(:,:) + lap_v(:,:,1))
        vtens(:,:,2,k,ie) = (vtens(:,:,2,k,ie)*elem(ie)%spheremp(:,:) + lap_v(:,:,2))

        stens(:,:,k,1,ie) = (stens(:,:,k,1,ie)*elem(ie)%spheremp(:,:) + &
             laplace_sphere_wk(elem(ie)%state%dp3d(:,:,k,nt),deriv,elem(ie),var_coef=.false.)  )

        stens(:,:,k,2,ie) = (stens(:,:,k,2,ie)*elem(ie)%spheremp(:,:) + &
             laplace_sphere_wk(elem(ie)%state%vtheta_dp(:,:,k,nt),deriv,elem(ie),var_coef=.false.)  )

        stens(:,:,k,3,ie) = (stens_i(:,:,k,1,ie)*elem(ie)%spheremp(:,:) + &
             laplace_sphere_wk(elem(ie)%state%w_i(:,:,k,nt),deriv,elem(ie),var_coef=.false.) )

        stens(:,:,k,4,ie) = (stens_i(:,:,k,2,ie)*elem(ie)%spheremp(:,:) + &
             laplace_sphere_wk(elem(ie)%state%phinh_i(:,:,k,nt),deriv,elem(ie),var_coef=.false.) ) 

     enddo

     kptr=0
     call edgeVpack_nlyr(edge_g,elem(ie)%desc,vtens(:,:,:,:,ie),2*nlev,kptr,6*nlev)
     kptr=2*nlev
     call edgeVpack_nlyr(edge_g,elem(ie)%desc,stens(:,:,:,:,ie),4*nlev,kptr,6*nlev)
     
  enddo

  call bndry_exchangeV(hybrid,edge_g)
  
  do ie=nets,nete
     
     kptr=0
     call edgeVunpack_nlyr(edge_g,elem(ie)%desc,vtens(:,:,:,:,ie),2*nlev,kptr,6*nlev)
     kptr=2*nlev
     call edgeVunpack_nlyr(edge_g,elem(ie)%desc,stens(:,:,:,:,ie),4*nlev,kptr,6*nlev)
     
     ! apply inverse mass matrix, accumulate tendencies
     do k=1,nlev
        elem(ie)%state%v(:,:,1,k,nt)=elem(ie)%state%v(:,:,1,k,nt) + &
             mu*dt*vtens(:,:,1,k,ie)*elem(ie)%rspheremp(:,:)

        elem(ie)%state%v(:,:,2,k,nt)=elem(ie)%state%v(:,:,2,k,nt) + &
             mu*dt*vtens(:,:,2,k,ie)*elem(ie)%rspheremp(:,:)
        
        elem(ie)%state%dp3d(:,:,k,nt)=elem(ie)%state%dp3d(:,:,k,nt) &
             +mu_s*dt*stens(:,:,k,1,ie)*elem(ie)%rspheremp(:,:)
        
        elem(ie)%state%vtheta_dp(:,:,k,nt)=elem(ie)%state%vtheta_dp(:,:,k,nt) &
             +mu_s*dt*stens(:,:,k,2,ie)*elem(ie)%rspheremp(:,:)

        elem(ie)%state%w_i(:,:,k,nt)=elem(ie)%state%w_i(:,:,k,nt) &
             +mu_s*dt*stens(:,:,k,3,ie)*elem(ie)%rspheremp(:,:)
        
        elem(ie)%state%phinh_i(:,:,k,nt)=elem(ie)%state%phinh_i(:,:,k,nt) &
             +mu_s*dt*stens(:,:,k,4,ie)*elem(ie)%rspheremp(:,:)
        
     enddo
  enddo


  ! convert vtheta_dp -> theta
  do ie=nets,nete            
     do k=1,nlev
        elem(ie)%state%vtheta_dp(:,:,k,nt)=&
             elem(ie)%state%vtheta_dp(:,:,k,nt)*elem(ie)%state%dp3d(:,:,k,nt)
     enddo

     ! finally update w at the surface: 
     elem(ie)%state%w_i(:,:,nlevp,nt) = (elem(ie)%state%v(:,:,1,nlev,nt)*elem(ie)%derived%gradphis(:,:,1) + &
          elem(ie)%state%v(:,:,2,nlev,nt)*elem(ie)%derived%gradphis(:,:,2))/g
  enddo


  call t_stopf('advance_physical_vis')

  end subroutine advance_physical_vis





!============================ stiff and or non-stiff ============================================

 subroutine compute_andor_apply_rhs(np1,nm1,n0,qn0,dt2,elem,hvcoord,hybrid,&
       deriv,nets,nete,compute_diagnostics,eta_ave_w,scale1,scale2,scale3)
  ! ===================================
  ! compute the RHS, accumulate into u(np1) and apply DSS
  !
  !   u(np1) = scale3*u(nm1) + dt2*DSS[ nonstiffRHS(u(n0))*scale1 + stiffRHS(un0)*scale2 ]
  !
  ! This subroutine was orgininally called to compute a leapfrog timestep
  ! but by adjusting np1,nm1,n0 and dt2, many other timesteps can be
  ! accomodated.  For example, setting nm1=np1=n0 this routine will
  ! take a forward euler step, overwriting the input with the output.
  !
  !    qn0 = timelevel used to access Qdp() in order to compute virtual Temperature
  !
  ! ===================================

  integer,              intent(in) :: np1,nm1,n0,qn0,nets,nete
  real*8,               intent(in) :: dt2
  logical,              intent(in) :: compute_diagnostics
  type (hvcoord_t),     intent(in) :: hvcoord
  type (hybrid_t),      intent(in) :: hybrid
  type (element_t),     intent(inout), target :: elem(:)
  type (derivative_t),  intent(in) :: deriv

  real (kind=real_kind) :: eta_ave_w,scale1,scale2,scale3  ! weighting for eta_dot_dpdn mean flux, scale of unm1

  ! local
  real (kind=real_kind), pointer, dimension(:,:,:) :: phi_i
  real (kind=real_kind), pointer, dimension(:,:,:) :: dp3d
  real (kind=real_kind), pointer, dimension(:,:,:) :: vtheta_dp
   
  real (kind=real_kind) :: vtheta(np,np,nlev)
  real (kind=real_kind) :: vtheta_i(np,np,nlevp)
  real (kind=real_kind) :: omega_i(np,np,nlevp)
  real (kind=real_kind) :: omega(np,np,nlev)
  real (kind=real_kind) :: vort(np,np,nlev)           ! vorticity
  real (kind=real_kind) :: divdp(np,np,nlev)     
  real (kind=real_kind) :: phi(np,np,nlev)
  real (kind=real_kind) :: pnh(np,np,nlev)               ! nh (nonydro) pressure
  real (kind=real_kind) :: dp3d_i(np,np,nlevp)
  real (kind=real_kind) :: exner(np,np,nlev)         ! exner nh pressure
  real (kind=real_kind) :: dpnh_dp_i(np,np,nlevp)    ! dpnh / dp3d at interfaces
  real (kind=real_kind) :: eta_dot_dpdn(np,np,nlevp)  ! vertical velocity at interfaces
  real (kind=real_kind) :: KE(np,np,nlev)             ! Kinetic energy
  real (kind=real_kind) :: gradexner(np,np,2,nlev)    ! grad(p^kappa)
  real (kind=real_kind) :: gradphinh_i(np,np,2,nlevp) ! gradphi at interfaces
  real (kind=real_kind) :: mgrad(np,np,2,nlev)        ! gradphi metric term at cell centers
  real (kind=real_kind) :: gradKE(np,np,2,nlev)       ! grad(0.5 u^T u )
  real (kind=real_kind) :: wvor(np,np,2,nlev)         ! w vorticity term

  real (kind=real_kind) :: gradw_i(np,np,2,nlevp)
  real (kind=real_kind) :: v_gradw_i(np,np,nlevp)     
  real (kind=real_kind) :: v_gradtheta(np,np,nlev)     
  real (kind=real_kind) :: v_theta(np,np,2,nlev)
  real (kind=real_kind) :: div_v_theta(np,np,nlev)
  real (kind=real_kind) :: v_gradphinh_i(np,np,nlevp) ! v*gradphi at interfaces
  real (kind=real_kind) :: v_i(np,np,2,nlevp)

  real (kind=real_kind) :: v_vadv(np,np,2,nlev)     ! velocity vertical advection
  real (kind=real_kind) :: theta_vadv(np,np,nlev)   ! w,phi, theta  vertical advection term
  real (kind=real_kind) :: w_vadv_i(np,np,nlevp)      ! w,phi, theta  vertical advection term
  real (kind=real_kind) :: phi_vadv_i(np,np,nlevp)    ! w,phi, theta  vertical advection term

  real (kind=real_kind) :: vtens1(np,np,nlev)
  real (kind=real_kind) :: vtens2(np,np,nlev)
  real (kind=real_kind) :: stens(np,np,nlev,3) ! tendencies w,phi,theta
                                               ! w,phi tendencies not computed at nlevp
  real (kind=real_kind) :: w_tens(np,np,nlevp)  ! need to update w at surface as well
  real (kind=real_kind) :: theta_tens(np,np,nlev)
  real (kind=real_kind) :: phi_tens(np,np,nlevp)
                                               

  real (kind=real_kind) :: pi(np,np,nlev)                ! hydrostatic pressure
  real (kind=real_kind) :: pi_i(np,np,nlevp)             ! hydrostatic pressure interfaces
  real (kind=real_kind), dimension(np,np,nlev) :: vgrad_p

  real (kind=real_kind) ::  temp(np,np,nlev)
  real (kind=real_kind) ::  vtemp(np,np,2,nlev)       ! generic gradient storage
  real (kind=real_kind), dimension(np,np) :: sdot_sum ! temporary field
  real (kind=real_kind) ::  v1,v2,w,d_eta_dot_dpdn_dn
  integer :: i,j,k,kptr,ie, nlyr_tot


  call t_startf('compute_andor_apply_rhs')

  if (theta_hydrostatic_mode) then
     nlyr_tot=4*nlev        ! dont bother to dss w_i and phinh_i
  else
     nlyr_tot=5*nlev+nlevp  ! total amount of data for DSS
  endif
     

  do ie=nets,nete
#if 0
     if (.not. theta_hydrostatic_mode) then
        temp(:,:,1) =  (elem(ie)%state%v(:,:,1,nlev,n0)*elem(ie)%derived%gradphis(:,:,1) + &
             elem(ie)%state%v(:,:,2,nlev,n0)*elem(ie)%derived%gradphis(:,:,2))/g
        if ( maxval(abs(temp(:,:,1)-elem(ie)%state%w_i(:,:,nlevp,n0))) >1e-10) then
           write(iulog,*) 'WARNING: w(n0) does not satisfy b.c.'
           write(iulog,*) 'val1 = ',temp(:,:,1)
           write(iulog,*) 'val2 = ',elem(ie)%state%w_i(:,:,nlevp,n0)
           write(iulog,*) 'diff: ',temp(:,:,1)-elem(ie)%state%w_i(:,:,nlevp,n0)
        endif
        ! w boundary condition. just in case:
        elem(ie)%state%w_i(:,:,nlevp,n0) = (elem(ie)%state%v(:,:,1,nlev,n0)*elem(ie)%derived%gradphis(:,:,1) + &
             elem(ie)%state%v(:,:,2,nlev,n0)*elem(ie)%derived%gradphis(:,:,2))/g
     endif
#endif
     dp3d  => elem(ie)%state%dp3d(:,:,:,n0)
     vtheta_dp  => elem(ie)%state%vtheta_dp(:,:,:,n0)
     vtheta(:,:,:) = vtheta_dp(:,:,:)/dp3d(:,:,:)
     phi_i => elem(ie)%state%phinh_i(:,:,:,n0)

     call get_pnh_and_exner(hvcoord,vtheta_dp,dp3d,phi_i,pnh,exner,dpnh_dp_i)

     dp3d_i(:,:,1) = dp3d(:,:,1)
     dp3d_i(:,:,nlevp) = dp3d(:,:,nlev)
     do k=2,nlev
        dp3d_i(:,:,k)=(dp3d(:,:,k)+dp3d(:,:,k-1))/2
     end do

     ! special averaging for velocity for energy conservation
     v_i(:,:,1:2,1) = elem(ie)%state%v(:,:,1:2,1,n0)  
     v_i(:,:,1:2,nlevp) = elem(ie)%state%v(:,:,1:2,nlev,n0)
     do k=2,nlev
        v_i(:,:,1,k) = (dp3d(:,:,k)*elem(ie)%state%v(:,:,1,k,n0) + &
             dp3d(:,:,k-1)*elem(ie)%state%v(:,:,1,k-1,n0) ) / (2*dp3d_i(:,:,k))
        v_i(:,:,2,k) = (dp3d(:,:,k)*elem(ie)%state%v(:,:,2,k,n0) + &
             dp3d(:,:,k-1)*elem(ie)%state%v(:,:,2,k-1,n0) ) / (2*dp3d_i(:,:,k))
     end do
     
     if (theta_hydrostatic_mode) then
        do k=nlev,1,-1          ! traditional Hydrostatic integral
           phi_i(:,:,k)=phi_i(:,:,k+1)+&
                Rgas*vtheta_dp(:,:,k)*exner(:,:,k)/pnh(:,:,k)
        enddo
        ! in H mode, ignore w contibutions to KE term
        ! set to zero so H and NH can share code and reduce if statements
        elem(ie)%state%w_i(:,:,:,n0)=0   
     endif

     do k=1,nlev
        phi(:,:,k) = (phi_i(:,:,k)+phi_i(:,:,k+1))/2  ! for diagnostics

        ! ================================
        ! Accumulate mean Vel_rho flux in vn0
        ! ================================
        vtemp(:,:,1,k) = elem(ie)%state%v(:,:,1,k,n0)*dp3d(:,:,k)
        vtemp(:,:,2,k) = elem(ie)%state%v(:,:,2,k,n0)*dp3d(:,:,k)
        elem(ie)%derived%vn0(:,:,:,k)=elem(ie)%derived%vn0(:,:,:,k)+eta_ave_w*vtemp(:,:,:,k)

        divdp(:,:,k)=divergence_sphere(vtemp(:,:,:,k),deriv,elem(ie))
        vort(:,:,k)=vorticity_sphere(elem(ie)%state%v(:,:,:,k,n0),deriv,elem(ie))
     enddo

     ! Compute omega =  Dpi/Dt   Used only as a DIAGNOSTIC
     ! for historical reasons, we actually compute w/pi
     pi_i(:,:,1)=hvcoord%hyai(1)*hvcoord%ps0
     omega_i(:,:,1)=0
     do k=1,nlev
        pi_i(:,:,k+1)=pi_i(:,:,k) + dp3d(:,:,k)
        omega_i(:,:,k+1)=omega_i(:,:,k)+divdp(:,:,k)
     enddo
     do k=1,nlev
        pi(:,:,k)=pi_i(:,:,k) + dp3d(:,:,k)/2
        vtemp(:,:,:,k) = gradient_sphere( pi(:,:,k), deriv, elem(ie)%Dinv);
        vgrad_p(:,:,k) = elem(ie)%state%v(:,:,1,k,n0)*vtemp(:,:,1,k)+&
             elem(ie)%state%v(:,:,2,k,n0)*vtemp(:,:,2,k)
        omega(:,:,k) = (vgrad_p(:,:,k) - ( omega_i(:,:,k)+omega_i(:,:,k+1))/2) 
     enddo        

     ! ==================================================
     ! Compute eta_dot_dpdn
     ! save sdot_sum as this is the -RHS of ps_v equation
     ! ==================================================
     if (rsplit>0) then
        ! VERTICALLY LAGRANGIAN:   no vertical motion
        eta_dot_dpdn=0
        w_vadv_i=0
        phi_vadv_i=0
        theta_vadv=0
        v_vadv=0
     else
        sdot_sum=0
        do k=1,nlev
           ! ==================================================
           ! add this term to PS equation so we exactly conserve dry mass
           ! ==================================================
           sdot_sum(:,:) = sdot_sum(:,:) + divdp(:,:,k)
           eta_dot_dpdn(:,:,k+1) = sdot_sum(:,:)
        end do


        ! ===========================================================
        ! at this point, eta_dot_dpdn contains integral_etatop^eta[ divdp ]
        ! compute at interfaces:
        !    eta_dot_dpdn = -dp/dt - integral_etatop^eta[ divdp ]
        ! for reference: at mid layers we have:
        !    omega = v grad p  - integral_etatop^eta[ divdp ]
        ! ===========================================================
        do k=1,nlev-1
           eta_dot_dpdn(:,:,k+1) = hvcoord%hybi(k+1)*sdot_sum(:,:) - eta_dot_dpdn(:,:,k+1)
        end do

        eta_dot_dpdn(:,:,1     ) = 0
        eta_dot_dpdn(:,:,nlevp)  = 0
        vtheta_i(:,:,1) =       0
        vtheta_i(:,:,nlevp) =   0


        ! ===========================================================
        ! Compute vertical advection of v from eq. CCM2 (3.b.1)
        ! ==============================================
        call preq_vertadv_v1(elem(ie)%state%v(:,:,:,:,n0),eta_dot_dpdn,dp3d,v_vadv)

        ! compute (cp*theta) at interfaces
        ! for energy conservation, use averaging consistent with EOS
        ! dont bother to compute at surface and top since it will be multiplied by eta-dot
#if 0           
           do k=2,nlev  ! simple averaging
              vtheta_i(:,:,k) = (vtheta(:,:,k)+vtheta(:,:,k-1))/2
           enddo
#else
           ! E conserving average, but much more dissipative
           do k=2,nlev
              vtheta_i(:,:,k) = -dpnh_dp_i(:,:,k)*(phi(:,:,k)-phi(:,:,k-1))/&
                   (exner(:,:,k)-exner(:,:,k-1)) / Cp
           enddo
#endif           



        do k=1,nlev
           ! average interface quantity to midpoints:
           temp(:,:,k) = (( eta_dot_dpdn(:,:,k)+eta_dot_dpdn(:,:,k+1))/2)*&
                (elem(ie)%state%w_i(:,:,k+1,n0)-elem(ie)%state%w_i(:,:,k,n0))
           
           ! theta vadv term at midoints
           theta_vadv(:,:,k)= eta_dot_dpdn(:,:,k+1)*vtheta_i(:,:,k+1) - &
                eta_dot_dpdn(:,:,k)*vtheta_i(:,:,k)
        enddo
        ! compute ave( ave(etadot) d/dx )
        do k=2,nlev
           w_vadv_i(:,:,k)  =(temp(:,:,k-1)+temp(:,:,k))/2
           phi_vadv_i(:,:,k)=eta_dot_dpdn(:,:,k)*(phi(:,:,k)-phi(:,:,k-1))
        end do
        w_vadv_i(:,:,1) = temp(:,:,1)
        w_vadv_i(:,:,nlevp) = temp(:,:,nlev)
        phi_vadv_i(:,:,1) = 0
        phi_vadv_i(:,:,nlevp) = 0

        ! final form of SB81 vertical advection operator:
        w_vadv_i=w_vadv_i/dp3d_i
        phi_vadv_i=phi_vadv_i/dp3d_i
     endif


     ! ================================
     ! accumulate mean vertical flux:
     ! ================================
#if (defined COLUMN_OPENMP)
     !$omp parallel do private(k)
#endif
     do k=1,nlev  !  Loop index added (AAM)
        elem(ie)%derived%eta_dot_dpdn(:,:,k) = &
             elem(ie)%derived%eta_dot_dpdn(:,:,k) + eta_ave_w*eta_dot_dpdn(:,:,k)
        elem(ie)%derived%omega_p(:,:,k) = &
             elem(ie)%derived%omega_p(:,:,k) + eta_ave_w*omega(:,:,k)
     enddo
     elem(ie)%derived%eta_dot_dpdn(:,:,nlev+1) = &
             elem(ie)%derived%eta_dot_dpdn(:,:,nlev+1) + eta_ave_w*eta_dot_dpdn(:,:,nlev+1)

#if (defined COLUMN_OPENMP)
 !$omp parallel do private(k)
#endif
     ! ================================================
     ! w,phi tendencies including surface
     ! ================================================  
     do k=1,nlev
        ! compute gradphi at interfaces and then average to levels
        gradphinh_i(:,:,:,k)   = gradient_sphere(phi_i(:,:,k),deriv,elem(ie)%Dinv)   
           
        gradw_i(:,:,:,k)   = gradient_sphere(elem(ie)%state%w_i(:,:,k,n0),deriv,elem(ie)%Dinv)
        v_gradw_i(:,:,k) = v_i(:,:,1,k)*gradw_i(:,:,1,k) + v_i(:,:,2,k)*gradw_i(:,:,2,k)
        ! w - tendency on interfaces 
        w_tens(:,:,k) = (-w_vadv_i(:,:,k) - v_gradw_i(:,:,k))*scale1 - scale2*g*(1-dpnh_dp_i(:,:,k) )

        ! phi - tendency on interfaces
        v_gradphinh_i(:,:,k) = v_i(:,:,1,k)*gradphinh_i(:,:,1,k) &
             +v_i(:,:,2,k)*gradphinh_i(:,:,2,k) 
        phi_tens(:,:,k) =  (-phi_vadv_i(:,:,k) - v_gradphinh_i(:,:,k))*scale1 &
          + scale2*g*elem(ie)%state%w_i(:,:,k,n0)
     end do

     ! k =nlevp case, all terms in the imex methods are treated explicitly at the boundary
     k =nlevp 
    ! compute gradphi at interfaces and then average to levels
    gradphinh_i(:,:,:,k)   = gradient_sphere(phi_i(:,:,k),deriv,elem(ie)%Dinv)
    gradw_i(:,:,:,k)   = gradient_sphere(elem(ie)%state%w_i(:,:,k,n0),deriv,elem(ie)%Dinv)
    v_gradw_i(:,:,k) = v_i(:,:,1,k)*gradw_i(:,:,1,k) + v_i(:,:,2,k)*gradw_i(:,:,2,k)
    ! w - tendency on interfaces
    w_tens(:,:,k) = (-w_vadv_i(:,:,k) - v_gradw_i(:,:,k))*scale1 - scale1*g*(1-dpnh_dp_i(:,:,k) )

    ! phi - tendency on interfaces
    v_gradphinh_i(:,:,k) = v_i(:,:,1,k)*gradphinh_i(:,:,1,k) &
     +v_i(:,:,2,k)*gradphinh_i(:,:,2,k)
    phi_tens(:,:,k) =  (-phi_vadv_i(:,:,k) - v_gradphinh_i(:,:,k))*scale1 &
    + scale1*g*elem(ie)%state%w_i(:,:,k,n0)
    




#if (defined COLUMN_OPENMP)
 !$omp parallel do private(k,i,j,v1,v2)                                                                           
#endif
     ! ================================================                                                                 
     ! v1,v2 tendencies:                                                                                          
     ! ================================================           
     do k=1,nlev
        ! theta - tendency on levels
        v_theta(:,:,1,k)=elem(ie)%state%v(:,:,1,k,n0)*vtheta_dp(:,:,k)
        v_theta(:,:,2,k)=elem(ie)%state%v(:,:,2,k,n0)*vtheta_dp(:,:,k)
        div_v_theta(:,:,k)=divergence_sphere(v_theta(:,:,:,k),deriv,elem(ie))
        theta_tens(:,:,k)=(-theta_vadv(:,:,k)-div_v_theta(:,:,k))*scale1

        ! w vorticity correction term
        temp(:,:,k) = (elem(ie)%state%w_i(:,:,k,n0)**2 + &
             elem(ie)%state%w_i(:,:,k+1,n0)**2)/4
        wvor(:,:,:,k) = gradient_sphere(temp(:,:,k),deriv,elem(ie)%Dinv)
        wvor(:,:,1,k) = wvor(:,:,1,k) - (elem(ie)%state%w_i(:,:,k,n0)*gradw_i(:,:,1,k) +&
             elem(ie)%state%w_i(:,:,k+1,n0)*gradw_i(:,:,1,k+1))/2
        wvor(:,:,2,k) = wvor(:,:,2,k) - (elem(ie)%state%w_i(:,:,k,n0)*gradw_i(:,:,2,k) +&
             elem(ie)%state%w_i(:,:,k+1,n0)*gradw_i(:,:,2,k+1))/2

        KE(:,:,k) = ( elem(ie)%state%v(:,:,1,k,n0)**2 + elem(ie)%state%v(:,:,2,k,n0)**2)/2
        gradKE(:,:,:,k) = gradient_sphere(KE(:,:,k),deriv,elem(ie)%Dinv)
        gradexner(:,:,:,k) = gradient_sphere(exner(:,:,k),deriv,elem(ie)%Dinv)

        ! special averaging of dpnh/dpi grad(phi) for E conservation
        mgrad(:,:,1,k) = (dpnh_dp_i(:,:,k)*gradphinh_i(:,:,1,k)+ &
              dpnh_dp_i(:,:,k+1)*gradphinh_i(:,:,1,k+1))/2
        mgrad(:,:,2,k) = (dpnh_dp_i(:,:,k)*gradphinh_i(:,:,2,k)+ &
              dpnh_dp_i(:,:,k+1)*gradphinh_i(:,:,2,k+1))/2


        do j=1,np
           do i=1,np
              v1     = elem(ie)%state%v(i,j,1,k,n0)
              v2     = elem(ie)%state%v(i,j,2,k,n0)

              vtens1(i,j,k) = (-v_vadv(i,j,1,k) &
                   + v2*(elem(ie)%fcor(i,j) + vort(i,j,k))        &
                   - gradKE(i,j,1,k) - mgrad(i,j,1,k) &
                  -Cp*vtheta(i,j,k)*gradexner(i,j,1,k)&
                  -wvor(i,j,1,k) )*scale1


              vtens2(i,j,k) = (-v_vadv(i,j,2,k) &
                   - v1*(elem(ie)%fcor(i,j) + vort(i,j,k)) &
                   - gradKE(i,j,2,k) - mgrad(i,j,2,k) &
                  -Cp*vtheta(i,j,k)*gradexner(i,j,2,k) &
                  -wvor(i,j,2,k) )*scale1
           end do
        end do     
     end do 



     
#ifdef ENERGY_DIAGNOSTICS
     ! =========================================================
     ! diagnostics. not performance critical, dont thread
     ! =========================================================
     if (compute_diagnostics) then
        elem(ie)%accum%KEu_horiz1=0
        elem(ie)%accum%KEu_horiz2=0
        elem(ie)%accum%KEu_vert1=0
        elem(ie)%accum%KEu_vert2=0
        elem(ie)%accum%KEw_horiz1=0
        elem(ie)%accum%KEw_horiz2=0
        elem(ie)%accum%KEw_horiz3=0
        elem(ie)%accum%KEw_vert1=0
        elem(ie)%accum%KEw_vert2=0

        elem(ie)%accum%PEhoriz1=0
        elem(ie)%accum%PEhoriz2=0
        elem(ie)%accum%IEvert1=0
        elem(ie)%accum%IEvert2=0
        elem(ie)%accum%PEvert1=0
        elem(ie)%accum%PEvert2=0
        elem(ie)%accum%T01=0
        elem(ie)%accum%T2=0
        elem(ie)%accum%S1=0
        elem(ie)%accum%S2=0
        elem(ie)%accum%P1=0
        elem(ie)%accum%P2=0

        do k =1,nlev
          do j=1,np
            do i=1,np                
               d_eta_dot_dpdn_dn=(eta_dot_dpdn(i,j,k+1)-eta_dot_dpdn(i,j,k))
               !  Form horiz advection of KE-u
               elem(ie)%accum%KEu_horiz1(i,j)=elem(ie)%accum%KEu_horiz1(i,j) &
                    -dp3d(i,j,k)*( &
                    elem(ie)%state%v(i,j,1,k,n0)*gradKE(i,j,1,k) + &
                    elem(ie)%state%v(i,j,2,k,n0)*gradKE(i,j,2,k) )
               elem(ie)%accum%KEu_horiz2(i,j)=elem(ie)%accum%KEu_horiz2(i,j)              &
                    -KE(i,j,k)*divdp(i,j,k)
               !  Form horiz advection of KE-w
               elem(ie)%accum%KEw_horiz1(i,j)=elem(ie)%accum%KEw_horiz1(i,j)-   &
                    dp3d(i,j,k) * (&
                    elem(ie)%state%w_i(i,j,k,n0) * v_gradw_i(i,j,k)    + &
                    elem(ie)%state%w_i(i,j,k+1,n0) * v_gradw_i(i,j,k+1) )/2
               elem(ie)%accum%KEw_horiz2(i,j)=elem(ie)%accum%KEw_horiz2(i,j)-   &
                    divdp(i,j,k)*(elem(ie)%state%w_i(i,j,k,n0)**2 + &
                    elem(ie)%state%w_i(i,j,k+1,n0)**2 ) /4
               elem(ie)%accum%KEw_horiz3(i,j)=elem(ie)%accum%KEw_horiz3(i,j)   &
                    -dp3d(i,j,k) * (elem(ie)%state%v(i,j,1,k,n0) * wvor(i,j,1,k) +  &
                    elem(ie)%state%v(i,j,2,k,n0) * wvor(i,j,2,k))
               !  Form vertical advection of KE-u 
               elem(ie)%accum%KEu_vert1(i,j)=elem(ie)%accum%KEu_vert1(i,j)- &
                    (elem(ie)%state%v(i,j,1,k,n0) * v_vadv(i,j,1,k) +            &
                    elem(ie)%state%v(i,j,2,k,n0) *v_vadv(i,j,2,k))*dp3d(i,j,k)
               elem(ie)%accum%KEu_vert2(i,j)=elem(ie)%accum%KEu_vert2(i,j)- &
                    0.5*((elem(ie)%state%v(i,j,1,k,n0))**2 +                     &
                    (elem(ie)%state%v(i,j,2,k,n0))**2)*d_eta_dot_dpdn_dn
               !  Form vertical advection of KE-w
               elem(ie)%accum%KEw_vert1(i,j)=elem(ie)%accum%KEw_vert1(i,j) - &
                    dp3d(i,j,k) * &
                    (w_vadv_i(i,j,k)*elem(ie)%state%w_i(i,j,k,n0)+ &
                    w_vadv_i(i,j,k+1)*elem(ie)%state%w_i(i,j,k+1,n0))/2
               
               elem(ie)%accum%KEw_vert2(i,j)=elem(ie)%accum%KEw_vert2(i,j)      &
                    -d_eta_dot_dpdn_dn* &
                    (.5*elem(ie)%state%w_i(i,j,k,n0)**2 +&
                    .5*elem(ie)%state%w_i(i,j,k+1,n0)**2)/2
               
               !  Form IEvert1
               elem(ie)%accum%IEvert1(i,j)=elem(ie)%accum%IEvert1(i,j)      &
                    -exner(i,j,k)*theta_vadv(i,j,k)                        
               ! Form IEvert2 
               ! here use of dpnh_dp_i on boundry (with incorrect data)
               ! is harmess becuase eta_dot_dpdn=0
               elem(ie)%accum%IEvert2(i,j)=elem(ie)%accum%IEvert2(i,j)      &
                    + ( dpnh_dp_i(i,j,k)*eta_dot_dpdn(i,j,k)+ &
                        dpnh_dp_i(i,j,k+1)*eta_dot_dpdn(i,j,k+1)) &
                    *(phi_i(i,j,k+1)-phi_i(i,j,k))/2
               
               !  Form PEhoriz1
               elem(ie)%accum%PEhoriz1(i,j)=(elem(ie)%accum%PEhoriz1(i,j))  &
                    -phi(i,j,k)*divdp(i,j,k) 
               !  Form PEhoriz2
               elem(ie)%accum%PEhoriz2(i,j)=elem(ie)%accum%PEhoriz2(i,j)    &
                    -dp3d(i,j,k)* &
                    (elem(ie)%state%v(i,j,1,k,n0)*                          &
                    (gradphinh_i(i,j,1,k)+gradphinh_i(i,j,1,k+1))/2  +      &
                    elem(ie)%state%v(i,j,2,k,n0)*                           &
                    (gradphinh_i(i,j,2,k)+gradphinh_i(i,j,2,k+1))/2  )
               
               !  Form PEvert1
               elem(ie)%accum%PEvert1(i,j) = elem(ie)%accum%PEvert1(i,j)    &
                    -phi(i,j,k)*d_eta_dot_dpdn_dn                                 
               elem(ie)%accum%PEvert2(i,j) = elem(ie)%accum%PEvert2(i,j)     &
                    -dp3d(i,j,k)*(phi_vadv_i(i,j,k)+phi_vadv_i(i,j,k+1))/2
               
               !  Form T01
               elem(ie)%accum%T01(i,j)=elem(ie)%accum%T01(i,j)               &
                    -(Cp*elem(ie)%state%vtheta_dp(i,j,k,n0))                       &
                    *(gradexner(i,j,1,k)*elem(ie)%state%v(i,j,1,k,n0) +           &
                    gradexner(i,j,2,k)*elem(ie)%state%v(i,j,2,k,n0))              
               !  Form S1 
               elem(ie)%accum%S1(i,j)=elem(ie)%accum%S1(i,j)                 &
                    -Cp*exner(i,j,k)*div_v_theta(i,j,k)

               !  Form P1  = -P2  (no reason to compute P2?)
               elem(ie)%accum%P1(i,j)=elem(ie)%accum%P1(i,j) -g*dp3d(i,j,k)* &
                    ( elem(ie)%state%w_i(i,j,k,n0) + &
                    elem(ie)%state%w_i(i,j,k+1,n0) )/2
               !  Form P2
               elem(ie)%accum%P2(i,j)=elem(ie)%accum%P2(i,j) + g*dp3d(i,j,k)*&
                    ( elem(ie)%state%w_i(i,j,k,n0) + &
                    elem(ie)%state%w_i(i,j,k+1,n0) )/2
            enddo
         enddo
      enddo

      ! these terms are better easier to compute by summing interfaces
      do k=2,nlev
         elem(ie)%accum%T2(:,:)=elem(ie)%accum%T2(:,:)+                &
              (g*elem(ie)%state%w_i(:,:,k,n0)-v_gradphinh_i(:,:,k)) &
               * dpnh_dp_i(:,:,k)*dp3d_i(:,:,k)
      enddo
      ! boundary terms
      do k=1,nlevp,nlev
         elem(ie)%accum%T2(:,:)=elem(ie)%accum%T2(:,:)+                &
           (g*elem(ie)%state%w_i(:,:,k,n0)-v_gradphinh_i(:,:,k)) &
           * dpnh_dp_i(:,:,k)*dp3d_i(:,:,k)/2
      enddo
      ! boundary term is incorrect.  save the term so we can correct it
      ! once we have coorect value of dpnh_dp_i:
      elem(ie)%accum%T2_nlevp_term(:,:)=&
           (g*elem(ie)%state%w_i(:,:,nlevp,n0)-v_gradphinh_i(:,:,nlevp)) &
           * dp3d_i(:,:,nlevp)/2

   endif
#endif


#if (defined COLUMN_OPENMP)
!$omp parallel do private(k)
#endif
     do k=1,nlev
        elem(ie)%state%v(:,:,1,k,np1) = elem(ie)%spheremp(:,:)*(scale3 * elem(ie)%state%v(:,:,1,k,nm1) &
          + dt2*vtens1(:,:,k) )
        elem(ie)%state%v(:,:,2,k,np1) = elem(ie)%spheremp(:,:)*(scale3 * elem(ie)%state%v(:,:,2,k,nm1) &
          +  dt2*vtens2(:,:,k) )
        elem(ie)%state%w_i(:,:,k,np1)    = elem(ie)%spheremp(:,:)*(scale3 * elem(ie)%state%w_i(:,:,k,nm1)   &
          + dt2*w_tens(:,:,k))
        elem(ie)%state%vtheta_dp(:,:,k,np1) = elem(ie)%spheremp(:,:)*(scale3 * elem(ie)%state%vtheta_dp(:,:,k,nm1) &
          + dt2*theta_tens(:,:,k))
        elem(ie)%state%phinh_i(:,:,k,np1)   = elem(ie)%spheremp(:,:)*(scale3 * elem(ie)%state%phinh_i(:,:,k,nm1) & 
          + dt2*phi_tens(:,:,k))

        elem(ie)%state%dp3d(:,:,k,np1) = &
             elem(ie)%spheremp(:,:) * (scale3 * elem(ie)%state%dp3d(:,:,k,nm1) - &
             scale1*dt2 * (divdp(:,:,k) + eta_dot_dpdn(:,:,k+1)-eta_dot_dpdn(:,:,k)))
     enddo
     k=nlevp
     elem(ie)%state%w_i(:,:,k,np1)    = elem(ie)%spheremp(:,:)*(scale3 * elem(ie)%state%w_i(:,:,k,nm1)   &
          + dt2*w_tens(:,:,k))


     kptr=0
     call edgeVpack_nlyr(edge_g,elem(ie)%desc,elem(ie)%state%v(:,:,:,:,np1),2*nlev,kptr,nlyr_tot)
     kptr=kptr+2*nlev
     call edgeVpack_nlyr(edge_g,elem(ie)%desc,elem(ie)%state%dp3d(:,:,:,np1),nlev,kptr, nlyr_tot)
     kptr=kptr+nlev
     call edgeVpack_nlyr(edge_g,elem(ie)%desc,elem(ie)%state%vtheta_dp(:,:,:,np1),nlev,kptr,nlyr_tot)
     if (.not. theta_hydrostatic_mode) then
        kptr=kptr+nlev
        call edgeVpack_nlyr(edge_g,elem(ie)%desc,elem(ie)%state%w_i(:,:,:,np1),nlevp,kptr,nlyr_tot)
        kptr=kptr+nlevp
        call edgeVpack_nlyr(edge_g,elem(ie)%desc,elem(ie)%state%phinh_i(:,:,:,np1),nlev,kptr,nlyr_tot)
     endif

   end do ! end do for the ie=nets,nete loop

  call t_startf('caar_bexchV')
  call bndry_exchangeV(hybrid,edge_g)
  call t_stopf('caar_bexchV')

  do ie=nets,nete
     kptr=0
     call edgeVunpack_nlyr(edge_g,elem(ie)%desc,elem(ie)%state%v(:,:,:,:,np1),2*nlev,kptr,nlyr_tot)
     kptr=kptr+2*nlev
     call edgeVunpack_nlyr(edge_g,elem(ie)%desc,elem(ie)%state%dp3d(:,:,:,np1),nlev,kptr,nlyr_tot)
     kptr=kptr+nlev
     call edgeVunpack_nlyr(edge_g,elem(ie)%desc,elem(ie)%state%vtheta_dp(:,:,:,np1),nlev,kptr,nlyr_tot)
     if (.not. theta_hydrostatic_mode) then
        kptr=kptr+nlev
        call edgeVunpack_nlyr(edge_g,elem(ie)%desc,elem(ie)%state%w_i(:,:,:,np1),nlevp,kptr,nlyr_tot)
        kptr=kptr+nlevp
        call edgeVunpack_nlyr(edge_g,elem(ie)%desc,elem(ie)%state%phinh_i(:,:,:,np1),nlev,kptr,nlyr_tot)
     endif
      
     ! ====================================================
     ! Scale tendencies by inverse mass matrix
     ! ====================================================
#if (defined COLUMN_OPENMP)
!$omp parallel do private(k)
#endif
     do k=1,nlev
        elem(ie)%state%dp3d(:,:,k,np1) =elem(ie)%rspheremp(:,:)*elem(ie)%state%dp3d(:,:,k,np1)
        elem(ie)%state%vtheta_dp(:,:,k,np1)=elem(ie)%rspheremp(:,:)*elem(ie)%state%vtheta_dp(:,:,k,np1)
        elem(ie)%state%w_i(:,:,k,np1)    =elem(ie)%rspheremp(:,:)*elem(ie)%state%w_i(:,:,k,np1)
        elem(ie)%state%phinh_i(:,:,k,np1)=elem(ie)%rspheremp(:,:)*elem(ie)%state%phinh_i(:,:,k,np1)
        elem(ie)%state%v(:,:,1,k,np1)  =elem(ie)%rspheremp(:,:)*elem(ie)%state%v(:,:,1,k,np1)
        elem(ie)%state%v(:,:,2,k,np1)  =elem(ie)%rspheremp(:,:)*elem(ie)%state%v(:,:,2,k,np1)
     end do
     k=nlevp
     elem(ie)%state%w_i(:,:,k,np1)    =elem(ie)%rspheremp(:,:)*elem(ie)%state%w_i(:,:,k,np1)


     ! now we can compute the correct dphn_dp_i() at the surface:
     if (.not. theta_hydrostatic_mode) then
        ! solve for (dpnh_dp_i-1)
        dpnh_dp_i(:,:,nlevp) = 1 + &
             ((elem(ie)%state%v(:,:,1,nlev,np1)*elem(ie)%derived%gradphis(:,:,1) + &
             elem(ie)%state%v(:,:,2,nlev,np1)*elem(ie)%derived%gradphis(:,:,2))/g - &
             elem(ie)%state%w_i(:,:,nlevp,np1)) / &
             (g + ( elem(ie)%derived%gradphis(:,:,1)**2 + &
             elem(ie)%derived%gradphis(:,:,2)**2)/(2*g)) 
        
        ! update solution with new dpnh_dp_i value:
        elem(ie)%state%w_i(:,:,nlevp,np1) = elem(ie)%state%w_i(:,:,nlevp,np1) +&
             scale1*g*(dpnh_dp_i(:,:,nlevp)-1)
        elem(ie)%state%v(:,:,1,nlev,np1) =  elem(ie)%state%v(:,:,1,nlev,np1) -&
             scale1*(dpnh_dp_i(:,:,nlevp)-1)*elem(ie)%derived%gradphis(:,:,1)/2
        elem(ie)%state%v(:,:,2,nlev,np1) =  elem(ie)%state%v(:,:,2,nlev,np1) -&
             scale1*(dpnh_dp_i(:,:,nlevp)-1)*elem(ie)%derived%gradphis(:,:,2)/2
        

#ifdef ENERGY_DIAGNOSTICS
        ! add in boundary term to T2 and S2 diagnostics:
        if (compute_diagnostics) then
           elem(ie)%accum%T2(:,:)=elem(ie)%accum%T2(:,:)+                &
                elem(ie)%accum%T2_nlevp_term(:,:)*(dpnh_dp_i(:,:,nlevp)-1)
           elem(ie)%accum%S2(:,:)=-elem(ie)%accum%T2(:,:)      
        endif
#endif

        temp(:,:,1) =  (elem(ie)%state%v(:,:,1,nlev,np1)*elem(ie)%derived%gradphis(:,:,1) + &
             elem(ie)%state%v(:,:,2,nlev,np1)*elem(ie)%derived%gradphis(:,:,2))/g
        if ( maxval(abs(temp(:,:,1)-elem(ie)%state%w_i(:,:,nlevp,np1))) >1e-10) then
           write(iulog,*) 'WARNING: w(np1) surface b.c. violated'
           write(iulog,*) 'val1 = ',temp(:,:,1)
           write(iulog,*) 'val2 = ',elem(ie)%state%w_i(:,:,nlevp,np1)
           write(iulog,*) 'diff: ',temp(:,:,1)-elem(ie)%state%w_i(:,:,nlevp,np1)
        endif
     endif
  end do
  call t_stopf('compute_andor_apply_rhs')

  end subroutine compute_andor_apply_rhs




 
!===========================================================================================================
!===========================================================================================================
!===========================================================================================================
!===========================================================================================================
!===========================================================================================================
  subroutine compute_stage_value_dirk(np1,qn0,dt2,elem,hvcoord,hybrid,&
       deriv,nets,nete,maxiter,itertol)
  !===================================================================================
  ! this subroutine solves a stage value equation for a DIRK method which takes the form
  !
  ! gi = un0 + dt* sum(1:i-1)(aij n(gj)+a2ij s(gj)) + dt *a2ii s(gi) := y + dt a2ii s(gi)
  !
  ! It is assumed that un0 has the value of y and the computed value of gi is stored at
  ! unp1
  !===================================================================================
  integer, intent(in) :: np1,qn0,nets,nete
  real*8, intent(in) :: dt2
  integer :: maxiter
  real*8 :: itertol

  type (hvcoord_t)     , intent(in) :: hvcoord
  type (hybrid_t)      , intent(in) :: hybrid
  type (element_t)     , intent(inout), target :: elem(:)
  type (derivative_t)  , intent(in) :: deriv


  ! local
  real (kind=real_kind), pointer, dimension(:,:,:)   :: phi_np1
  real (kind=real_kind), pointer, dimension(:,:,:)   :: dp3d
  real (kind=real_kind), pointer, dimension(:,:,:)   :: vtheta_dp
  real (kind=real_kind), pointer, dimension(:,:)   :: phis
  real (kind=real_kind) :: JacD(nlev,np,np)  , JacL(nlev-1,np,np)
  real (kind=real_kind) :: JacU(nlev-1,np,np), JacU2(nlev-2,np,np)
  real (kind=real_kind) :: pnh(np,np,nlev)     ! nh (nonydro) pressure
  real (kind=real_kind) :: dp3d_i(np,np,nlevp)
  real (kind=real_kind) :: dpnh_dp_i(np,np,nlevp)
  real (kind=real_kind) :: exner(np,np,nlev)     ! exner nh pressure
  real (kind=real_kind) :: w_n0(np,np,nlevp)    
  real (kind=real_kind) :: phi_n0(np,np,nlevp)    
  real (kind=real_kind) :: Ipiv(nlev,np,np)
  real (kind=real_kind) :: Fn(np,np,nlev),x(nlev,np,np)
  real (kind=real_kind) :: itererr,itererrtemp(np,np)
  real (kind=real_kind) :: itererrmax
  real (kind=real_kind) :: norminfr0(np,np),norminfJ0(np,np)
  real (kind=real_kind) :: maxnorminfJ0r0
  real (kind=real_kind) :: alpha1(np,np),alpha2(np,np)

  real (kind=real_kind) :: Jac2D(nlev,np,np)  , Jac2L(nlev-1,np,np)
  real (kind=real_kind) :: Jac2U(nlev-1,np,np)



  integer :: i,j,k,l,ie,itercount,info(np,np),itercountmax
  itercountmax=0
  itererrmax=0.d0

  call t_startf('compute_stage_value_dirk')
  do ie=nets,nete
    w_n0 = elem(ie)%state%w_i(:,:,:,np1)
    phi_n0 = elem(ie)%state%phinh_i(:,:,:,np1)
    itercount=0

    ! approximate the initial error of f(x) \approx 0
    dp3d  => elem(ie)%state%dp3d(:,:,:,np1)
    vtheta_dp  => elem(ie)%state%vtheta_dp(:,:,:,np1)
    phi_np1 => elem(ie)%state%phinh_i(:,:,:,np1)
    phis => elem(ie)%state%phis(:,:)

    call get_pnh_and_exner(hvcoord,vtheta_dp,dp3d,phi_np1,pnh,exner,dpnh_dp_i)

    dp3d_i(:,:,1) = dp3d(:,:,1)
    dp3d_i(:,:,nlevp) = dp3d(:,:,nlev)
    do k=2,nlev
       dp3d_i(:,:,k)=(dp3d(:,:,k)+dp3d(:,:,k-1))/2
    end do

   ! we first compute the initial Jacobian J0 and residual r0 and their infinity norms
     Fn(:,:,1:nlev) = phi_np1(:,:,1:nlev)-phi_n0(:,:,1:nlev) &
       - dt2*g*w_n0(:,:,1:nlev) + (dt2*g)**2 * (1.0-dpnh_dp_i(:,:,1:nlev))

     norminfr0=0.d0
     norminfJ0=0.d0
      ! Here's how to call inexact Jacobian
!     call get_dirk_jacobian(Jac2L,Jac2D,Jac2U,dt2,dp3d,phi_np1,pnh,0,&
!       1d-6,hvcoord,dpnh_dp_i,vtheta_dp)
      ! here's the call to the exact Jacobian
     call get_dirk_jacobian(JacL,JacD,JacU,dt2,dp3d,phi_np1,pnh,1)

    ! compute dp3d-weighted infinity norms of the initial Jacobian and residual
#if (defined COLUMN_OPENMP)
!$omp parallel do private(i,j) collapse(2)
#endif
     do i=1,np
     do j=1,np
       itererrtemp(i,j)=0 
       do k=1,nlev
        norminfr0(i,j)=max(norminfr0(i,j),abs(Fn(i,j,k)) *dp3d_i(i,j,k))
        if (k.eq.1) then
          norminfJ0(i,j) = max(norminfJ0(i,j),(dp3d_i(i,j,k)*abs(JacD(k,i,j))+dp3d_i(i,j,k+1))*abs(JacU(k,i,j)))
        elseif (k.eq.nlev) then
          norminfJ0(i,j) = max(norminfJ0(i,j),(dp3d_i(i,j,k-1)*abs(JacL(k,i,j))+abs(JacD(k,i,j))*dp3d(i,j,k)))
        else
          norminfJ0(i,j) = max(norminfJ0(i,j),(dp3d_i(i,j,k-1)*abs(JacL(k,i,j))+dp3d_i(i,j,k)*abs(JacD(k,i,j))+ &
            dp3d_i(i,j,k+1)*abs(JacU(k,i,j))))
        end if
        itererrtemp(i,j)=itererrtemp(i,j)+Fn(i,j,k)**2.d0 *dp3d_i(i,j,k)
      end do
      itererrtemp(i,j)=sqrt(itererrtemp(i,j))
    end do
    end do

    maxnorminfJ0r0=max(maxval(norminfJ0(:,:)),maxval(norminfr0(:,:)))
    itererr=maxval(itererrtemp(:,:))/maxnorminfJ0r0


    do while ((itercount < maxiter).and.(itererr > itertol))

      info(:,:) = 0
      ! Here's how to call inexact Jacobian
!      call get_dirk_jacobian(JacL,JacD,JacU,dt2,dp3d,phi_np1,pnh,0,&
!       1d-4,hvcoord,dpnh_dp_i,vtheta_dp)
      ! here's the call to the exact Jacobian
       call get_dirk_jacobian(JacL,JacD,JacU,dt2,dp3d,phi_np1,pnh,1)

 
#if (defined COLUMN_OPENMP)
!$omp parallel do private(i,j) collapse(2)
#endif
      do i=1,np
      do j=1,np
        x(1:nlev,i,j) = -Fn(i,j,1:nlev)  !+Fn(i,j,nlev+1:2*nlev,1)/(g*dt2))
        call DGTTRF(nlev, JacL(:,i,j), JacD(:,i,j),JacU(:,i,j),JacU2(:,i,j), Ipiv(:,i,j), info(i,j) )
        ! Tridiagonal solve
        call DGTTRS( 'N', nlev,1, JacL(:,i,j), JacD(:,i,j), JacU(:,i,j), JacU2(:,i,j), Ipiv(:,i,j),x(:,i,j), nlev, info(i,j) )
        ! update approximate solution of phi
        phi_np1(i,j,1:nlev) = phi_np1(i,j,1:nlev) + x(1:nlev,i,j)
      end do
      end do

      call get_pnh_and_exner(hvcoord,vtheta_dp,dp3d,phi_np1,pnh,exner,dpnh_dp_i)

      ! update approximate solution of w
      elem(ie)%state%w_i(:,:,1:nlev,np1) = w_n0(:,:,1:nlev) - g*dt2 * &
        (1.0-dpnh_dp_i(:,:,1:nlev))
      ! update right-hand side of phi
      Fn(:,:,1:nlev) = phi_np1(:,:,1:nlev)-phi_n0(:,:,1:nlev) &
        - dt2*g*w_n0(:,:,1:nlev) + (dt2*g)**2 * (1.0-dpnh_dp_i(:,:,1:nlev))

      ! compute relative errors
      itererrtemp=0.d0
#if (defined COLUMN_OPENMP)
!$omp parallel do private(i,j) collapse(2)
#endif
      do i=1,np
      do j=1,np
        do k=1,nlev
          itererrtemp(i,j)=itererrtemp(i,j)+Fn(i,j,k)**2.d0 *dp3d_i(i,j,k)
        end do
        itererrtemp(i,j)=sqrt(itererrtemp(i,j))
      end do
      end do
      itererr=maxval(itererrtemp(:,:))/maxnorminfJ0r0

      ! update iteration count and error measure
      itercount=itercount+1
    end do ! end do for the do while loop

    if (itercount >= maxiter) then
      call abortmp('Error: nonlinear solver failed b/c max iteration count was met')
    end if
    itercountmax=max(itercount,itercountmax)
    itererrmax=max(itererrmax,itererr)
  end do ! end do for the ie=nets,nete loop

  ! return max iteraitons and max error
  maxiter=itercountmax
  itertol=itererrmax
  call t_stopf('compute_stage_value_dirk')

  end subroutine compute_stage_value_dirk




end module prim_advance_mod<|MERGE_RESOLUTION|>--- conflicted
+++ resolved
@@ -46,14 +46,8 @@
   private
   save
   public :: prim_advance_exp, prim_advance_init1, &
-<<<<<<< HEAD
-            applycamforcing_dynamics, applyCAMforcing_dynamics_dp, convert_thermo_forcing
-=======
-       applycamforcing_ps, applycamforcing_dp3d, &
-       applyCAMforcing_dynamics, compute_andor_apply_rhs
-
-
->>>>>>> f98f2a17
+       applycamforcing_dynamics, applyCAMforcing_dynamics_dp, convert_thermo_forcing,&
+       compute_andor_apply_rhs
 
 contains
 
@@ -74,12 +68,7 @@
 
 
 
-<<<<<<< HEAD
-=======
-
-
 #ifndef ARKODE
->>>>>>> f98f2a17
   !_____________________________________________________________________
   subroutine prim_advance_exp(elem, deriv, hvcoord, hybrid,dt, tl,  nets, nete, compute_diagnostics)
 
@@ -378,9 +367,6 @@
   end subroutine prim_advance_exp
 
 
-<<<<<<< HEAD
-!----------------------------- CONVERT-THERMO-FORCING ----------------------------
-=======
 #else
 
   !_____________________________________________________________________
@@ -791,8 +777,6 @@
   end subroutine prim_advance_exp
 #endif
 
-  
->>>>>>> f98f2a17
 
 !Converting T tendencies to theta, can be called from homme and EAM.
 !Tests and EAM return thermo tendencies in terms of T, this routine 
