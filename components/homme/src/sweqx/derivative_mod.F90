--- conflicted
+++ resolved
@@ -3,21 +3,41 @@
 #endif
 
 module derivative_mod
-<<<<<<< HEAD
 
-  use derivative_mod_base, only: derivative_t, derivative_stag_t, subcell_integration, &
-      subcell_dss_fluxes, subcell_div_fluxes, subcell_Laplace_fluxes, allocate_subcell_integration_matrix,   &
-      derivinit, deriv_print, gradient, gradient_wk, vorticity, divergence, interpolate_gll2fvm_corners, interpolate_gll2fvm_points, interpolate_gll2spelt_points, &
-      remap_phys2gll, v2pinit, gradient_sphere_wk_testcov, gradient_sphere_wk_testcontra, ugradv_sphere, vorticity_sphere, vorticity_sphere_diag, curl_sphere,     &
-      curl_sphere_wk_testcov, vlaplace_sphere_wk, element_boundary_integral, edge_flux_u_cg, limiter_optim_iter_full, &
-      laplace_sphere_wk, divergence_sphere_wk, gradient_sphere, divergence_sphere
+  use derivative_mod_base, only:  &
+      derivative_t,               &
+      derivative_stag_t,          &
+      subcell_integration,        &
+      subcell_dss_fluxes,         &
+      subcell_div_fluxes,         &
+      subcell_Laplace_fluxes,     &
+      allocate_subcell_integration_matrix, &
+      derivinit,                  &
+      deriv_print,                &
+      gradient,                   &
+      gradient_wk,                &
+      vorticity,                  &
+      divergence,                 &
+      interpolate_gll2fvm_corners,&
+      interpolate_gll2fvm_points, &
+      remap_phys2gll,             &
+      v2pinit,                    &
+      gradient_sphere_wk_testcov, &
+      gradient_sphere_wk_testcontra, &
+      ugradv_sphere,              &
+      vorticity_sphere,           &
+      vorticity_sphere_diag,      &
+      curl_sphere,                &
+      curl_sphere_wk_testcov,     &
+      vlaplace_sphere_wk,         &
+      element_boundary_integral,  &
+      edge_flux_u_cg,             &
+      limiter_optim_iter_full,    &
+      laplace_sphere_wk,          &
+      divergence_sphere_wk,       &
+      gradient_sphere,            &
+      divergence_sphere
 
-=======
-  use derivative_mod_base, only: derivative_t, derivative_stag_t, subcell_integration, subcell_dss_fluxes, subcell_div_fluxes, subcell_Laplace_fluxes, allocate_subcell_integration_matrix,   &
-                                 derivinit, deriv_print, gradient, gradient_wk, vorticity, divergence, interpolate_gll2fvm_corners, interpolate_gll2fvm_points, &
-                                 remap_phys2gll, v2pinit, gradient_sphere_wk_testcov, gradient_sphere_wk_testcontra, ugradv_sphere, vorticity_sphere, vorticity_sphere_diag, curl_sphere,     &
-                                 curl_sphere_wk_testcov, vlaplace_sphere_wk, element_boundary_integral, edge_flux_u_cg, gll_to_dgmodal, dgmodal_to_gll, limiter_optim_iter_full, &
-                                 laplace_sphere_wk, divergence_sphere_wk, gradient_sphere, divergence_sphere
->>>>>>> 2d56e183
   implicit none
+
 end module derivative_mod