;***********************************************
; plot_tropicalcyclone_init.ncl
;***********************************************
;  https://github.com/ClimateGlobalChange/DCMIP2016/

load "$NCARG_ROOT/lib/ncarg/nclscripts/csm/gsn_code.ncl"  
load "$NCARG_ROOT/lib/ncarg/nclscripts/csm/gsn_csm.ncl"  
load "$NCARG_ROOT/lib/ncarg/nclscripts/csm/contributed.ncl"  
load "$NCARG_ROOT/lib/ncarg/nclscripts/csm/shea_util.ncl"  

;************************************************
begin

;************************************************
; Input parameters
;************************************************

datafilename = "./movies/dcmip2016_test21.nc"

;************************************************
; Initialize workspace
;************************************************

  wks = gsn_open_wks("pdf","init.pdf")

;************************************************
; Plot resources [options]
;************************************************

  res                     = True
 ;res@mpCenterLonF        = 180
  res@cnFillOn            = True       ; color              [default=False]
  res@cnLinesOn           = True       ; draw contour lines [default=True]
  res@lbLabelAutoStride   = True
  res@vpKeepAspect        = True
  res@vpWidthF            = 0.38       ; user specified shape
  res@vpHeightF           = 0.19
  res@gsnSpreadColors     = True       ; use all colors
  res@gsnSpreadColorStart = 2          ; default=2
  res@gsnSpreadColorEnd   = 23        ; final color of "gui-default"
;  res@gsnSpreadColorStart = 2          ; default=2
;  res@gsnSpreadColorEnd   = 11        ; final color of "cosam"

  res@gsnDraw             = False      ; default=True
  res@gsnFrame            = False      ; default=True
res@gsnYAxisIrregular2Linear = True

  res_p                   = res        ; pressure plot resources
  res_ps                  = res        ; surface pressure plot resources
  res_u                   = res        ; zonal velocity plot resources
  res_pp                  = res        ; zonal velocity pert plot resources
  res_t                   = res        ; temperature plot resources
  res_qv                  = res        ; water vapor plot resources
  res_theta               = res        ; potential temperature plot resources

;************************************************
; Panel plot
;************************************************
  plot = new(6,graphic)
  gsn_merge_colormaps(wks,"gui_default", "BlRe")
;  gsn_merge_colormaps(wks,"cosam", "BlRe")

  datafile = addfile(datafilename, "r")

  lev   = datafile->lev
  lon   = datafile->lon
  u     = datafile->u  (0,::-1,:,:)
  t     = datafile->T  (0,::-1,:,:)
  theta = datafile->Th (0,::-1,:,:)
  qv    = datafile->Q  (0,::-1,:,:)
  p     = datafile->pnh(0,::-1,:,:)
  geo   = datafile->geo(0,::-1,:,:)
  ps    = datafile->ps (0,::-1,:  )

  nlon = dimsizes(datafile->lon)
  ilon0   = 0          ; location of perturbation
  ilon1   = nlon/2     ; +180 degrees

<<<<<<< HEAD
=======
; original dcmip 2016 NCL script plots:
;  T, theta,qv  at ilon1     
;  u,p          at ilon0
;  pp  perturbation from ilon0 and ilon1
;  but then we dont see the purturbation in T and theta, so
;  we plot at ilon0
;

>>>>>>> 0757e202
  print("max u="+max(u))
  print("max u xsection="+max(u(:,:,ilon0))+" lon="+lon(ilon0))

  ;_________________________________________________
  ; Interpolate fields from eta coord to z coord

  z_eta = geo/9.81/1000
  z     = lev
  z     = 1.0d-3*ispan(500,29550,1000)

  ;print("z="+z)
  print("z_eta="+z_eta(:,0,0))
  print("interpolating from geopotential levels to evenly spaced z")
  theta = linint1_n_Wrap(z_eta,theta,False,z,0,0)
  t     = linint1_n_Wrap(z_eta,t ,False,z,0,0)
  u     = linint1_n_Wrap(z_eta,u ,False,z,0,0)
  p     = linint1_n_Wrap(z_eta,p ,False,z,0,0)
  qv    = linint1_n_Wrap(z_eta,qv,False,z,0,0)

  delete(u@long_name)
  delete(p@long_name)
  delete(qv@long_name)
  delete(theta@long_name)
  delete(t@long_name)

  p  = p/100
  qv = qv*1000
  pp = p(:,:,ilon0)-p(:,:,ilon1)

  copy_VarCoords(p(:,:,0), pp)
;print("pp="+pp)

  nlon = dimsizes(u(0,0,:))
  up = u
  do i=0,nlon-1
    up(0,:,i) = up(0,:,i) - u(0,:,0)
  end do

; lev   = datafile->lev
;  rho   = datafile->Rho
;  t     = datafile->T
;  theta = datafile->Theta
;  u     = datafile->U
;  qv    = datafile->RhoQv / rho * 1000.0
;  copy_VarCoords(rho, qv)
;  p     = rho * 287.0 * t / 100.0
;  copy_VarCoords(rho, p)

;  pp    = p(0,:,:,0) - p(0,:,:,ilon0)
;  copy_VarCoords(p(0,:,:,0), pp)
; ps    = (p(0,0,:,:) * lev(1) - p(0,1,:,:) * lev(0)) / (lev(1) - lev(0))
;  copy_VarCoords(rho(0,0,:,:), ps)
;  nlon = dimsizes(u(0,0,0,:))
;  up = u
;  do i=0,nlon-1
;    up(0,0,:,i) = up(0,0,:,i) - u(0,0,:,0)
;  end do

; ---
;  z         = lev; * 30.0
;z         = geo(:,0,0) / 9.81 / 1000.0
;print("z="+z)
;  p&lev     = z
;  t&lev     = z
;  theta&lev = z
;  qv&lev    = z
;  u&lev     = z
;  pp&lev    = z



; ---
  res_t@cnLevelSelectionMode= "ManualLevels"
  res_t@cnLevelSpacingF   = 10.
  res_t@cnMinLevelValF    = 200.
  res_t@cnMaxLevelValF    = 310.

  res_t@tiYAxisString     = "Altitude (km)"
  res_t@gsnCenterString   = "Temperature"
  res_t@gsnRightString    = "(K)"
  plot(0) = gsn_csm_contour(wks,t(:,:,ilon0),res_t)

  res_theta@cnLevelSelectionMode= "ExplicitLevels"
  res_theta@cnLevels = (/250., 260., 270., 280., 290., 300., 310., 320., 330., 340., 350., 360., 380., 400., 450., 500., 550., 600., 650., 700./)

  res_theta@tiYAxisString     = "Altitude (km)"
  res_theta@gsnCenterString   = "Potential Temperature"
  res_theta@gsnRightString    = "(K)"
  plot(1) = gsn_csm_contour(wks,theta(:,:,ilon0),res_theta)

; ---

  res_u@cnLevelSelectionMode= "ManualLevels"
  res_u@cnLevelSpacingF   = 2.0
  res_u@cnMinLevelValF    = -26.0
  res_u@cnMaxLevelValF    = 26.0

  res_u@trXMinF = 0.
  res_u@trXMaxF = 20.
  res_u@tiYAxisString     = "Altitude (km)"
  res_u@gsnCenterString   = "Zonal velocity"
  res_u@gsnRightString    = "(m/s)"
  plot(2) = gsn_csm_contour(wks,u(:,:,ilon0),res_u)

  res_qv@cnLevelSelectionMode= "ManualLevels"
  res_qv@cnLevelSpacingF   = 2.0
  res_qv@cnMinLevelValF    = 2.0
  res_qv@cnMaxLevelValF    = 18.0

  res_qv@tiYAxisString     = "Altitude (km)"
  res_qv@gsnCenterString   = "Specific Humidity"
  res_qv@gsnRightString    = "(g/kg)"
  plot(3) = gsn_csm_contour(wks,qv(:,:,ilon0),res_qv)

; ---

  res_pp@cnLevelSelectionMode= "ManualLevels"
  res_pp@cnLevelSpacingF   = 1.0
  res_pp@cnMinLevelValF    = -10.0
  res_pp@cnMaxLevelValF    = -1.0

  res_pp@trXMinF = 0.
  res_pp@trXMaxF = 20.

  res_pp@tiYAxisString     = "Altitude (km)"
  res_pp@gsnCenterString   = "Pressure perturbation"
  res_pp@gsnRightString    = "(hPa)"
  plot(4) = gsn_csm_contour(wks,pp(:,:),res_pp) 

 res_p@cnLevelSelectionMode= "ExplicitLevels"
 res_p@cnLevels = (/1.e1, 2.e1, 5.e1, 1.e2, 2.e2, 3.e2, 4.e2, 5.e2, 6.e2, 7.e2, 8.e2, 9.e2, 1.e3/)

  res_p@tiYAxisString     = "Altitude (km)"
  res_p@gsnCenterString   = "Background pressure"
  res_p@gsnRightString    = "(hPa)"
  plot(5) = gsn_csm_contour(wks,p(:,:,0),res_p) 

 ; res_ps@cnLevelSelectionMode= "ManualLevels"
 ; res_ps@cnLevelSpacingF   = 10.
 ; res_ps@cnMinLevelValF    = 950.
 ; res_ps@cnMaxLevelValF    = 1050.

 ; res_ps@gsnCenterString   = "Surfae Pressure"
 ; res_ps@gsnRightString    = "(hPa)"
 ; plot(5) = gsn_csm_contour(wks,ps(:,:),res_ps) 

; ---

  pres = True
  pres@gsnFrame = False
  pres@gsnPanelYWhiteSpacePercent = 5
  pres@gsnPanelBottom = 0.1

  gsn_panel(wks,plot,(/3,2/),pres)

  frame(wks)


end<|MERGE_RESOLUTION|>--- conflicted
+++ resolved
@@ -76,8 +76,6 @@
   ilon0   = 0          ; location of perturbation
   ilon1   = nlon/2     ; +180 degrees
 
-<<<<<<< HEAD
-=======
 ; original dcmip 2016 NCL script plots:
 ;  T, theta,qv  at ilon1     
 ;  u,p          at ilon0
@@ -86,7 +84,6 @@
 ;  we plot at ilon0
 ;
 
->>>>>>> 0757e202
   print("max u="+max(u))
   print("max u xsection="+max(u(:,:,ilon0))+" lon="+lon(ilon0))
 
