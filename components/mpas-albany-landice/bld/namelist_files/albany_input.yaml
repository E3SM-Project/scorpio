--- conflicted
+++ resolved
@@ -1,7 +1,6 @@
 %YAML 1.1
 ---
 ANONYMOUS:
-<<<<<<< HEAD
   Problem:
     Basal Cubature Degree: 4
     LandIce Field Norm:
@@ -18,9 +17,7 @@
           Zero Effective Pressure On Floating Ice At Nodes: true
           Zero Beta On Floating Ice: false
           Use Pressurized Bed Above Sea Level: false
-=======
 
->>>>>>> c98564b2
 # Discretization Description
   Discretization:
     #Exodus Output File Name: albany_output.exo
