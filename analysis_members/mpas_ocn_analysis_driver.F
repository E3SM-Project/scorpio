--- conflicted
+++ resolved
@@ -45,11 +45,8 @@
    use ocn_regional_stats
    use ocn_rpn_calculator
    use ocn_transect_transport
-<<<<<<< HEAD
    use ocn_eddy_product_variables
-=======
    use ocn_moc_streamfunction
->>>>>>> 51b02698
 !   use ocn_TEM_PLATE
 
    implicit none
@@ -191,11 +188,8 @@
       call mpas_pool_add_config(analysisMemberList, 'pointwiseStats', 1)
       call mpas_pool_add_config(analysisMemberList, 'debugDiagnostics', 1)
       call mpas_pool_add_config(analysisMemberList, 'transectTransport', 1)
-<<<<<<< HEAD
       call mpas_pool_add_config(analysisMemberList, 'eddyProductVariables', 1)
-=======
       call mpas_pool_add_config(analysisMemberList, 'mocStreamfunction', 1)
->>>>>>> 51b02698
 !     call mpas_pool_add_config(analysisMemberList, 'temPlate', 1)
 
       ! DON'T EDIT BELOW HERE
@@ -1085,13 +1079,10 @@
          call ocn_init_debug_diagnostics(domain, err_tmp)
       else if ( analysisMemberName(1:nameLength) == 'transectTransport' ) then
         call ocn_init_transect_transport(domain, err_tmp)
-<<<<<<< HEAD
-     else if ( analysisMemberName(1:nameLength) == 'eddyProductVariables' ) then
+      else if ( analysisMemberName(1:nameLength) == 'eddyProductVariables' ) then
         call ocn_init_eddy_product_variables(domain, err_tmp)
-=======
       else if ( analysisMemberName(1:nameLength) == 'mocStreamfunction' ) then
          call ocn_init_moc_streamfunction(domain, err_tmp)
->>>>>>> 51b02698
 !     else if ( analysisMemberName(1:nameLength) == 'temPlate' ) then
 !        call ocn_init_TEM_PLATE(domain, err_tmp)
       ! rpn is third to last
@@ -1176,13 +1167,10 @@
          call ocn_compute_debug_diagnostics(domain, timeLevel, err_tmp)
       else if ( analysisMemberName(1:nameLength) == 'transectTransport' ) then
         call ocn_compute_transect_transport(domain, timeLevel, err_tmp)
-<<<<<<< HEAD
-     else if ( analysisMemberName(1:nameLength) == 'eddyProductVariables' ) then
+      else if ( analysisMemberName(1:nameLength) == 'eddyProductVariables' ) then
         call ocn_compute_eddy_product_variables(domain, timeLevel, err_tmp)
-=======
       else if ( analysisMemberName(1:nameLength) == 'mocStreamfunction' ) then
          call ocn_compute_moc_streamfunction(domain, timeLevel, err_tmp)
->>>>>>> 51b02698
 !     else if ( analysisMemberName(1:nameLength) == 'temPlate' ) then
 !        call ocn_compute_TEM_PLATE(domain, timeLevel, err_tmp)
       ! rpn is third to last
@@ -1270,13 +1258,10 @@
          call ocn_restart_debug_diagnostics(domain, err_tmp)
       else if ( analysisMemberName(1:nameLength) == 'transectTransport' ) then
         call ocn_restart_transect_transport(domain, err_tmp)
-<<<<<<< HEAD
-     else if ( analysisMemberName(1:nameLength) == 'eddyProductVariables' ) then
+      else if ( analysisMemberName(1:nameLength) == 'eddyProductVariables' ) then
         call ocn_restart_eddy_product_variables(domain, err_tmp)
-=======
       else if ( analysisMemberName(1:nameLength) == 'mocStreamfunction' ) then
          call ocn_restart_moc_streamfunction(domain, err_tmp)
->>>>>>> 51b02698
 !     else if ( analysisMemberName(1:nameLength) == 'temPlate' ) then
 !        call ocn_restart_TEM_PLATE(domain, err_tmp)
       ! rpn is third to last
@@ -1360,13 +1345,10 @@
          call ocn_finalize_debug_diagnostics(domain, err_tmp)
       else if ( analysisMemberName(1:nameLength) == 'transectTransport' ) then
         call ocn_finalize_transect_transport(domain, err_tmp)
-<<<<<<< HEAD
-     else if ( analysisMemberName(1:nameLength) == 'eddyProductVariables' ) then
+      else if ( analysisMemberName(1:nameLength) == 'eddyProductVariables' ) then
         call ocn_finalize_eddy_product_variables(domain, err_tmp)
-=======
       else if ( analysisMemberName(1:nameLength) == 'mocStreamfunction' ) then
          call ocn_finalize_moc_streamfunction(domain, err_tmp)
->>>>>>> 51b02698
 !     else if ( analysisMemberName(1:nameLength) == 'temPlate' ) then
 !        call ocn_finalize_TEM_PLATE(domain, err_tmp)
       ! rpn is third to last
