"""
functions for building CIME models
"""
import glob, shutil, time, threading, subprocess
from CIME.XML.standard_module_setup  import *
from CIME.utils                 import get_model, analyze_build_log, stringify_bool, run_and_log_case_status, get_timestamp, run_sub_or_cmd, run_cmd, get_batch_script_for_job, gzip_existing_file, safe_copy
from CIME.provenance            import save_build_provenance as save_build_provenance_sub
from CIME.locked_files          import lock_file, unlock_file

logger = logging.getLogger(__name__)

<<<<<<< HEAD
def get_standard_makefile_args(case):
    variables = ["CASEROOT", "CASETOOLS", "CIMEROOT", "COMP_INTERFACE",
                 "COMPILER", "DEBUG", "EXEROOT", "INCROOT", "LIBROOT",
                 "MACH", "MPILIB", "NINST_VALUE", "OS", "PIO_VERSION",
                 "SHAREDLIBROOT", "SMP_PRESENT", "USE_ESMF_LIB", "USE_MOAB",
                 "CAM_CONFIG_OPTS", "COMPARE_TO_NUOPC", "HOMME_TARGET",
                 "OCN_SUBMODEL", "CISM_USE_TRILINOS", "USE_ALBANY", "USE_PETSC"]

    make_args = "CIME_MODEL={} ".format(case.get_value("MODEL"))
    make_args += " compile_threaded={} ".format(stringify_bool(case.get_build_threaded()))
    for var in variables:
        make_args+=xml_to_make_variable(case, var)

    return make_args

def xml_to_make_variable(case, varname):
=======
_CMD_ARGS_FOR_BUILD = \
    ("CASEROOT", "CASETOOLS", "CIMEROOT", "COMP_INTERFACE",
     "COMPILER", "DEBUG", "EXEROOT", "INCROOT", "LIBROOT",
     "MACH", "MPILIB", "NINST_VALUE", "OS", "PIO_VERSION",
     "SHAREDLIBROOT", "SMP_PRESENT", "USE_ESMF_LIB", "USE_MOAB",
     "CAM_CONFIG_OPTS", "COMPARE_TO_NUOPC", "HOMME_TARGET",
     "OCN_SUBMODEL", "CISM_USE_TRILINOS", "USE_ALBANY", "USE_PETSC")

def get_standard_makefile_args(case, shared_lib=False):
    make_args = "CIME_MODEL={} ".format(case.get_value("MODEL"))
    make_args += " compile_threaded={} ".format(stringify_bool(case.get_build_threaded()))
    if not shared_lib:
        make_args += " USE_KOKKOS={} ".format(stringify_bool(uses_kokkos(case)))
    for var in _CMD_ARGS_FOR_BUILD:
        make_args += xml_to_make_variable(case, var)

    return make_args

def get_standard_cmake_args(case, shared_lib=False):
    cmake_args = "-DCIME_MODEL={} ".format(case.get_value("MODEL"))
    if not shared_lib:
        cmake_args += " -DUSE_KOKKOS={} ".format(stringify_bool(uses_kokkos(case)))
    for var in _CMD_ARGS_FOR_BUILD:
        cmake_args += xml_to_make_variable(case, var, cmake=True)

    return cmake_args

def xml_to_make_variable(case, varname, cmake=False):
>>>>>>> dabe086f
    varvalue = case.get_value(varname)
    if varvalue is None:
        return ""
    if type(varvalue) == type(True):
        varvalue = stringify_bool(varvalue)
<<<<<<< HEAD
    return "{}=\"{}\" ".format(varname, varvalue)

=======
    return "{}{}=\"{}\" ".format("-D" if cmake else "", varname, varvalue)

###############################################################################
def uses_kokkos(case):
###############################################################################
    cam_target = case.get_value("CAM_TARGET")
    return get_model() == "e3sm" and cam_target in ("preqx_kokkos", "theta-l")
>>>>>>> dabe086f

###############################################################################
def _build_model(build_threaded, exeroot, incroot, complist,
                 lid, caseroot, cimeroot, compiler, buildlist, comp_interface, case):
###############################################################################
    logs = []

    thread_bad_results = []
    for model, comp, nthrds, _, config_dir in complist:
        if buildlist is not None and model.lower() not in buildlist:
            continue

        # aquap has a dependency on atm so we will build it after the threaded loop
        if comp == "aquap":
            logger.debug("Skip aquap ocn build here")
            continue

        # coupler handled seperately
        if model == "cpl":
            continue

        # special case for clm
        # clm 4_5 and newer is a shared (as in sharedlibs, shared by all tests) library
        # (but not in E3SM) and should be built in build_libraries
        if get_model() != "e3sm" and comp == "clm":
            continue
        else:
            logger.info("         - Building {} Library ".format(model))

        smp = nthrds > 1 or build_threaded

        bldroot = os.path.join(exeroot, model, "obj")
        libroot = os.path.join(exeroot, "lib")
        file_build = os.path.join(exeroot, "{}.bldlog.{}".format(model, lid))
        logger.debug("bldroot is {}".format(bldroot))
        logger.debug("libroot is {}".format(libroot))

        # make sure bldroot and libroot exist
        for build_dir in [bldroot, libroot]:
            if not os.path.exists(build_dir):
                os.makedirs(build_dir)

        # build the component library
        # thread_bad_results captures error output from thread (expected to be empty)
        # logs is a list of log files to be compressed and added to the case logs/bld directory
        t = threading.Thread(target=_build_model_thread,
            args=(config_dir, model, comp, caseroot, libroot, bldroot, incroot, file_build,
                  thread_bad_results, smp, compiler, case))
        t.start()

        logs.append(file_build)

    # Wait for threads to finish
    while(threading.active_count() > 1):
        time.sleep(1)

    expect(not thread_bad_results, "\n".join(thread_bad_results))

    #
    # Now build the executable
    #

    if not buildlist:
        cime_model = get_model()
        file_build = os.path.join(exeroot, "{}.bldlog.{}".format(cime_model, lid))

        config_dir = os.path.join(cimeroot, "src", "drivers", comp_interface, "cime_config")
        bldroot = os.path.join(exeroot, "cpl", "obj")
        if not os.path.isdir(bldroot):
            os.makedirs(bldroot)
        logger.info("Building {} with output to {} ".format(cime_model, file_build))

        with open(file_build, "w") as fd:
            stat = run_cmd("{}/buildexe {} {} {} "
                       .format(config_dir, caseroot, libroot, bldroot),
                       from_dir=bldroot,  arg_stdout=fd,
                       arg_stderr=subprocess.STDOUT)[0]

        analyze_build_log("{} exe".format(cime_model), file_build, compiler)
        expect(stat == 0, "BUILD FAIL: buildexe failed, cat {}".format(file_build))

        # Copy the just-built ${MODEL}.exe to ${MODEL}.exe.$LID
        safe_copy("{}/{}.exe".format(exeroot, cime_model), "{}/{}.exe.{}".format(exeroot, cime_model, lid))

        logs.append(file_build)

    return logs

###############################################################################
def _build_checks(case, build_threaded, comp_interface, use_esmf_lib,
                  debug, compiler, mpilib, complist, ninst_build, smp_value,
                  model_only, buildlist):
###############################################################################
    """
    check if a build needs to be done and warn if a clean is warrented first
    returns the relative sharedpath directory for sharedlibraries
    """
    smp_build    = case.get_value("SMP_BUILD")
    build_status = case.get_value("BUILD_STATUS")
    expect(comp_interface in ("mct", "moab", "nuopc"),
           "Only supporting mct nuopc, or moab comp_interfaces at this time, found {}".format(comp_interface))
    smpstr = ""
    ninst_value = ""
    for model, _, nthrds, ninst, _ in complist:
        if nthrds > 1:
            build_threaded = True
        if build_threaded:
            smpstr += "{}1".format(model[0])
        else:
            smpstr += "{}0".format(model[0])
        ninst_value += "{}{:d}".format((model[0]),ninst)

    case.set_value("SMP_VALUE", smpstr)
    case.set_value("NINST_VALUE", ninst_value)

    debugdir = "debug" if debug else "nodebug"
    threaddir = "threads" if build_threaded else "nothreads"
    sharedpath = os.path.join(compiler, mpilib, debugdir, threaddir, comp_interface)

    logger.debug("compiler={} mpilib={} debugdir={} threaddir={}"
                 .format(compiler,mpilib,debugdir,threaddir))

    expect(ninst_build == ninst_value or ninst_build == "0",
            """
ERROR, NINST VALUES HAVE CHANGED
  NINST_BUILD = {}
  NINST_VALUE = {}
  A manual clean of your obj directories is strongly recommended
  You should execute the following:
    ./case.build --clean
  Then rerun the build script interactively
  ---- OR ----
  You can override this error message at your own risk by executing:
    ./xmlchange -file env_build.xml -id NINST_BUILD -val 0
  Then rerun the build script interactively
""".format(ninst_build, ninst_value))

    expect(smp_build == smpstr or smp_build == "0",
            """
ERROR, SMP VALUES HAVE CHANGED
  SMP_BUILD = {}
  SMP_VALUE = {}
  smpstr = {}
  A manual clean of your obj directories is strongly recommended
  You should execute the following:
    ./case.build --clean
  Then rerun the build script interactively
  ---- OR ----
  You can override this error message at your own risk by executing:
    ./xmlchange -file env_build.xml -id SMP_BUILD -val 0
  Then rerun the build script interactively
""".format(smp_build, smp_value, smpstr))

    expect(build_status == 0,
           """
ERROR env_build HAS CHANGED
  A manual clean of your obj directories is required
  You should execute the following:
    ./case.build --clean-all
""")


    expect(mpilib != "mpi-serial" or not use_esmf_lib,
           """
ERROR MPILIB is mpi-serial and USE_ESMF_LIB IS TRUE
  MPILIB can only be used with an ESMF library built with mpiuni on
  Set USE_ESMF_LIB to FALSE with
    ./xmlchange -file env_build.xml -id USE_ESMF_LIB -val FALSE
  ---- OR ----
  Make sure the ESMF_LIBDIR used was built with mipuni (or change it to one that was)
  And comment out this if block in Tools/models_buildexe
""")

    case.set_value("BUILD_COMPLETE", False)

    # User may have rm -rf their build directory
    case.create_dirs()

    case.flush()
    if not model_only and not buildlist:
        logger.info("Generating component namelists as part of build")
        case.create_namelists()

    return sharedpath

###############################################################################
def _build_libraries(case, exeroot, sharedpath, caseroot, cimeroot, libroot, lid, compiler, buildlist, comp_interface):
###############################################################################

    shared_lib = os.path.join(exeroot, sharedpath, "lib")
    shared_inc = os.path.join(exeroot, sharedpath, "include")
    for shared_item in [shared_lib, shared_inc]:
        if (not os.path.exists(shared_item)):
            os.makedirs(shared_item)

    mpilib = case.get_value("MPILIB")
    libs = ["gptl", "mct", "pio", "csm_share"]
    if mpilib == "mpi-serial":
        libs.insert(0, mpilib)

    if uses_kokkos(case):
        libs.append("kokkos")

    logs = []
    sharedlibroot = os.path.abspath(case.get_value("SHAREDLIBROOT"))
    for lib in libs:
        if buildlist is not None and lib not in buildlist:
            continue

        if lib == "csm_share":
            # csm_share adds its own dir name
            full_lib_path = os.path.join(sharedlibroot, sharedpath)
        elif lib == "mpi-serial":
            full_lib_path = os.path.join(sharedlibroot, sharedpath, "mct", lib)
        else:
            full_lib_path = os.path.join(sharedlibroot, sharedpath, lib)
        # pio build creates its own directory
        if (lib != "pio" and not os.path.exists(full_lib_path)):
            os.makedirs(full_lib_path)

        file_build = os.path.join(exeroot, "{}.bldlog.{}".format(lib, lid))
        my_file = os.path.join(cimeroot, "src", "build_scripts", "buildlib.{}".format(lib))
        logger.info("Building {} with output to file {}".format(lib,file_build))

        run_sub_or_cmd(my_file, [full_lib_path, os.path.join(exeroot, sharedpath), caseroot], 'buildlib',
                       [full_lib_path, os.path.join(exeroot, sharedpath), case], logfile=file_build)

        analyze_build_log(lib, file_build, compiler)
        logs.append(file_build)
        if lib == "pio":
            bldlog = open(file_build, "r")
            for line in bldlog:
                if re.search("Current setting for", line):
                    logger.warning(line)

    # clm not a shared lib for E3SM
    if get_model() != "e3sm" and (buildlist is None or "lnd" in buildlist):
        comp_lnd = case.get_value("COMP_LND")
        if comp_lnd == "clm":
            logging.info("         - Building clm library ")
            esmfdir = "esmf" if case.get_value("USE_ESMF_LIB") else "noesmf"
            bldroot = os.path.join(sharedlibroot, sharedpath, comp_interface, esmfdir, "clm","obj" )
            libroot = os.path.join(exeroot, sharedpath, comp_interface, esmfdir, "lib")
            incroot = os.path.join(exeroot, sharedpath, comp_interface, esmfdir, "include")
            file_build = os.path.join(exeroot, "lnd.bldlog.{}".format( lid))
            config_lnd_dir = os.path.dirname(case.get_value("CONFIG_LND_FILE"))

            for ndir in [bldroot, libroot, incroot]:
                if (not os.path.isdir(ndir)):
                    os.makedirs(ndir)

            smp = "SMP" in os.environ and os.environ["SMP"] == "TRUE"
            # thread_bad_results captures error output from thread (expected to be empty)
            # logs is a list of log files to be compressed and added to the case logs/bld directory
            thread_bad_results = []
            _build_model_thread(config_lnd_dir, "lnd", comp_lnd, caseroot, libroot, bldroot, incroot,
                                file_build, thread_bad_results, smp, compiler, case)
            logs.append(file_build)
            expect(not thread_bad_results, "\n".join(thread_bad_results))

    case.flush() # python sharedlib subs may have made XML modifications
    return logs

###############################################################################
def _build_model_thread(config_dir, compclass, compname, caseroot, libroot, bldroot, incroot, file_build,
                        thread_bad_results, smp, compiler, _): # (case not used yet)
###############################################################################
    logger.info("Building {} with output to {}".format(compclass, file_build))
    t1 = time.time()
    cmd = os.path.join(caseroot, "SourceMods", "src." + compname, "buildlib")
    if os.path.isfile(cmd):
        logger.warning("WARNING: using local buildlib script for {}".format(compname))
    else:
        cmd = os.path.join(config_dir, "buildlib")
        expect(os.path.isfile(cmd), "Could not find buildlib for {}".format(compname))

    with open(file_build, "w") as fd:
        stat = run_cmd("MODEL={} SMP={} {} {} {} {} "
                       .format(compclass, stringify_bool(smp), cmd, caseroot, libroot, bldroot),
                       from_dir=bldroot,  arg_stdout=fd,
                       arg_stderr=subprocess.STDOUT)[0]

    analyze_build_log(compclass, file_build, compiler)

    if stat != 0:
        thread_bad_results.append("BUILD FAIL: {}.buildlib failed, cat {}".format(compname, file_build))

    analyze_build_log(compclass, file_build, compiler)

    for mod_file in glob.glob(os.path.join(bldroot, "*_[Cc][Oo][Mm][Pp]_*.mod")):
        safe_copy(mod_file, incroot)

    t2 = time.time()
    logger.info("{} built in {:f} seconds".format(compname, (t2 - t1)))

###############################################################################
def _clean_impl(case, cleanlist, clean_all, clean_depends):
###############################################################################
    exeroot = os.path.abspath(case.get_value("EXEROOT"))
    if clean_all:
        # If cleanlist is empty just remove the bld directory
        expect(exeroot is not None,"No EXEROOT defined in case")
        if os.path.isdir(exeroot):
            logging.info("cleaning directory {}".format(exeroot))
            shutil.rmtree(exeroot)
        # if clean_all is True also remove the sharedlibpath
        sharedlibroot = os.path.abspath(case.get_value("SHAREDLIBROOT"))
        expect(sharedlibroot is not None,"No SHAREDLIBROOT defined in case")
        if sharedlibroot != exeroot and os.path.isdir(sharedlibroot):
            logging.warning("cleaning directory {}".format(sharedlibroot))
            shutil.rmtree(sharedlibroot)
    else:
        expect((cleanlist is not None and len(cleanlist) > 0) or
               (clean_depends is not None and len(clean_depends)),"Empty cleanlist not expected")
        gmake           = case.get_value("GMAKE")
        casetools       = case.get_value("CASETOOLS")

        cmd = gmake + " -f " + os.path.join(casetools, "Makefile")
        cmd += " {}".format(get_standard_makefile_args(case))
        if cleanlist is not None:
            for item in cleanlist:
                tcmd = cmd + " clean" + item
                logger.info("calling {} ".format(tcmd))
                run_cmd_no_fail(tcmd)
        else:
            for item in clean_depends:
                tcmd = cmd + " clean_depends" + item
                logger.info("calling {} ".format(tcmd))
                run_cmd_no_fail(tcmd)

    # unlink Locked files directory
    unlock_file("env_build.xml")

    # reset following values in xml files
    case.set_value("SMP_BUILD",str(0))
    case.set_value("NINST_BUILD",str(0))
    case.set_value("BUILD_STATUS",str(0))
    case.set_value("BUILD_COMPLETE","FALSE")
    case.flush()

###############################################################################
def _case_build_impl(caseroot, case, sharedlib_only, model_only, buildlist,
                     save_build_provenance):
###############################################################################

    t1 = time.time()

    expect(not (sharedlib_only and model_only),
           "Contradiction: both sharedlib_only and model_only")
    logger.info("Building case in directory {}".format(caseroot))
    logger.info("sharedlib_only is {}".format(sharedlib_only))
    logger.info("model_only is {}".format(model_only))

    expect(os.path.isdir(caseroot), "'{}' is not a valid directory".format(caseroot))
    os.chdir(caseroot)

    expect(os.path.exists(get_batch_script_for_job(case.get_primary_job())),
           "ERROR: must invoke case.setup script before calling build script ")

    cimeroot = case.get_value("CIMEROOT")

    comp_classes = case.get_values("COMP_CLASSES")

    case.check_lockedfiles(skip="env_batch")

    # Retrieve relevant case data
    # This environment variable gets set for cesm Make and
    # needs to be unset before building again.
    if "MODEL" in os.environ:
        del os.environ["MODEL"]
    build_threaded      = case.get_build_threaded()
    exeroot             = os.path.abspath(case.get_value("EXEROOT"))
    incroot             = os.path.abspath(case.get_value("INCROOT"))
    libroot             = os.path.abspath(case.get_value("LIBROOT"))
    multi_driver = case.get_value("MULTI_DRIVER")
    complist = []
    ninst = 1
    comp_interface      = case.get_value("COMP_INTERFACE")
    for comp_class in comp_classes:
        if comp_class == "CPL":
            config_dir = None
            if multi_driver:
                ninst = case.get_value("NINST_MAX")
        else:
            config_dir = os.path.dirname(case.get_value("CONFIG_{}_FILE".format(comp_class)))
            if multi_driver:
                ninst = 1
            else:
                ninst = case.get_value("NINST_{}".format(comp_class))

        comp = case.get_value("COMP_{}".format(comp_class))
        if comp_interface == 'nuopc' and comp in ('satm', 'slnd', 'sesp', 'sglc', 'srof', 'sice', 'socn', 'swav', 'siac'):
            continue
        thrds =  case.get_value("NTHRDS_{}".format(comp_class))
        expect(ninst is not None,"Failed to get ninst for comp_class {}".format(comp_class))
        complist.append((comp_class.lower(), comp, thrds, ninst, config_dir ))
        os.environ["COMP_{}".format(comp_class)] = comp

    compiler            = case.get_value("COMPILER")
    mpilib              = case.get_value("MPILIB")
    use_esmf_lib        = case.get_value("USE_ESMF_LIB")
    debug               = case.get_value("DEBUG")
    ninst_build         = case.get_value("NINST_BUILD")
    smp_value           = case.get_value("SMP_VALUE")
    clm_use_petsc       = case.get_value("CLM_USE_PETSC")
    cism_use_trilinos   = case.get_value("CISM_USE_TRILINOS")
    mali_use_albany     = case.get_value("MALI_USE_ALBANY")
    mach                = case.get_value("MACH")

    # Load some params into env
    os.environ["BUILD_THREADED"]       = stringify_bool(build_threaded)

    if get_model() == "e3sm" and mach == "titan" and compiler == "pgiacc":
        case.set_value("CAM_TARGET", "preqx_acc")

    # This is a timestamp for the build , not the same as the testid,
    # and this case may not be a test anyway. For a production
    # experiment there may be many builds of the same case.
    lid               = get_timestamp("%y%m%d-%H%M%S")
    os.environ["LID"] = lid

    # Set the overall USE_PETSC variable to TRUE if any of the
    # *_USE_PETSC variables are TRUE.
    # For now, there is just the one CLM_USE_PETSC variable, but in
    # the future there may be others -- so USE_PETSC will be true if
    # ANY of those are true.

    use_petsc = clm_use_petsc
    case.set_value("USE_PETSC", use_petsc)

    # Set the overall USE_TRILINOS variable to TRUE if any of the
    # *_USE_TRILINOS variables are TRUE.
    # For now, there is just the one CISM_USE_TRILINOS variable, but in
    # the future there may be others -- so USE_TRILINOS will be true if
    # ANY of those are true.

    use_trilinos = False if cism_use_trilinos is None else cism_use_trilinos
    case.set_value("USE_TRILINOS", use_trilinos)

    # Set the overall USE_ALBANY variable to TRUE if any of the
    # *_USE_ALBANY variables are TRUE.
    # For now, there is just the one MALI_USE_ALBANY variable, but in
    # the future there may be others -- so USE_ALBANY will be true if
    # ANY of those are true.

    use_albany = stringify_bool(mali_use_albany)
    case.set_value("USE_ALBANY", use_albany)

    # Load modules
    case.load_env()

    sharedpath = _build_checks(case, build_threaded, comp_interface,
                               use_esmf_lib, debug, compiler, mpilib,
                               complist, ninst_build, smp_value, model_only, buildlist)

    t2 = time.time()
    logs = []

    if not model_only:
        logs = _build_libraries(case, exeroot, sharedpath, caseroot,
                                cimeroot, libroot, lid, compiler, buildlist, comp_interface)

    if not sharedlib_only:
        os.environ["INSTALL_SHAREDPATH"] = os.path.join(exeroot, sharedpath) # for MPAS makefile generators

        logs.extend(_build_model(build_threaded, exeroot, incroot, complist,
                                 lid, caseroot, cimeroot, compiler, buildlist, comp_interface, case))

        if not buildlist:
            # in case component build scripts updated the xml files, update the case object
            case.read_xml()
            # Note, doing buildlists will never result in the system thinking the build is complete

    post_build(case, logs, build_complete=not (buildlist or sharedlib_only),
               save_build_provenance=save_build_provenance)

    t3 = time.time()

    if not sharedlib_only:
        logger.info("Time spent not building: {:f} sec".format(t2 - t1))
        logger.info("Time spent building: {:f} sec".format(t3 - t2))
        logger.info("MODEL BUILD HAS FINISHED SUCCESSFULLY")

    return True

###############################################################################
def post_build(case, logs, build_complete=False, save_build_provenance=True):
###############################################################################
    for log in logs:
        gzip_existing_file(log)

    if build_complete:
        # must ensure there's an lid
        lid = os.environ["LID"] if "LID" in os.environ else get_timestamp("%y%m%d-%H%M%S")
        if save_build_provenance:
            save_build_provenance_sub(case, lid=lid)
        # Set XML to indicate build complete
        case.set_value("BUILD_COMPLETE", True)
        case.set_value("BUILD_STATUS", 0)
        if "SMP_VALUE" in os.environ:
            case.set_value("SMP_BUILD", os.environ["SMP_VALUE"])

        case.flush()

        lock_file("env_build.xml", caseroot=case.get_value("CASEROOT"))

###############################################################################
def case_build(caseroot, case, sharedlib_only=False, model_only=False, buildlist=None, save_build_provenance=True):
###############################################################################
    functor = lambda: _case_build_impl(caseroot, case, sharedlib_only, model_only, buildlist,
                                       save_build_provenance)
    return run_and_log_case_status(functor, "case.build", caseroot=caseroot)

###############################################################################
def clean(case, cleanlist=None, clean_all=False, clean_depends=None):
###############################################################################
    functor = lambda: _clean_impl(case, cleanlist, clean_all, clean_depends)
    return run_and_log_case_status(functor, "build.clean", caseroot=case.get_value("CASEROOT"))<|MERGE_RESOLUTION|>--- conflicted
+++ resolved
@@ -9,24 +9,6 @@
 
 logger = logging.getLogger(__name__)
 
-<<<<<<< HEAD
-def get_standard_makefile_args(case):
-    variables = ["CASEROOT", "CASETOOLS", "CIMEROOT", "COMP_INTERFACE",
-                 "COMPILER", "DEBUG", "EXEROOT", "INCROOT", "LIBROOT",
-                 "MACH", "MPILIB", "NINST_VALUE", "OS", "PIO_VERSION",
-                 "SHAREDLIBROOT", "SMP_PRESENT", "USE_ESMF_LIB", "USE_MOAB",
-                 "CAM_CONFIG_OPTS", "COMPARE_TO_NUOPC", "HOMME_TARGET",
-                 "OCN_SUBMODEL", "CISM_USE_TRILINOS", "USE_ALBANY", "USE_PETSC"]
-
-    make_args = "CIME_MODEL={} ".format(case.get_value("MODEL"))
-    make_args += " compile_threaded={} ".format(stringify_bool(case.get_build_threaded()))
-    for var in variables:
-        make_args+=xml_to_make_variable(case, var)
-
-    return make_args
-
-def xml_to_make_variable(case, varname):
-=======
 _CMD_ARGS_FOR_BUILD = \
     ("CASEROOT", "CASETOOLS", "CIMEROOT", "COMP_INTERFACE",
      "COMPILER", "DEBUG", "EXEROOT", "INCROOT", "LIBROOT",
@@ -55,16 +37,11 @@
     return cmake_args
 
 def xml_to_make_variable(case, varname, cmake=False):
->>>>>>> dabe086f
     varvalue = case.get_value(varname)
     if varvalue is None:
         return ""
     if type(varvalue) == type(True):
         varvalue = stringify_bool(varvalue)
-<<<<<<< HEAD
-    return "{}=\"{}\" ".format(varname, varvalue)
-
-=======
     return "{}{}=\"{}\" ".format("-D" if cmake else "", varname, varvalue)
 
 ###############################################################################
@@ -72,7 +49,6 @@
 ###############################################################################
     cam_target = case.get_value("CAM_TARGET")
     return get_model() == "e3sm" and cam_target in ("preqx_kokkos", "theta-l")
->>>>>>> dabe086f
 
 ###############################################################################
 def _build_model(build_threaded, exeroot, incroot, complist,
