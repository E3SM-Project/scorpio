--- conflicted
+++ resolved
@@ -293,17 +293,6 @@
         """
         return compare_test(self._case, suffix1, suffix2,
                             ignore_fieldlist_diffs=ignore_fieldlist_diffs)
-<<<<<<< HEAD
-
-    def _st_archive_case_test(self):
-        result = self._case.test_env_archive()
-        with self._test_status:
-            if result:
-                self._test_status.set_status(STARCHIVE_PHASE, TEST_PASS_STATUS)
-            else:
-                self._test_status.set_status(STARCHIVE_PHASE, TEST_FAIL_STATUS)
-=======
->>>>>>> dabe086f
 
     def _st_archive_case_test(self):
         result = self._case.test_env_archive()
