module dlnd_comp_mod

  use NUOPC                 , only : NUOPC_Advertise
  use ESMF                  , only : ESMF_State, ESMF_SUCCESS, ESMF_STATE
  use ESMF                  , only : ESMF_Mesh, ESMF_DistGrid, ESMF_MeshGet, ESMF_DistGridGet
  use perf_mod              , only : t_startf, t_stopf, t_adj_detailf, t_barrierf
  use mct_mod               , only : mct_gsmap_init
  use mct_mod               , only : mct_avect, mct_avect_indexRA, mct_avect_zero, mct_aVect_nRattr
  use mct_mod               , only : mct_avect_init, mct_avect_lsize
  use shr_kind_mod          , only : r8=>shr_kind_r8, cxx=>shr_kind_cxx, cl=>shr_kind_cl, cs=>shr_kind_cs
  use shr_sys_mod           , only : shr_sys_abort
  use shr_file_mod          , only : shr_file_getunit, shr_file_freeunit
  use shr_mpi_mod           , only : shr_mpi_bcast
  use shr_strdata_mod       , only : shr_strdata_init_model_domain
  use shr_strdata_mod       , only : shr_strdata_init_streams
  use shr_strdata_mod       , only : shr_strdata_init_mapping
  use shr_strdata_mod       , only : shr_strdata_type, shr_strdata_pioinit
  use shr_strdata_mod       , only : shr_strdata_print, shr_strdata_restRead
  use shr_strdata_mod       , only : shr_strdata_advance, shr_strdata_restWrite
  use shr_dmodel_mod        , only : shr_dmodel_translateAV
  use shr_cal_mod           , only : shr_cal_calendarname
  use shr_cal_mod           , only : shr_cal_datetod2string
<<<<<<< HEAD
  use shr_nuopc_scalars_mod , only : flds_scalar_name
  use shr_nuopc_methods_mod , only : shr_nuopc_methods_ChkErr
=======
  use dshr_methods_mod      , only : ChkErr
>>>>>>> dabe086f
  use dshr_nuopc_mod        , only : fld_list_type, dshr_fld_add, dshr_import, dshr_export
  use glc_elevclass_mod     , only : glc_elevclass_as_string, glc_elevclass_init
  use dlnd_shr_mod          , only : datamode        ! namelist input
  use dlnd_shr_mod          , only : rest_file       ! namelist input
  use dlnd_shr_mod          , only : rest_file_strm  ! namelist input
  use dlnd_shr_mod          , only : domain_fracname ! namelist input
  use dlnd_shr_mod          , only : nullstr
  use dlnd_shr_mod          , only : SDLND

  ! !PUBLIC TYPES:
  implicit none
  private ! except

  !--------------------------------------------------------------------------
  ! Public interfaces
  !--------------------------------------------------------------------------

  public :: dlnd_comp_advertise
  public :: dlnd_comp_init
  public :: dlnd_comp_run
  public :: dlnd_comp_export

  !--------------------------------------------------------------------------
  ! Private data
  !--------------------------------------------------------------------------

  type(mct_aVect)             :: x2l
  type(mct_aVect)             :: l2x
<<<<<<< HEAD
  character(len=CS), pointer  :: avifld(:)           ! char array field names coming from streams
  character(len=CS), pointer  :: avofld(:)           ! char array field names to be sent/recd from med
  character(len=CXX)          :: flds_l2x = ''
  character(len=CXX)          :: flds_x2l = ''
=======
  character(len=CXX)          :: flds_l2x = ''
  character(len=CXX)          :: flds_x2l = ''
  character(len=CS), pointer  :: avifld(:)           ! char array field names coming from streams
  character(len=CS), pointer  :: avofld(:)           ! char array field names to be sent/recd from med
>>>>>>> dabe086f
  integer                     :: kf                  ! index for frac in AV
  integer                     :: glc_nec 
  real(R8), pointer           :: lfrac(:)            ! land frac
  character(len=*), parameter :: rpfile = 'rpointer.lnd'
  integer         , parameter :: nec_len = 2         ! length of elevation class index in field names
  character(*)    , parameter :: u_FILE_u = &
       __FILE__

!===============================================================================
contains
!===============================================================================

<<<<<<< HEAD
  subroutine dlnd_comp_advertise(importState, exportState, &
=======
  subroutine dlnd_comp_advertise(importState, exportState, flds_scalar_name, &
>>>>>>> dabe086f
       lnd_present, lnd_prognostic, glc_nec_in, &
       fldsFrLnd_num, fldsFrLnd, fldsToLnd_num, fldsToLnd, rc)

    ! 1. determine export and import fields to advertise to mediator
    ! 2. determine translation of fields from streams to export/import fields

    ! input/output arguments
    type(ESMF_State)                     :: importState
    type(ESMF_State)                     :: exportState
<<<<<<< HEAD
=======
    character(len=*)     , intent(in)    :: flds_scalar_name 
>>>>>>> dabe086f
    integer              , intent(in)    :: glc_nec_in
    logical              , intent(in)    :: lnd_present
    logical              , intent(in)    :: lnd_prognostic
    integer              , intent(out)   :: fldsFrLnd_num
    type (fld_list_type) , intent(out)   :: fldsFrLnd(:)
    integer              , intent(inout) :: fldsToLnd_num
    type (fld_list_type) , intent(inout) :: fldsToLnd(:)
    integer              , intent(out)   :: rc

    ! local variables
    integer :: n
    character(nec_len) :: nec_str         ! elevation class, as character string
    character(len=CS)  :: data_fld_name
    character(len=CS)  :: model_fld_name
    !-------------------------------------------------------------------------------

    rc = ESMF_SUCCESS

    if (.not. lnd_present) return

    glc_nec = glc_nec_in

    call glc_elevclass_init(glc_nec)

    !-------------------
    ! export fields
    !-------------------

    ! scalar fields that need to be advertised

    fldsFrLnd_num=1
    fldsFrLnd(1)%stdname = trim(flds_scalar_name)

    call dshr_fld_add(model_fld="Sl_lfrin", model_fld_concat=flds_l2x, model_fld_index=kf)

    ! The actual snow field names will have the elevation class index at the end (e.g., Sl_tsrf01, tsrf01)
    if (glc_nec > 0) then
       do n = 0, glc_nec
          nec_str = glc_elevclass_as_string(n)

          data_fld_name  = "tsrf" // nec_str
          model_fld_name = "Sl_tsrf" // nec_str
          call dshr_fld_add(data_fld=trim(data_fld_name), data_fld_array=avifld, &
               model_fld=trim(model_fld_name), model_fld_array=avofld, model_fld_concat=flds_l2x)

          data_fld_name  = "topo" // nec_str
          model_fld_name = "Sl_topo" // nec_str
          call dshr_fld_add(data_fld=trim(data_fld_name), data_fld_array=avifld, &
               model_fld=trim(model_fld_name), model_fld_array=avofld, model_fld_concat=flds_l2x)

          data_fld_name  = "qice" // nec_str
          model_fld_name = "Flgl_qice" // nec_str
          call dshr_fld_add(data_fld=trim(data_fld_name), data_fld_array=avifld, &
               model_fld=trim(model_fld_name), model_fld_array=avofld, model_fld_concat=flds_l2x)
<<<<<<< HEAD
          if (shr_nuopc_methods_ChkErr(rc,__LINE__,u_FILE_u)) return
=======
          if (ChkErr(rc,__LINE__,u_FILE_u)) return
>>>>>>> dabe086f
       end do

       ! The following puts all of the elevation class fields as an
       ! undidstributed dimension in the export state field

       call dshr_fld_add(med_fld="Sl_lfrin", fldlist_num=fldsFrLnd_num, fldlist=fldsFrLnd)
       call dshr_fld_add(med_fld='Sl_tsrf_elev', fldlist_num=fldsFrLnd_num, fldlist=fldsFrLnd, &
            ungridded_lbound=1, ungridded_ubound=glc_nec)
       call dshr_fld_add(med_fld='Sl_topo_elev', fldlist_num=fldsFrLnd_num, fldlist=fldsFrLnd, &
            ungridded_lbound=1, ungridded_ubound=glc_nec)
       call dshr_fld_add(med_fld='Flgl_qice_elev', fldlist_num=fldsFrLnd_num, fldlist=fldsFrLnd, &
            ungridded_lbound=1, ungridded_ubound=glc_nec)

    end if

    ! Non snow fields that nead to be added if dlnd is in cplhist mode
    ! "Sl_t        " "Sl_tref     " "Sl_qref     " "Sl_avsdr    "
    ! "Sl_anidr    " "Sl_avsdf    " "Sl_anidf    " "Sl_snowh    "
    ! "Fall_taux   " "Fall_tauy   " "Fall_lat    " "Fall_sen    "
    ! "Fall_lwup   " "Fall_evap   " "Fall_swnet  " "Sl_landfrac "
    ! "Sl_fv       " "Sl_ram1     " 
    ! "Fall_flxdst1" "Fall_flxdst2" "Fall_flxdst3" "Fall_flxdst4"

    do n = 1,fldsFrLnd_num
       call NUOPC_Advertise(exportState, standardName=fldsFrLnd(n)%stdname, rc=rc)
       if (ChkErr(rc,__LINE__,u_FILE_u)) return
    enddo

  end subroutine dlnd_comp_advertise

  !===============================================================================

  subroutine dlnd_comp_init(mpicom, compid, my_task, master_task, &
       inst_suffix, logunit, read_restart, &
       scmMode, scmlat, scmlon, calendar, current_ymd, current_tod, mesh, nxg, nyg)

    ! !DESCRIPTION: initialize dlnd model

<<<<<<< HEAD
    ! !INPUT/OUTPUT PARAMETERS:
=======
    ! input/output variables
>>>>>>> dabe086f
    integer                , intent(in)    :: mpicom       ! mpi communicator
    integer                , intent(in)    :: compid       ! mct comp id
    integer                , intent(in)    :: my_task      ! my task in mpi communicator mpicom
    integer                , intent(in)    :: master_task  ! task number of master task
    character(len=*)       , intent(in)    :: inst_suffix  ! char string associated with instance
    integer                , intent(in)    :: logunit      ! logging unit number
    logical                , intent(in)    :: read_restart ! start from restart
    logical                , intent(in)    :: scmMode      ! single column mode
    real(R8)               , intent(in)    :: scmLat       ! single column lat
    real(R8)               , intent(in)    :: scmLon       ! single column lon
    character(len=*)       , intent(in)    :: calendar     ! calendar name
    integer                , intent(in)    :: current_ymd  ! model date
    integer                , intent(in)    :: current_tod  ! model sec into model date
    type(ESMF_Mesh)        , intent(in)    :: mesh         ! ESMF docn mesh
    integer                , intent(out)   :: nxg, nyg     ! global size of model grid

    ! local variables
    integer                      :: n,k             ! generic counters
    integer                      :: lsize           ! local size
    logical                      :: exists          ! file existance
    logical                      :: write_restart
    integer                      :: nu              ! unit number
    type(ESMF_DistGrid)          :: distGrid
    integer, allocatable, target :: gindex(:)
    integer                      :: dimCount
    integer                      :: tileCount
    integer                      :: deCount
    integer                      :: gsize
    integer, allocatable         :: elementCountPTile(:)
    integer, allocatable         :: indexCountPDE(:,:)
    integer                      :: spatialDim
    integer                      :: numOwnedElements
    real(R8), pointer            :: ownedElemCoords(:)
    integer                      :: klat, klon, kfrac  ! AV indices
    real(R8)                     :: domlon,domlat      ! domain lats and lots
    real(R8), pointer            :: xc(:), yc(:)       ! mesh lats and lons
    integer                      :: rc
    character(*), parameter      :: F00   = "('(dlnd_comp_init) ',8a)"
    character(*), parameter      :: F01   = "('(dice_comp_init) ',a,2f10.4)"
    character(*), parameter      :: subName = "(dlnd_comp_init) "
    !-------------------------------------------------------------------------------

    call t_startf('DLND_INIT')

    !----------------------------------------------------------------------------
    ! Initialize pio
    !----------------------------------------------------------------------------

    call shr_strdata_pioinit(SDLND, compid)

    !----------------------------------------------------------------------------
    ! Create a data model global segmap
    !----------------------------------------------------------------------------

    call t_startf('dlnd_strdata_init')

    if (my_task == master_task) write(logunit,F00) ' initialize SDLND gsmap'

    ! obtain the distgrid from the mesh that was read in
    call ESMF_MeshGet(Mesh, elementdistGrid=distGrid, rc=rc)
    if (ChkErr(rc,__LINE__,u_FILE_u)) return

    ! determin local size on my processor
    call ESMF_distGridGet(distGrid, localDe=0, elementCount=lsize, rc=rc)
    if (ChkErr(rc,__LINE__,u_FILE_u)) return

    ! determine global index space for my processor
    allocate(gindex(lsize))
    call ESMF_distGridGet(distGrid, localDe=0, seqIndexList=gindex, rc=rc)
    if (ChkErr(rc,__LINE__,u_FILE_u)) return

    ! determine global size of distgrid
    call ESMF_distGridGet(distGrid, dimCount=dimCount, deCount=deCount, tileCount=tileCount, rc=rc)
    if (ChkErr(rc,__LINE__,u_FILE_u)) return

    allocate(elementCountPTile(tileCount))
    call ESMF_distGridGet(distGrid, elementCountPTile=elementCountPTile, rc=rc)
    if (ChkErr(rc,__LINE__,u_FILE_u)) return
    gsize = 0
    do n = 1,size(elementCountPTile)
       gsize = gsize + elementCountPTile(n)
    end do
    deallocate(elementCountPTile)

    ! create the data model gsmap given the local size, global size and gindex
    call mct_gsMap_init( SDLND%gsmap, gindex, mpicom, compid, lsize, gsize)
    deallocate(gindex)

    !----------------------------------------------------------------------------
    ! Initialize SDLND
    !----------------------------------------------------------------------------

    ! The call to shr_strdata_init_model_domain creates the SDLND%gsmap which
    ! is a '2d1d' decommp (1d decomp of 2d grid) and also create SDLND%grid

    SDLND%calendar = trim(shr_cal_calendarName(trim(calendar)))

    if (scmmode) then
       if (my_task == master_task) write(logunit,F01) ' scm lon lat = ',scmlon,scmlat
       call shr_strdata_init_model_domain(SDLND, mpicom, compid, my_task, &
            scmmode=scmmode, scmlon=scmlon, scmlat=scmlat, gsmap=SDLND%gsmap, &
            dmodel_domain_fracname_from_stream=domain_fracname)
    else
       call shr_strdata_init_model_domain(SDLND, mpicom, compid, my_task, gsmap=SDLND%gsmap, &
            dmodel_domain_fracname_from_stream=domain_fracname)
    end if

    if (my_task == master_task) then
       call shr_strdata_print(SDLND,'SDLND data')
    endif

    ! obtain mesh lats and lons
    call ESMF_MeshGet(mesh, spatialDim=spatialDim, numOwnedElements=numOwnedElements, rc=rc)
    if (ChkErr(rc,__LINE__,u_FILE_u)) return
    allocate(ownedElemCoords(spatialDim*numOwnedElements))
    allocate(xc(numOwnedElements), yc(numOwnedElements))
    call ESMF_MeshGet(mesh, ownedElemCoords=ownedElemCoords)
    if (ChkErr(rc,__LINE__,u_FILE_u)) return
    if (numOwnedElements /= lsize) then
       call shr_sys_abort('ERROR: numOwnedElements is not equal to lsize')
    end if
    do n = 1,lsize
       xc(n) = ownedElemCoords(2*n-1)
       yc(n) = ownedElemCoords(2*n)
    end do

    ! error check that mesh lats and lons correspond to those on the input domain file
    klon = mct_aVect_indexRA(SDLND%grid%data,'lon')
    do n = 1, lsize
       domlon = SDLND%grid%data%rattr(klon,n)
       if (abs( domlon - xc(n)) > 1.e-10 .and. domlon /= 0.0_r8) then
          write(6,100) n, domlon, xc(n), abs(xc(n)-domlon)
100       format('ERROR: DLND n, dom_lon, mesh_lon, diff_lon = ',i6,2(f21.13,3x),d21.5)
          call shr_sys_abort()
       end if
       !SDLND%grid%data%rattr(klon,n) = xc(n)
    end do
    klat = mct_aVect_indexRA(SDLND%grid%data,'lat')
    do n = 1, lsize
       domlat = SDLND%grid%data%rattr(klat,n)
       if (abs( domlat -  yc(n)) > 1.e-10 .and. domlat /= 0.0_r8) then
          write(6,101) n, domlat,yc(n), abs(yc(n)-domlat)
101       format('ERROR: DLND n, dom_lat, mesh_lat, diff_lat = ',i6,2(f21.13,3x),d21.5)
          call shr_sys_abort()
       end if
       !SDLND%grid%data%rattr(klat,n) = yc(n)
    end do

    allocate(lfrac(lsize))
    kfrac = mct_aVect_indexRA(SDLND%grid%data,'frac')
    lfrac(:) = SDLND%grid%data%rAttr(kfrac,:)

    !----------------------------------------------------------------------------
    ! Initialize SDLND attributes for streams and mapping of streams to model domain
    !----------------------------------------------------------------------------

    call shr_strdata_init_streams(SDLND, compid, mpicom, my_task)
    call shr_strdata_init_mapping(SDLND, compid, mpicom, my_task)

    call t_stopf('dlnd_strdata_init')

    !----------------------------------------------------------------------------
    ! Initialize MCT attribute vectors
    !----------------------------------------------------------------------------

    if (my_task == master_task) write(logunit,F00) 'allocate AVs'
    call mct_aVect_init(l2x, rList=flds_l2x, lsize=lsize)
    call mct_aVect_zero(l2x)
    call mct_aVect_init(x2l, rList=flds_x2l, lsize=lsize)
    call mct_aVect_zero(x2l)

    nxg = SDLND%nxg
    nyg = SDLND%nyg

    !----------------------------------------------------------------------------
    ! Read restart
    !----------------------------------------------------------------------------

    if (read_restart) then
       if (trim(rest_file) == trim(nullstr) .and. trim(rest_file_strm) == trim(nullstr)) then
          if (my_task == master_task) then
             write(logunit,F00) ' restart filenames from rpointer'
             inquire(file=trim(rpfile)//trim(inst_suffix),exist=exists)
             if (.not.exists) then
                write(logunit,F00) ' ERROR: rpointer file does not exist'
                call shr_sys_abort(trim(subname)//' ERROR: rpointer file missing')
             endif
             nu = shr_file_getUnit()
             open(nu,file=trim(rpfile)//trim(inst_suffix),form='formatted')
             read(nu,'(a)') rest_file
             read(nu,'(a)') rest_file_strm
             close(nu)
             call shr_file_freeUnit(nu)
             inquire(file=trim(rest_file_strm),exist=exists)
          endif
          call shr_mpi_bcast(rest_file,mpicom,'rest_file')
          call shr_mpi_bcast(rest_file_strm,mpicom,'rest_file_strm')
       else
          ! use namelist already read
          if (my_task == master_task) then
             write(logunit,F00) ' restart filenames from namelist '
             inquire(file=trim(rest_file_strm),exist=exists)
          endif
       endif
       call shr_mpi_bcast(exists,mpicom,'exists')
       !if (my_task == master_task) write(logunit,F00) ' reading ',trim(rest_file)
       !call shr_pcdf_readwrite('read',trim(rest_file),mpicom,SDLND%gsmap,rf1=somtp,rf1n='somtp')
       if (exists) then
          if (my_task == master_task) write(logunit,F00) ' reading ',trim(rest_file_strm)
          call shr_strdata_restRead(trim(rest_file_strm),SDLND,mpicom)
       else
          if (my_task == master_task) write(logunit,F00) ' file not found, skipping ',trim(rest_file_strm)
       endif
    endif

    !----------------------------------------------------------------------------
    ! Set initial lnd state
    !----------------------------------------------------------------------------

    call t_adj_detailf(+2)

    write_restart = .false.
    call dlnd_comp_run(mpicom, my_task, master_task, &
         inst_suffix, logunit, read_restart, write_restart, &
         current_ymd, current_tod)

    call t_adj_detailf(-2)

    if (my_task == master_task) then
       write(logunit,F00) 'dlnd_comp_init done'
    end if

    call t_stopf('DLND_INIT')

  end subroutine dlnd_comp_init

  !===============================================================================

  subroutine dlnd_comp_run(mpicom, my_task, master_task, &
       inst_suffix, logunit, read_restart, write_restart, &
       target_ymd, target_tod, case_name)

    ! !DESCRIPTION:  run method for dlnd model

    ! input/output variables:
    integer                , intent(in)    :: mpicom           ! mpi communicator
    integer                , intent(in)    :: my_task          ! my task in mpi communicator mpicom
    integer                , intent(in)    :: master_task      ! task number of master task
    character(len=*)       , intent(in)    :: inst_suffix      ! char string associated with instance
    integer                , intent(in)    :: logunit          ! logging unit number
    logical                , intent(in)    :: read_restart     ! start from restart
    logical                , intent(in)    :: write_restart    ! write restart
    integer                , intent(in)    :: target_ymd       ! model date
    integer                , intent(in)    :: target_tod       ! model sec into model date
    character(len=*)       , intent(in), optional :: case_name ! case name

    ! local variables
    integer                 :: n                     ! indices
    integer                 :: nu                    ! unit number
    integer                 :: lsize                 ! local size
    character(len=18)       :: date_str
    character(*), parameter :: F00   = "('(dlnd_comp_run) ',8a)"
    character(*), parameter :: F01   = "('(dlnd_comp_run) ',2a,2i8,'s')"
    character(*), parameter :: subName = "(dlnd_comp_run) "
    !-------------------------------------------------------------------------------

    call t_startf('DLND_RUN')

    !--------------------
    ! UNPACK
    !--------------------

    call t_startf('dlnd_unpack')
    ! Nothing to be done for now
    call t_stopf('dlnd_unpack')

    !--------------------
    ! ADVANCE LAND
    !--------------------

    call t_barrierf('dlnd_BARRIER',mpicom)
    call t_startf('dlnd')

    call t_startf('dlnd_strdata_advance')
    lsize = mct_avect_lsize(l2x)
    do n = 1,lsize
       l2x%rAttr(kf,n) = lfrac(n)
    enddo
    call shr_strdata_advance(SDLND,target_ymd,target_tod,mpicom,'dlnd')
    call t_stopf('dlnd_strdata_advance')

    call t_barrierf('dlnd_scatter_BARRIER',mpicom)
    call t_startf('dlnd_scatter')
    do n = 1,SDLND%nstreams
       call shr_dmodel_translateAV(SDLND%avs(n), l2x, avifld, avofld)
    enddo
    call t_stopf('dlnd_scatter')

    call t_stopf('dlnd')

    !-------------------------------------------------
    ! Determine data model behavior based on the mode
    !-------------------------------------------------

    call t_startf('dlnd_datamode')
    select case (trim(datamode))

    case('COPYALL')
       ! do nothing extra

    end select
    call t_stopf('dlnd_datamode')

    !--------------------
    ! Write restart
    !--------------------

    if (write_restart) then
       call t_startf('dlnd_restart')
       call shr_cal_datetod2string(date_str, target_ymd, target_tod)
       write(rest_file,"(6a)") &
            trim(case_name), '.dlnd',trim(inst_suffix),'.r.', &
            trim(date_str),'.nc'
       write(rest_file_strm,"(6a)") &
            trim(case_name), '.dlnd',trim(inst_suffix),'.rs1.', &
            trim(date_str),'.bin'
       if (my_task == master_task) then
          nu = shr_file_getUnit()
          open(nu,file=trim(rpfile)//trim(inst_suffix),form='formatted')
          write(nu,'(a)') rest_file
          write(nu,'(a)') rest_file_strm
          close(nu)
          call shr_file_freeUnit(nu)
       endif
       if (my_task == master_task) then
          write(logunit,F01) ' writing ',trim(rest_file_strm),target_ymd,target_tod
       end if
       call shr_strdata_restWrite(trim(rest_file_strm),SDLND,mpicom,trim(case_name),'SDLND strdata')
       call t_stopf('dlnd_restart')
    endif

    call t_stopf('DLND_RUN')

  end subroutine dlnd_comp_run

  !===============================================================================

  subroutine dlnd_comp_export(exportState, rc)

    ! input/output variables
    type(ESMF_State)     :: exportState
    integer, intent(out) :: rc

    ! local variables
    integer            :: k,n
    character(nec_len) :: nec_str  ! elevation class, as character string
    !----------------------------------------------------------------

    rc = ESMF_SUCCESS

    k = mct_aVect_indexRA(l2x, "Sl_lfrin")
    call dshr_export(l2x%rattr(k,:), exportState, "Sl_lfrin", rc=rc)
<<<<<<< HEAD
    if (shr_nuopc_methods_ChkErr(rc,__LINE__,u_FILE_u)) return
=======
    if (ChkErr(rc,__LINE__,u_FILE_u)) return
>>>>>>> dabe086f

    do n = 1,glc_nec
       nec_str = glc_elevclass_as_string(n)

       k = mct_aVect_indexRA(l2x, "Sl_tsrf" // nec_str)
       call dshr_export(l2x%rattr(k,:), exportState, "Sl_tsrf_elev", ungridded_index=n, rc=rc)
<<<<<<< HEAD
       if (shr_nuopc_methods_ChkErr(rc,__LINE__,u_FILE_u)) return

       k = mct_aVect_indexRA(l2x, "Sl_topo" // nec_str)
       call dshr_export(l2x%rattr(k,:), exportState, "Sl_topo_elev", ungridded_index=n, rc=rc)
       if (shr_nuopc_methods_ChkErr(rc,__LINE__,u_FILE_u)) return

       k = mct_aVect_indexRA(l2x, "Flgl_qice" // nec_str)
       call dshr_export(l2x%rattr(k,:), exportState, "Flgl_qice_elev", ungridded_index=n, rc=rc)
       if (shr_nuopc_methods_ChkErr(rc,__LINE__,u_FILE_u)) return
=======
       if (ChkErr(rc,__LINE__,u_FILE_u)) return

       k = mct_aVect_indexRA(l2x, "Sl_topo" // nec_str)
       call dshr_export(l2x%rattr(k,:), exportState, "Sl_topo_elev", ungridded_index=n, rc=rc)
       if (ChkErr(rc,__LINE__,u_FILE_u)) return

       k = mct_aVect_indexRA(l2x, "Flgl_qice" // nec_str)
       call dshr_export(l2x%rattr(k,:), exportState, "Flgl_qice_elev", ungridded_index=n, rc=rc)
       if (ChkErr(rc,__LINE__,u_FILE_u)) return
>>>>>>> dabe086f
    end do

  end subroutine dlnd_comp_export

end module dlnd_comp_mod<|MERGE_RESOLUTION|>--- conflicted
+++ resolved
@@ -20,12 +20,7 @@
   use shr_dmodel_mod        , only : shr_dmodel_translateAV
   use shr_cal_mod           , only : shr_cal_calendarname
   use shr_cal_mod           , only : shr_cal_datetod2string
-<<<<<<< HEAD
-  use shr_nuopc_scalars_mod , only : flds_scalar_name
-  use shr_nuopc_methods_mod , only : shr_nuopc_methods_ChkErr
-=======
   use dshr_methods_mod      , only : ChkErr
->>>>>>> dabe086f
   use dshr_nuopc_mod        , only : fld_list_type, dshr_fld_add, dshr_import, dshr_export
   use glc_elevclass_mod     , only : glc_elevclass_as_string, glc_elevclass_init
   use dlnd_shr_mod          , only : datamode        ! namelist input
@@ -54,17 +49,10 @@
 
   type(mct_aVect)             :: x2l
   type(mct_aVect)             :: l2x
-<<<<<<< HEAD
-  character(len=CS), pointer  :: avifld(:)           ! char array field names coming from streams
-  character(len=CS), pointer  :: avofld(:)           ! char array field names to be sent/recd from med
-  character(len=CXX)          :: flds_l2x = ''
-  character(len=CXX)          :: flds_x2l = ''
-=======
   character(len=CXX)          :: flds_l2x = ''
   character(len=CXX)          :: flds_x2l = ''
   character(len=CS), pointer  :: avifld(:)           ! char array field names coming from streams
   character(len=CS), pointer  :: avofld(:)           ! char array field names to be sent/recd from med
->>>>>>> dabe086f
   integer                     :: kf                  ! index for frac in AV
   integer                     :: glc_nec 
   real(R8), pointer           :: lfrac(:)            ! land frac
@@ -77,11 +65,7 @@
 contains
 !===============================================================================
 
-<<<<<<< HEAD
-  subroutine dlnd_comp_advertise(importState, exportState, &
-=======
   subroutine dlnd_comp_advertise(importState, exportState, flds_scalar_name, &
->>>>>>> dabe086f
        lnd_present, lnd_prognostic, glc_nec_in, &
        fldsFrLnd_num, fldsFrLnd, fldsToLnd_num, fldsToLnd, rc)
 
@@ -91,10 +75,7 @@
     ! input/output arguments
     type(ESMF_State)                     :: importState
     type(ESMF_State)                     :: exportState
-<<<<<<< HEAD
-=======
     character(len=*)     , intent(in)    :: flds_scalar_name 
->>>>>>> dabe086f
     integer              , intent(in)    :: glc_nec_in
     logical              , intent(in)    :: lnd_present
     logical              , intent(in)    :: lnd_prognostic
@@ -149,11 +130,7 @@
           model_fld_name = "Flgl_qice" // nec_str
           call dshr_fld_add(data_fld=trim(data_fld_name), data_fld_array=avifld, &
                model_fld=trim(model_fld_name), model_fld_array=avofld, model_fld_concat=flds_l2x)
-<<<<<<< HEAD
-          if (shr_nuopc_methods_ChkErr(rc,__LINE__,u_FILE_u)) return
-=======
           if (ChkErr(rc,__LINE__,u_FILE_u)) return
->>>>>>> dabe086f
        end do
 
        ! The following puts all of the elevation class fields as an
@@ -192,11 +169,7 @@
 
     ! !DESCRIPTION: initialize dlnd model
 
-<<<<<<< HEAD
-    ! !INPUT/OUTPUT PARAMETERS:
-=======
     ! input/output variables
->>>>>>> dabe086f
     integer                , intent(in)    :: mpicom       ! mpi communicator
     integer                , intent(in)    :: compid       ! mct comp id
     integer                , intent(in)    :: my_task      ! my task in mpi communicator mpicom
@@ -559,28 +532,13 @@
 
     k = mct_aVect_indexRA(l2x, "Sl_lfrin")
     call dshr_export(l2x%rattr(k,:), exportState, "Sl_lfrin", rc=rc)
-<<<<<<< HEAD
-    if (shr_nuopc_methods_ChkErr(rc,__LINE__,u_FILE_u)) return
-=======
-    if (ChkErr(rc,__LINE__,u_FILE_u)) return
->>>>>>> dabe086f
+    if (ChkErr(rc,__LINE__,u_FILE_u)) return
 
     do n = 1,glc_nec
        nec_str = glc_elevclass_as_string(n)
 
        k = mct_aVect_indexRA(l2x, "Sl_tsrf" // nec_str)
        call dshr_export(l2x%rattr(k,:), exportState, "Sl_tsrf_elev", ungridded_index=n, rc=rc)
-<<<<<<< HEAD
-       if (shr_nuopc_methods_ChkErr(rc,__LINE__,u_FILE_u)) return
-
-       k = mct_aVect_indexRA(l2x, "Sl_topo" // nec_str)
-       call dshr_export(l2x%rattr(k,:), exportState, "Sl_topo_elev", ungridded_index=n, rc=rc)
-       if (shr_nuopc_methods_ChkErr(rc,__LINE__,u_FILE_u)) return
-
-       k = mct_aVect_indexRA(l2x, "Flgl_qice" // nec_str)
-       call dshr_export(l2x%rattr(k,:), exportState, "Flgl_qice_elev", ungridded_index=n, rc=rc)
-       if (shr_nuopc_methods_ChkErr(rc,__LINE__,u_FILE_u)) return
-=======
        if (ChkErr(rc,__LINE__,u_FILE_u)) return
 
        k = mct_aVect_indexRA(l2x, "Sl_topo" // nec_str)
@@ -590,7 +548,6 @@
        k = mct_aVect_indexRA(l2x, "Flgl_qice" // nec_str)
        call dshr_export(l2x%rattr(k,:), exportState, "Flgl_qice_elev", ungridded_index=n, rc=rc)
        if (ChkErr(rc,__LINE__,u_FILE_u)) return
->>>>>>> dabe086f
     end do
 
   end subroutine dlnd_comp_export
