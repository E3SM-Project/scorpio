module ESM

  !-----------------------------------------------------------------------------
  ! Code that specializes generic ESM Component code.
  !-----------------------------------------------------------------------------

  use ESMF                  , only : ESMF_Clock
<<<<<<< HEAD
  use shr_nuopc_methods_mod , only : shr_nuopc_methods_ChkErr
  use shr_nuopc_utils_mod   , only : shr_nuopc_memcheck
  use shr_kind_mod          , only : SHR_KIND_R8, SHR_KIND_CS, SHR_KIND_CL
  use shr_log_mod           , only : shr_log_Unit, shr_log_Level
  use med_constants_mod     , only : dbug_flag => med_constants_dbug_flag
=======
  use shr_kind_mod          , only : r8=>shr_kind_r8, cl=>shr_kind_cl, cs=>shr_kind_cs
  use shr_nuopc_utils_mod   , only : chkerr => shr_nuopc_utils_ChkErr
  use shr_nuopc_utils_mod   , only : shr_nuopc_memcheck
>>>>>>> dabe086f
  use med_internalstate_mod , only : logunit, loglevel, mastertask, med_id

  implicit none
  private

<<<<<<< HEAD
  character(len=512)             :: msgstr
  integer                        :: componentCount
  character(len=8)               :: atm_present, lnd_present, ocn_present
  character(len=8)               :: ice_present, rof_present, wav_present
  character(len=8)               :: glc_present, med_present
  character(*), parameter        :: nlfilename = "drv_in" ! input namelist filename
  character(*), parameter        :: u_FILE_u = &
       __FILE__

=======
>>>>>>> dabe086f
  public  :: SetServices
  public  :: ReadAttributes ! used in ensemble_driver

  private :: SetModelServices
  private :: SetRunSequence
  private :: ModifyCplLists
  private :: IsRestart
  private :: InitRestart
  private :: InitAttributes
  private :: CheckAttributes
  private :: AddAttributes
  private :: InitAdvertize
  private :: esm_init_pelayout
  private :: esm_finalize
  private :: pretty_print_nuopc_freeformat
<<<<<<< HEAD
=======

  character(*), parameter :: u_FILE_u = &
       __FILE__
>>>>>>> dabe086f

!================================================================================
contains
!================================================================================

  subroutine SetServices(driver, rc)

    use NUOPC        , only : NUOPC_CompDerive, NUOPC_CompSpecialize, NUOPC_CompSetInternalEntryPoint
    use NUOPC_Driver , only : driver_routine_SS             => SetServices
    use NUOPC_Driver , only : driver_label_SetModelServices => label_SetModelServices
    use NUOPC_Driver , only : driver_label_SetRunSequence   => label_SetRunSequence
    use NUOPC_Driver , only : driver_label_Finalize         => label_Finalize
    use ESMF         , only : ESMF_GridComp, ESMF_Config, ESMF_GridCompSet, ESMF_ConfigLoadFile
    use ESMF         , only : ESMF_METHOD_INITIALIZE
    use ESMF         , only : ESMF_SUCCESS, ESMF_LogWrite, ESMF_LOGMSG_INFO

    ! input/output variables
    type(ESMF_GridComp)  :: driver
    integer, intent(out) :: rc

    ! local variables
<<<<<<< HEAD
    integer           :: dbrc
=======
>>>>>>> dabe086f
    type(ESMF_Config) :: runSeq
    character(len=*), parameter :: subname = "(esm.F90:SetServices)"
    !---------------------------------------

    rc = ESMF_SUCCESS
    call ESMF_LogWrite(trim(subname)//": called", ESMF_LOGMSG_INFO)

    ! NUOPC_Driver registers the generic methods
    call NUOPC_CompDerive(driver, driver_routine_SS, rc=rc)
    if (chkerr(rc,__LINE__,u_FILE_u)) return

    ! attach specializing method(s)
    call NUOPC_CompSpecialize(driver, specLabel=driver_label_SetModelServices, &
         specRoutine=SetModelServices, rc=rc)
    if (chkerr(rc,__LINE__,u_FILE_u)) return

    call NUOPC_CompSpecialize(driver, specLabel=driver_label_SetRunSequence, &
         specRoutine=SetRunSequence, rc=rc)
    if (chkerr(rc,__LINE__,u_FILE_u)) return

    ! register an internal initialization method
    call NUOPC_CompSetInternalEntryPoint(driver, ESMF_METHOD_INITIALIZE, &
         phaseLabelList=(/"IPDv03p2"/), userRoutine=ModifyCplLists, rc=rc)
    if (chkerr(rc,__LINE__,u_FILE_u)) return

    !
    ! This prevents the driver trying to "auto" connect to the ensemble_driver
    ! by default the FieldTransferPolicy is "transferall" and we need "transfernone"
    !
    call NUOPC_CompSetInternalEntryPoint(driver, ESMF_METHOD_INITIALIZE, &
      phaseLabelList=(/"IPDv05p1"/), userRoutine=InitAdvertize, rc=rc)
    if (chkerr(rc,__LINE__,u_FILE_u)) return

    ! Set a finalize method
    call NUOPC_CompSpecialize(driver, specLabel=driver_label_Finalize, &
         specRoutine=esm_finalize, rc=rc)
    if (chkerr(rc,__LINE__,u_FILE_u)) return

    ! Create, open and set the config

    call ESMF_GridCompSet(driver, configFile="nuopc.runconfig", rc=rc)
    if (chkerr(rc,__LINE__,u_FILE_u)) return

    call ESMF_LogWrite(trim(subname)//": done", ESMF_LOGMSG_INFO)

  end subroutine SetServices

  !================================================================================

  subroutine SetModelServices(driver, rc)

    use ESMF                  , only : ESMF_GridComp, ESMF_VM, ESMF_Config, ESMF_VMBarrier
    use ESMF                  , only : ESMF_GridCompGet, ESMF_VMGet, ESMF_ConfigGetAttribute
    use ESMF                  , only : ESMF_ConfigGetLen, ESMF_RC_NOT_VALID, ESMF_LogFoundAllocError
    use ESMF                  , only : ESMF_LogSetError, ESMF_LogWrite, ESMF_LOGMSG_INFO
    use ESMF                  , only : ESMF_GridCompSet, ESMF_SUCCESS, ESMF_METHOD_INITIALIZE
    use ESMF                  , only : ESMF_VMisCreated, ESMF_GridCompIsPetLocal
    use ESMF                  , only : ESMF_RC_FILE_OPEN, ESMF_RC_FILE_READ
    use ESMF                  , only : ESMF_AttributeUpdate, ESMF_VMBroadcast
    use ESMF                  , only : ESMF_MethodAdd
    use NUOPC                 , only : NUOPC_CompSetInternalEntryPoint, NUOPC_CompAttributeGet
    use NUOPC                 , only : NUOPC_CompAttributeAdd, NUOPC_CompAttributeSet
    use NUOPC_Driver          , only : NUOPC_DriverAddComp, NUOPC_DriverGetComp

    use shr_nuopc_methods_mod , only : shr_nuopc_methods_Clock_TimePrint
    use shr_file_mod          , only : shr_file_setLogunit, shr_file_getunit
<<<<<<< HEAD
    use med                   , only : med_SS         => SetServices
    use atm_comp_nuopc        , only : ATMSetServices => SetServices
    use ice_comp_nuopc        , only : ICESetServices => SetServices
    use lnd_comp_nuopc        , only : LNDSetServices => SetServices
    use ocn_comp_nuopc        , only : OCNSetServices => SetServices
    use wav_comp_nuopc        , only : WAVSetServices => SetServices
    use rof_comp_nuopc        , only : ROFSetServices => SetServices
    use glc_comp_nuopc        , only : GLCSetServices => SetServices
    use pio                   , only : pio_file_is_open, pio_closefile, file_desc_t
    use perf_mod              , only : t_initf
    use shr_mem_mod           , only : shr_mem_init
=======
    use pio                   , only : pio_file_is_open, pio_closefile, file_desc_t
    use perf_mod              , only : t_initf
    use shr_mem_mod           , only : shr_mem_init
    use shr_file_mod          , only : shr_file_setLogunit, shr_file_getunit
>>>>>>> dabe086f
    use shr_log_mod           , only : shrlogunit=> shr_log_unit
    use shr_nuopc_methods_mod , only : shr_nuopc_methods_Clock_TimePrint

    ! input/output variables
    type(ESMF_GridComp)    :: driver
    integer, intent(out)   :: rc

    ! local variables
<<<<<<< HEAD
    type(ESMF_VM)          :: vm
    type(ESMF_Config)      :: config
    integer                :: n, i, stat
    character(len=20)      :: model, prefix
    integer                :: localPet, medpet
    character(SHR_KIND_CL) :: meminitStr
    integer                :: global_comm
    integer                :: maxthreads
    integer                :: dbrc
=======
    type(ESMF_VM)     :: vm
    type(ESMF_Config) :: config
    integer           :: n, i, stat
    character(len=20) :: model, prefix
    integer           :: localPet, medpet
    character(len=CL) :: meminitStr
    integer           :: global_comm
    integer           :: maxthreads
    character(len=CL) :: msgstr
    integer           :: componentcount
>>>>>>> dabe086f
    character(len=*), parameter :: subname = "(esm.F90:SetModelServices)"
    !-------------------------------------------

    rc = ESMF_SUCCESS
    call ESMF_LogWrite(trim(subname)//": called", ESMF_LOGMSG_INFO)

    !-------------------------------------------
    ! Set the io logunit to the value defined in ensemble_driver
    ! it may be corrected below if the med mastertask is not the driver mastertask
    !-------------------------------------------
    call shr_file_setLogunit(logunit)

    !-------------------------------------------
    ! Get the config and vm objects from the driver
    !-------------------------------------------

    call ESMF_GridCompGet(driver, vm=vm, config=config, rc=rc)
    if (chkerr(rc,__LINE__,u_FILE_u)) return

    call ESMF_VMGet(vm, localPet=localPet, mpiCommunicator=global_comm, rc=rc)
<<<<<<< HEAD
    if (shr_nuopc_methods_ChkErr(rc,__LINE__,u_FILE_u)) return
=======
    if (chkerr(rc,__LINE__,u_FILE_u)) return
>>>>>>> dabe086f

    !-------------------------------------------
    ! determine the generic component labels
    !-------------------------------------------

    componentCount = ESMF_ConfigGetLen(config,label="component_list:", rc=rc)
    if (chkerr(rc,__LINE__,u_FILE_u)) return

    if (componentCount == 0) then
      write (msgstr, *) "No models were specified in component_list "
      call ESMF_LogSetError(ESMF_RC_NOT_VALID, msg=msgstr, line=__LINE__, file=__FILE__, rcToReturn=rc)
      return  ! bail out
    endif

    !-------------------------------------------
    ! Obtain driver attributes
    !-------------------------------------------

    call ReadAttributes(driver, config, "DRIVER_attributes::", formatprint=.true., rc=rc)
    if (chkerr(rc,__LINE__,u_FILE_u)) return

    call ReadAttributes(driver, config, "FLDS_attributes::", formatprint=.true., rc=rc)
    if (chkerr(rc,__LINE__,u_FILE_u)) return

    call ReadAttributes(driver, config, "CLOCK_attributes::", formatprint=.true., rc=rc)
    if (chkerr(rc,__LINE__,u_FILE_u)) return

    call ReadAttributes(driver, config, "ALLCOMP_attributes::", formatprint=.true., rc=rc)
    if (chkerr(rc,__LINE__,u_FILE_u)) return

    call ReadAttributes(driver, config, "PELAYOUT_attributes::", formatprint=.true., rc=rc)
    if (chkerr(rc,__LINE__,u_FILE_u)) return

    call CheckAttributes(driver, rc)
<<<<<<< HEAD
    if (shr_nuopc_methods_ChkErr(rc,__LINE__,u_FILE_u)) return
=======
    if (chkerr(rc,__LINE__,u_FILE_u)) return
>>>>>>> dabe086f

    !-------------------------------------------
    ! Initialize other attributes (after initializing driver clock)
    !-------------------------------------------

    call InitAttributes(driver, mastertask, rc)
<<<<<<< HEAD
    if (shr_nuopc_methods_ChkErr(rc,__LINE__,u_FILE_u)) return
=======
    if (chkerr(rc,__LINE__,u_FILE_u)) return
>>>>>>> dabe086f

    !-------------------------------------------
    ! Initialize component pe layouts
    !-------------------------------------------

    call esm_init_pelayout(driver, maxthreads, rc)
<<<<<<< HEAD
    if (shr_nuopc_methods_ChkErr(rc,__LINE__,u_FILE_u)) return
=======
    if (chkerr(rc,__LINE__,u_FILE_u)) return
>>>>>>> dabe086f

    ! Print out present flags to mediator log file
    if (mastertask) then
       ! Memory test
       call shr_mem_init(strbuf=meminitstr)

       write(logunit,*) trim(meminitstr)
<<<<<<< HEAD
       write(logunit,*) trim(subname)//":atm_present="//trim(atm_present)
       write(logunit,*) trim(subname)//":lnd_present="//trim(lnd_present)
       write(logunit,*) trim(subname)//":ocn_present="//trim(ocn_present)
       write(logunit,*) trim(subname)//":ice_present="//trim(ice_present)
       write(logunit,*) trim(subname)//":rof_present="//trim(rof_present)
       write(logunit,*) trim(subname)//":wav_present="//trim(wav_present)
       write(logunit,*) trim(subname)//":glc_present="//trim(glc_present)
       write(logunit,*) trim(subname)//":med_present="//trim(med_present)
=======
>>>>>>> dabe086f
    end if

    !-------------------------------------------
    ! Timer initialization (has to be after pelayouts are determined)
    !-------------------------------------------

    call t_initf('drv_in', LogPrint=.true., mpicom=global_comm, &
         mastertask=mastertask, MaxThreads=maxthreads)

    !-------------------------------------------
    ! Perform restarts if appropriate
    !-------------------------------------------

    call InitRestart(driver, rc)
    if (chkerr(rc,__LINE__,u_FILE_u)) return

<<<<<<< HEAD
    if (dbug_flag > 5) then
      call ESMF_LogWrite(trim(subname)//": done", ESMF_LOGMSG_INFO, rc=dbrc)
    endif
=======
    call ESMF_LogWrite(trim(subname)//": done", ESMF_LOGMSG_INFO)
>>>>>>> dabe086f

  end subroutine SetModelServices

  !================================================================================

  subroutine SetRunSequence(driver, rc)

    use ESMF                  , only : ESMF_GridComp, ESMF_LogWrite, ESMF_SUCCESS, ESMF_LOGMSG_INFO
    use ESMF                  , only : ESMF_Time, ESMF_TimeInterval, ESMF_Config
    use ESMF                  , only : ESMF_GridCompGet, ESMF_ConfigCreate
    use ESMF                  , only : ESMF_ConfigLoadFile
    use NUOPC                 , only : NUOPC_FreeFormat, NUOPC_FreeFormatDestroy
    use NUOPC                 , only : NUOPC_FreeFormatCreate
    use NUOPC_Driver          , only : NUOPC_DriverIngestRunSequence, NUOPC_DriverSetRunSequence
    use NUOPC_Driver          , only : NUOPC_DriverPrint

    ! input/output variables
    type(ESMF_GridComp)  :: driver
    integer, intent(out) :: rc

    ! local variables
    integer                 :: localrc
    type(ESMF_Config)       :: runSeq
    type(NUOPC_FreeFormat)  :: runSeqFF
    character(len=*), parameter :: subname = "(esm.F90:SetRunSequence)"
    !---------------------------------------

    rc = ESMF_SUCCESS
    call ESMF_LogWrite(trim(subname)//": called", ESMF_LOGMSG_INFO)

    !--------
    ! Run Sequence and Connectors
    !--------

    ! read free format run sequence

    runSeq = ESMF_ConfigCreate(rc=rc)
    if (chkerr(rc,__LINE__,u_FILE_u)) return

    call ESMF_ConfigLoadFile(runSeq, "nuopc.runseq", rc=rc)
    if (chkerr(rc,__LINE__,u_FILE_u)) return

    runSeqFF = NUOPC_FreeFormatCreate(runSeq, label="runSeq::", rc=rc)
    if (chkerr(rc,__LINE__,u_FILE_u)) return

    call NUOPC_DriverIngestRunSequence(driver, runSeqFF, autoAddConnectors=.true., rc=rc)
    if (chkerr(rc,__LINE__,u_FILE_u)) return

    ! Uncomment these to add debugging information for driver
    ! call NUOPC_DriverPrint(driver, orderflag=.true.)
    ! if (ESMF_LogFoundError(rcToCheck=rc, msg=ESMF_LOGERR_PASSTHRU, &
    !   line=__LINE__, &
    !   file=__FILE__)) &
    !   return  ! bail out

    ! call pretty_print_nuopc_freeformat(runSeqFF, 'run sequence', rc=rc)
<<<<<<< HEAD
    ! if (shr_nuopc_methods_ChkErr(rc,__LINE__,u_FILE_u)) return
=======
    ! if (chkerr(rc,__LINE__,u_FILE_u)) return
>>>>>>> dabe086f

    call NUOPC_FreeFormatDestroy(runSeqFF, rc=rc)
    if (chkerr(rc,__LINE__,u_FILE_u)) return

    call ESMF_LogWrite(trim(subname)//": done", ESMF_LOGMSG_INFO)

  end subroutine SetRunSequence

  !================================================================================

  subroutine pretty_print_nuopc_freeformat(ffstuff, label, rc)

    use NUOPC, only : NUOPC_FreeFormat, NUOPC_FreeFormatGet, NUOPC_FreeFormatLen
    use ESMF,  only : ESMF_SUCCESS

    ! input/output variables
    type(NUOPC_FreeFormat) , intent(in)  :: ffstuff
<<<<<<< HEAD
    character(len=*)                     :: label
=======
    character(len=*)       , intent(in)  :: label
>>>>>>> dabe086f
    integer                , intent(out) :: rc

    ! local variables
    integer :: i
    integer :: linecnt
<<<<<<< HEAD
=======
    integer :: dbug_flag = 5
>>>>>>> dabe086f
    character(len=NUOPC_FreeFormatLen), pointer :: outstr(:)
    !---------------------------------------

    rc = ESMF_SUCCESS

    if (mastertask .or. dbug_flag > 3) then
       write(logunit, *) 'BEGIN: ', trim(label)
       call NUOPC_FreeFormatGet(ffstuff, linecount=linecnt, rc=rc)
<<<<<<< HEAD
       if (shr_nuopc_methods_ChkErr(rc,__LINE__,u_FILE_u)) return
       allocate(outstr(linecnt))
       call NUOPC_FreeFormatGet(ffstuff, stringList=outstr, rc=rc)
       if (shr_nuopc_methods_ChkErr(rc,__LINE__,u_FILE_u)) return
=======
       if (chkerr(rc,__LINE__,u_FILE_u)) return
       allocate(outstr(linecnt))
       call NUOPC_FreeFormatGet(ffstuff, stringList=outstr, rc=rc)
       if (chkerr(rc,__LINE__,u_FILE_u)) return
>>>>>>> dabe086f
       do i=1,linecnt
          if(len_trim(outstr(i)) > 0) then
             write(logunit, *) trim(outstr(i))
          endif
       enddo
       write(logunit, *) 'END: ', trim(label)
       deallocate(outstr)
    endif

  end subroutine pretty_print_nuopc_freeformat

  !================================================================================

  recursive subroutine ModifyCplLists(driver, importState, exportState, clock, rc)

    use ESMF         , only : ESMF_GridComp, ESMF_State, ESMF_Clock, ESMF_LogWrite
    use ESMF         , only : ESMF_LOGMSG_INFO, ESMF_CplComp, ESMF_SUCCESS
    use NUOPC        , only : NUOPC_CompAttributeGet, NUOPC_CompAttributeSet
    use NUOPC_Driver , only : NUOPC_DriverGetComp

    type(ESMF_GridComp)  :: driver
    type(ESMF_State)     :: importState, exportState
    type(ESMF_Clock)     :: clock
    integer, intent(out) :: rc

<<<<<<< HEAD
    type(ESMF_CplComp), pointer     :: connectorList(:)
    integer                         :: i, j, cplListSize
    character(len=160), allocatable :: cplList(:)
    character(len=160)              :: tempString
    integer                         :: dbrc
    character(len=*), parameter     :: subname = "(esm.F90:ModifyCplLists)"
=======
    type(ESMF_CplComp), pointer    :: connectorList(:)
    integer                        :: i, j, cplListSize
    character(len=CL), allocatable :: cplList(:)
    character(len=CL)              :: tempString
    character(len=CL)              :: msgstr
    character(len=*), parameter    :: subname = "(esm.F90:ModifyCplLists)"
>>>>>>> dabe086f
    !---------------------------------------

    rc = ESMF_SUCCESS
    call ESMF_LogWrite(trim(subname)//": called", ESMF_LOGMSG_INFO)

    call ESMF_LogWrite("Driver is in ModifyCplLists()", ESMF_LOGMSG_INFO, rc=rc)
<<<<<<< HEAD
    if (shr_nuopc_methods_ChkErr(rc,__LINE__,u_FILE_u)) return
=======
    if (chkerr(rc,__LINE__,u_FILE_u)) return
>>>>>>> dabe086f
    nullify(connectorList)
    call NUOPC_DriverGetComp(driver, compList=connectorList, rc=rc)
    if (chkerr(rc,__LINE__,u_FILE_u)) return

    write (msgstr,*) "Found ", size(connectorList), " Connectors."// " Modifying CplList Attribute...."
    call ESMF_LogWrite(trim(msgstr), ESMF_LOGMSG_INFO, rc=rc)
    if (chkerr(rc,__LINE__,u_FILE_u)) return

    do i=1, size(connectorList)

      ! query the cplList for connector i
      call NUOPC_CompAttributeGet(connectorList(i), name="CplList", itemCount=cplListSize, rc=rc)
      if (chkerr(rc,__LINE__,u_FILE_u)) return

      if (cplListSize>0) then
        allocate(cplList(cplListSize))

        call NUOPC_CompAttributeGet(connectorList(i), name="CplList", valueList=cplList, rc=rc)
        if (chkerr(rc,__LINE__,u_FILE_u)) return

        ! go through all of the entries in the cplList and set the mapping method to "redist"
        do j=1, cplListSize
           !tempString = trim(cplList(j))//":REMAPMETHOD=bilinear"//&
           !":SrcTermProcessing=1:DUMPWEIGHTS=true:TermOrder=SrcSeq"

           tempString = trim(cplList(j))//":remapmethod=redist"
           cplList(j) = trim(tempString)
        enddo

        ! store the modified cplList in CplList attribute of connector i
        call NUOPC_CompAttributeSet(connectorList(i), name="CplList", valueList=cplList, rc=rc)
        if (chkerr(rc,__LINE__,u_FILE_u)) return

        deallocate(cplList)
      endif
    enddo

    deallocate(connectorList)

    call ESMF_LogWrite(trim(subname)//": done", ESMF_LOGMSG_INFO)

  end subroutine ModifyCplLists

  !================================================================================

  function IsRestart(gcomp, rc)

    use ESMF         , only : ESMF_GridComp, ESMF_SUCCESS
    use ESMF         , only : ESMF_LogSetError, ESMF_LogWrite, ESMF_LOGMSG_INFO, ESMF_RC_NOT_VALID
    use NUOPC        , only : NUOPC_CompAttributeGet

    ! input/output variables
    logical                                :: IsRestart
    type(ESMF_GridComp)    , intent(inout) :: gcomp
    integer                , intent(out)   :: rc

    ! locals
    character(len=CL)            :: start_type     ! Type of startup
    character(len=CL)            :: msgstr
    character(len=*) , parameter :: start_type_start = "startup"
    character(len=*) , parameter :: start_type_cont  = "continue"
    character(len=*) , parameter :: start_type_brnch = "branch"
<<<<<<< HEAD
    character(SHR_KIND_CL)       :: start_type     ! Type of startup
    character(len=*), parameter  :: subname = "(esm.F90:IsRestart)"
=======
    character(len=*) , parameter  :: subname = "(esm.F90:IsRestart)"
>>>>>>> dabe086f
    !---------------------------------------

    rc = ESMF_SUCCESS

    ! First Determine if restart is read
    call NUOPC_CompAttributeGet(gcomp, name='start_type', value=start_type, rc=rc)
    if (chkerr(rc,__LINE__,u_FILE_u)) return

    if ((trim(start_type) /= start_type_start) .and.  &
        (trim(start_type) /= start_type_cont ) .and.  &
        (trim(start_type) /= start_type_brnch)) then
       write (msgstr, *) subname//': start_type invalid = '//trim(start_type)
       call ESMF_LogSetError(ESMF_RC_NOT_VALID, msg=msgstr, line=__LINE__, file=__FILE__, rcToReturn=rc)
       return
    end if

    !TODO: this is hard-wired to CIME start/continue types in terms of gcomp
    IsRestart = .false.
    if (trim(start_type) == trim(start_type_cont) .or. trim(start_type) == trim(start_type_brnch)) then
       IsRestart = .true.
    end if

  end function IsRestart

  !================================================================================

  subroutine InitRestart(driver, rc)

    !-----------------------------------------------------
    ! Determine if will restart and read pointer file if appropriate
    !-----------------------------------------------------

    use ESMF         , only : ESMF_GridComp, ESMF_VM, ESMF_GridCompGet, ESMF_VMGet, ESMF_SUCCESS
    use ESMF         , only : ESMF_LogSetError, ESMF_LogWrite, ESMF_LOGMSG_INFO, ESMF_RC_NOT_VALID
    use NUOPC        , only : NUOPC_CompAttributeGet, NUOPC_CompAttributeSet, NUOPC_CompAttributeAdd
    use shr_sys_mod  , only : shr_sys_abort
    use shr_file_mod , only : shr_file_getUnit, shr_file_freeUnit
    use shr_mpi_mod  , only : shr_mpi_bcast

    ! input/output variables
    type(ESMF_GridComp)    , intent(inout) :: driver
    integer                , intent(out)   :: rc

    ! local variables
    logical           :: read_restart   ! read the restart file, based on start_type
    character(len=CL) :: cvalue         ! temporary
    character(len=CL) :: rest_case_name ! Short case identification
    character(len=*) , parameter :: subname = "(esm.F90:InitRestart)"
    !-------------------------------------------

    rc = ESMF_SUCCESS
    call ESMF_LogWrite(trim(subname)//": called", ESMF_LOGMSG_INFO, rc=rc)

    !-----------------------------------------------------
    ! Carry out restart if appropriate
    !-----------------------------------------------------

    read_restart = IsRestart(driver, rc)
    if (chkerr(rc,__LINE__,u_FILE_u)) return

    ! Add rest_case_name and read_restart to driver attributes
    call NUOPC_CompAttributeAdd(driver, attrList=(/'rest_case_name','read_restart'/), rc=rc)
    if (chkerr(rc,__LINE__,u_FILE_u)) return

    rest_case_name = ' '
    call NUOPC_CompAttributeSet(driver, name='rest_case_name', value=rest_case_name, rc=rc)
    if (chkerr(rc,__LINE__,u_FILE_u)) return

    write(cvalue,*) read_restart
    call NUOPC_CompAttributeSet(driver, name='read_restart', value=trim(cvalue), rc=rc)
    if (chkerr(rc,__LINE__,u_FILE_u)) return

  end subroutine InitRestart

  !================================================================================

  subroutine InitAttributes(driver, mastertask, rc)

    use shr_sys_mod      , only : shr_sys_abort
    use ESMF             , only : ESMF_GridComp, ESMF_GridCompGet
    use ESMF             , only : ESMF_Clock, ESMF_ClockGet, ESMF_Time, ESMF_TimeGet
    use ESMF             , only : ESMF_SUCCESS, ESMF_LogWrite, ESMF_LogSetError, ESMF_LOGMSG_INFO
    use ESMF             , only : ESMF_RC_NOT_VALID
    use ESMF             , only : ESMF_GridCompIsPetLocal, ESMF_VMBroadcast
    use NUOPC            , only : NUOPC_CompAttributeGet, NUOPC_CompAttributeSet, NUOPC_CompAttributeAdd
    use shr_orb_mod      , only : shr_orb_params, SHR_ORB_UNDEF_INT, SHR_ORB_UNDEF_REAL
    use shr_assert_mod   , only : shr_assert_in_domain
    use shr_cal_mod      , only : shr_cal_date2ymd
    use shr_const_mod    , only : shr_const_tkfrz, shr_const_tktrip
    use shr_const_mod    , only : shr_const_mwwv, shr_const_mwdair
    use shr_frz_mod      , only : shr_frz_freezetemp_init
    use shr_reprosum_mod , only : shr_reprosum_setopts
    use shr_wv_sat_mod   , only : shr_wv_sat_set_default, shr_wv_sat_init
    use shr_wv_sat_mod   , only : shr_wv_sat_make_tables, ShrWVSatTableSpec
    use shr_wv_sat_mod   , only : shr_wv_sat_get_scheme_idx, shr_wv_sat_valid_idx
   !use shr_scam_mod     , only : shr_scam_checkSurface

    ! input/output variables
    type(ESMF_GridComp) , intent(inout) :: driver
    logical             , intent(in)    :: mastertask         ! mediator mastertask
    integer             , intent(out)   :: rc                 ! return code

    ! local variables
<<<<<<< HEAD
    type(ESMF_Clock)                :: clock
    type(ESMF_Time)                 :: currTime
    character(SHR_KIND_CL)          :: errstring
    character(SHR_KIND_CL)          :: cvalue
    logical                         :: reprosum_use_ddpdd    ! setup reprosum, use ddpdd
    real(SHR_KIND_R8)               :: reprosum_diffmax      ! setup reprosum, set rel_diff_max
    logical                         :: reprosum_recompute    ! setup reprosum, recompute if tolerance exceeded
    integer                         :: year                  ! Current date (YYYY)
    character(SHR_KIND_CS)          :: tfreeze_option        ! Freezing point calculation
    character(SHR_KIND_CL)          :: orb_mode              ! orbital mode
    integer                         :: orb_iyear             ! orbital year
    integer                         :: orb_iyear_align       ! associated with model year
    integer                         :: orb_cyear             ! orbital year for current orbital computation
    integer                         :: orb_nyear             ! orbital year associated with currrent model year
    integer                         :: orbitmp(4)            ! array for integer parameter broadcast
    real(SHR_KIND_R8)               :: orbrtmp(6)            ! array for real parameter broadcast
    real(SHR_KIND_R8)               :: orb_eccen             ! orbital eccentricity
    real(SHR_KIND_R8)               :: orb_obliq             ! obliquity in degrees
    real(SHR_KIND_R8)               :: orb_mvelp             ! moving vernal equinox long
    real(SHR_KIND_R8)               :: orb_obliqr            ! Earths obliquity in rad
    real(SHR_KIND_R8)               :: orb_lambm0            ! Mean long of perihelion at vernal equinox (radians)
    real(SHR_KIND_R8)               :: orb_mvelpp            ! moving vernal equinox long
    real(SHR_KIND_R8)               :: wall_time_limit       ! wall time limit in hours
    logical                         :: single_column         ! scm mode logical
    real(SHR_KIND_R8)               :: scmlon                ! single column lon
    real(SHR_KIND_R8)               :: scmlat                ! single column lat
    character(SHR_KIND_CS)          :: wv_sat_scheme
    real(SHR_KIND_R8)               :: wv_sat_transition_start
    logical                         :: wv_sat_use_tables
    real(SHR_KIND_R8)               :: wv_sat_table_spacing
    type(ShrWVSatTableSpec)         :: liquid_spec
    type(ShrWVSatTableSpec)         :: ice_spec
    type(ShrWVSatTableSpec)         :: mixed_spec
    logical                         :: flag
    integer                         :: i, it, n
    integer                         :: unitn                 ! Namelist unit number to read
    integer                         :: dbrc
    integer                         :: localPet, rootpe_med
    integer          , parameter    :: ens1=1                ! use first instance of ensemble only
    integer          , parameter    :: fix1=1                ! temporary hard-coding to first ensemble, needs to be fixed
    real(SHR_KIND_R8), parameter    :: epsilo = shr_const_mwwv/shr_const_mwdair
    character(len=*) , parameter    :: orb_fixed_year       = 'fixed_year'
    character(len=*) , parameter    :: orb_variable_year    = 'variable_year'
    character(len=*) , parameter    :: orb_fixed_parameters = 'fixed_parameters'
    character(len=*) , parameter    :: subname = '(InitAttributes)'

=======
    type(ESMF_Clock)             :: clock
    type(ESMF_Time)              :: currTime
    character(len=CL)            :: errstring
    character(len=CL)            :: cvalue
    logical                      :: reprosum_use_ddpdd    ! setup reprosum, use ddpdd
    real(R8)                     :: reprosum_diffmax      ! setup reprosum, set rel_diff_max
    logical                      :: reprosum_recompute    ! setup reprosum, recompute if tolerance exceeded
    integer                      :: year                  ! Current date (YYYY)
    character(LEN=CS)            :: tfreeze_option        ! Freezing point calculation
    character(len=CL)            :: orb_mode              ! orbital mode
    integer                      :: orb_iyear             ! orbital year
    integer                      :: orb_iyear_align       ! associated with model year
    integer                      :: orb_cyear             ! orbital year for current orbital computation
    integer                      :: orb_nyear             ! orbital year associated with currrent model year
    integer                      :: orbitmp(4)            ! array for integer parameter broadcast
    real(R8)                     :: orbrtmp(6)            ! array for real parameter broadcast
    real(R8)                     :: orb_eccen             ! orbital eccentricity
    real(R8)                     :: orb_obliq             ! obliquity in degrees
    real(R8)                     :: orb_mvelp             ! moving vernal equinox long
    real(R8)                     :: orb_obliqr            ! Earths obliquity in rad
    real(R8)                     :: orb_lambm0            ! Mean long of perihelion at vernal equinox (radians)
    real(R8)                     :: orb_mvelpp            ! moving vernal equinox long
    real(R8)                     :: wall_time_limit       ! wall time limit in hours
    logical                      :: single_column         ! scm mode logical
    real(R8)                     :: scmlon                ! single column lon
    real(R8)                     :: scmlat                ! single column lat
    character(LEN=CS)            :: wv_sat_scheme
    real(R8)                     :: wv_sat_transition_start
    logical                      :: wv_sat_use_tables
    real(R8)                     :: wv_sat_table_spacing
    type(ShrWVSatTableSpec)      :: liquid_spec
    type(ShrWVSatTableSpec)      :: ice_spec
    type(ShrWVSatTableSpec)      :: mixed_spec
    logical                      :: flag
    integer                      :: i, it, n
    integer                      :: unitn                 ! Namelist unit number to read
    integer                      :: localPet, rootpe_med
    character(len=CL)            :: msgstr
    integer          , parameter :: ens1=1                ! use first instance of ensemble only
    integer          , parameter :: fix1=1                ! temporary hard-coding to first ensemble, needs to be fixed
    real(R8)         , parameter :: epsilo = shr_const_mwwv/shr_const_mwdair
    character(len=*) , parameter :: orb_fixed_year       = 'fixed_year'
    character(len=*) , parameter :: orb_variable_year    = 'variable_year'
    character(len=*) , parameter :: orb_fixed_parameters = 'fixed_parameters'
    character(len=*) , parameter :: subname = '(InitAttributes)'
>>>>>>> dabe086f
    !----------------------------------------------------------

    rc = ESMF_SUCCESS
    call ESMF_LogWrite(trim(subname)//": called", ESMF_LOGMSG_INFO)
    call shr_nuopc_memcheck(subname, 0, mastertask)

    !----------------------------------------------------------
    ! Initialize options for reproducible sums
    !----------------------------------------------------------

    call NUOPC_CompAttributeGet(driver, name="reprosum_use_ddpdd", value=cvalue, rc=rc)
    if (chkerr(rc,__LINE__,u_FILE_u)) return
    read(cvalue,*) reprosum_use_ddpdd

    call NUOPC_CompAttributeGet(driver, name="reprosum_diffmax", value=cvalue, rc=rc)
    if (chkerr(rc,__LINE__,u_FILE_u)) return
    read(cvalue,*) reprosum_diffmax

    call NUOPC_CompAttributeGet(driver, name="reprosum_recompute", value=cvalue, rc=rc)
    if (chkerr(rc,__LINE__,u_FILE_u)) return
    read(cvalue,*) reprosum_recompute

    call shr_reprosum_setopts(repro_sum_use_ddpdd_in=reprosum_use_ddpdd, &
         repro_sum_rel_diff_max_in=reprosum_diffmax, repro_sum_recompute_in=reprosum_recompute)

    !----------------------------------------------------------
    ! Initialize freezing point calculation for all components
    !----------------------------------------------------------

    call NUOPC_CompAttributeGet(driver, name="tfreeze_option", value=tfreeze_option, rc=rc)
    if (chkerr(rc,__LINE__,u_FILE_u)) return

    call shr_frz_freezetemp_init(tfreeze_option, mastertask)

    !----------------------------------------------------------
    ! Initialize orbital related values
    !----------------------------------------------------------

    call NUOPC_CompAttributeGet(driver, name="orb_mode", value=cvalue, rc=rc)
    if (chkerr(rc,__LINE__,u_FILE_u)) return
    read(cvalue,*) orb_mode

    call NUOPC_CompAttributeGet(driver, name="orb_iyear", value=cvalue, rc=rc)
    if (chkerr(rc,__LINE__,u_FILE_u)) return
    read(cvalue,*) orb_iyear

    call NUOPC_CompAttributeGet(driver, name="orb_iyear_align", value=cvalue, rc=rc)
    if (chkerr(rc,__LINE__,u_FILE_u)) return
    read(cvalue,*) orb_iyear_align

    call NUOPC_CompAttributeGet(driver, name="orb_obliq", value=cvalue, rc=rc)
    if (chkerr(rc,__LINE__,u_FILE_u)) return
    read(cvalue,*) orb_obliq

    call NUOPC_CompAttributeGet(driver, name="orb_eccen", value=cvalue, rc=rc)
    if (chkerr(rc,__LINE__,u_FILE_u)) return
    read(cvalue,*) orb_eccen

    call NUOPC_CompAttributeGet(driver, name="orb_mvelp", value=cvalue, rc=rc)
    if (chkerr(rc,__LINE__,u_FILE_u)) return
    read(cvalue,*) orb_mvelp

    if (trim(orb_mode) == trim(orb_fixed_year)) then
       orb_obliq = SHR_ORB_UNDEF_REAL
       orb_eccen = SHR_ORB_UNDEF_REAL
       orb_mvelp = SHR_ORB_UNDEF_REAL
       if (orb_iyear == SHR_ORB_UNDEF_INT) then
          write(logunit,*) trim(subname),' ERROR: invalid settings orb_mode =',trim(orb_mode)
          write(logunit,*) trim(subname),' ERROR: fixed_year settings = ',orb_iyear
          write (msgstr, *) ' ERROR: invalid settings for orb_mode '//trim(orb_mode)
          call ESMF_LogSetError(ESMF_RC_NOT_VALID, msg=msgstr, line=__LINE__, file=__FILE__, rcToReturn=rc)
          return  ! bail out
       endif
    elseif (trim(orb_mode) == trim(orb_variable_year)) then
       orb_obliq = SHR_ORB_UNDEF_REAL
       orb_eccen = SHR_ORB_UNDEF_REAL
       orb_mvelp = SHR_ORB_UNDEF_REAL
       if (orb_iyear == SHR_ORB_UNDEF_INT .or. orb_iyear_align == SHR_ORB_UNDEF_INT) then
          write(logunit,*) trim(subname),' ERROR: invalid settings orb_mode =',trim(orb_mode)
          write(logunit,*) trim(subname),' ERROR: variable_year settings = ',orb_iyear, orb_iyear_align
          write (msgstr, *) subname//' ERROR: invalid settings for orb_mode '//trim(orb_mode)
          call ESMF_LogSetError(ESMF_RC_NOT_VALID, msg=msgstr, line=__LINE__, file=__FILE__, rcToReturn=rc)
          return  ! bail out
       endif
    elseif (trim(orb_mode) == trim(orb_fixed_parameters)) then
       !-- force orb_iyear to undef to make sure shr_orb_params works properly
       orb_iyear = SHR_ORB_UNDEF_INT
       orb_iyear_align = SHR_ORB_UNDEF_INT
       if (orb_eccen == SHR_ORB_UNDEF_REAL .or. &
           orb_obliq == SHR_ORB_UNDEF_REAL .or. &
           orb_mvelp == SHR_ORB_UNDEF_REAL) then
          write(logunit,*) trim(subname),' ERROR: invalid settings orb_mode =',trim(orb_mode)
          write(logunit,*) trim(subname),' ERROR: orb_eccen = ',orb_eccen
          write(logunit,*) trim(subname),' ERROR: orb_obliq = ',orb_obliq
          write(logunit,*) trim(subname),' ERROR: orb_mvelp = ',orb_mvelp
          write (msgstr, *) subname//' ERROR: invalid settings for orb_mode '//trim(orb_mode)
          call ESMF_LogSetError(ESMF_RC_NOT_VALID, msg=msgstr, line=__LINE__, file=__FILE__, rcToReturn=rc)
          return  ! bail out
       endif
    else
       write (msgstr, *) subname//' ERROR: invalid orb_mode '//trim(orb_mode)
       call ESMF_LogSetError(ESMF_RC_NOT_VALID, msg=msgstr, line=__LINE__, file=__FILE__, rcToReturn=rc)
       return  ! bail out
    endif

    call NUOPC_CompAttributeGet(driver, name='cpl_rootpe', value=cvalue, rc=rc)
    read(cvalue, *) rootpe_med
    if (chkerr(rc,__LINE__,u_FILE_u)) return
    call ESMF_GridCompGet(driver, localPet=localPet, rc=rc)
<<<<<<< HEAD
    if (shr_nuopc_methods_ChkErr(rc,__LINE__,u_FILE_u)) return
=======
    if (chkerr(rc,__LINE__,u_FILE_u)) return
>>>>>>> dabe086f

    ! Determine orbital params
    if (trim(orb_mode) == trim(orb_variable_year)) then
       call ESMF_GridCompGet(driver, clock=clock, rc=rc)
       if (chkerr(rc,__LINE__,u_FILE_u)) return

       call ESMF_ClockGet(clock, CurrTime=CurrTime, rc=rc)
       if (chkerr(rc,__LINE__,u_FILE_u)) return

       call ESMF_TimeGet(CurrTime, yy=year, rc=rc)
       if (chkerr(rc,__LINE__,u_FILE_u)) return

       orb_cyear = orb_iyear + (year - orb_iyear_align)
       call shr_orb_params(orb_cyear, orb_eccen, orb_obliq, orb_mvelp, &
                           orb_obliqr, orb_lambm0, orb_mvelpp, mastertask)
    else
       call shr_orb_params(orb_iyear, orb_eccen, orb_obliq, orb_mvelp, &
                           orb_obliqr, orb_lambm0, orb_mvelpp, mastertask)
    end if

    if (orb_eccen  == SHR_ORB_UNDEF_REAL .or. &
         orb_obliqr == SHR_ORB_UNDEF_REAL .or. &
         orb_mvelpp == SHR_ORB_UNDEF_REAL .or. &
         orb_lambm0 == SHR_ORB_UNDEF_REAL) then
       write (msgstr, *) subname//' ERROR: orb params incorrect'
       call ESMF_LogSetError(ESMF_RC_NOT_VALID, msg=msgstr, line=__LINE__, file=__FILE__, rcToReturn=rc)
       return  ! bail out
    endif

    ! Add updated orbital params to driver attributes

    call NUOPC_CompAttributeAdd(driver, attrList=(/'orb_obliqr', 'orb_lambm0', 'orb_mvelpp'/), rc=rc)
    if (chkerr(rc,__LINE__,u_FILE_u)) return

    write(cvalue,*) orb_eccen
    call NUOPC_CompAttributeSet(driver, name="orb_eccen", value=cvalue, rc=rc)
    if (chkerr(rc,__LINE__,u_FILE_u)) return

    write(cvalue,*) orb_obliqr
    call NUOPC_CompAttributeSet(driver, name="orb_obliqr", value=cvalue, rc=rc)
    if (chkerr(rc,__LINE__,u_FILE_u)) return

    write(cvalue,*) orb_lambm0
    call NUOPC_CompAttributeSet(driver, name="orb_lambm0", value=cvalue, rc=rc)
    if (chkerr(rc,__LINE__,u_FILE_u)) return

    write(cvalue,*) orb_mvelpp
    call NUOPC_CompAttributeSet(driver, name="orb_mvelpp", value=cvalue, rc=rc)
    if (chkerr(rc,__LINE__,u_FILE_u)) return

    ! TODO: need to update orbital parameters during run time - actually - each component needs to update its orbital
    ! parameters to be consistent

    !----------------------------------------------------------
    ! Initialize water vapor info
    !----------------------------------------------------------

    ! TODO: this does not seem to belong here - where should it go?

    call NUOPC_CompAttributeGet(driver, name="wv_sat_scheme", value=wv_sat_scheme, rc=rc)
    if (chkerr(rc,__LINE__,u_FILE_u)) return

    if (.not. shr_wv_sat_valid_idx(shr_wv_sat_get_scheme_idx(trim(wv_sat_scheme)))) then
       call shr_sys_abort(subname//': "'//trim(wv_sat_scheme)//'" is not a recognized saturation vapor pressure scheme name')
    end if
    if (.not. shr_wv_sat_set_default(wv_sat_scheme)) then
       call shr_sys_abort('Invalid wv_sat_scheme.')
    end if

    call NUOPC_CompAttributeGet(driver, name="wv_sat_transition_start", value=cvalue, rc=rc)
    if (chkerr(rc,__LINE__,u_FILE_u)) return
    read(cvalue,*) wv_sat_transition_start

    call shr_assert_in_domain(wv_sat_transition_start, &
         ge=0._R8, le=40._R8, &
         varname="wv_sat_transition_start", msg="Invalid transition temperature range.")

    call NUOPC_CompAttributeGet(driver, name="wv_sat_use_tables", value=cvalue, rc=rc)
    if (chkerr(rc,__LINE__,u_FILE_u)) return
    read(cvalue,*) wv_sat_use_tables

    call NUOPC_CompAttributeGet(driver, name="wv_sat_table_spacing", value=cvalue, rc=rc)
    if (chkerr(rc,__LINE__,u_FILE_u)) return
    read(cvalue,*) wv_sat_table_spacing

    ! A transition range averaging method in CAM is only valid for:
    ! -40 deg C <= T <= 0 deg C
    ! shr_wv_sat_mod itself checks for values with the wrong sign, but we
    ! have to check that the range is no more than 40 deg C here. Even
    ! though this is a CAM-specific restriction, it's not really likely
    ! that any other parameterization will be dealing with mixed-phase
    ! water below 40 deg C anyway.

    call shr_wv_sat_init(shr_const_tkfrz, shr_const_tktrip, wv_sat_transition_start, epsilo, errstring)
    if (errstring /= "") then
       call shr_sys_abort('shr_wv_sat_init: '//trim(errstring))
    end if

    ! The below produces internal lookup tables in the range 175-374K for
    ! liquid water, and 125-274K for ice, with a resolution set by the
    ! option wv_sat_table_spacing.
    ! In theory these ranges could be specified in the namelist, but in
    ! practice users will want to change them *very* rarely if ever, which
    ! is why only the spacing is in the namelist.

    if (wv_sat_use_tables) then
       liquid_spec = ShrWVSatTableSpec(ceiling(200._R8/wv_sat_table_spacing), 175._R8, wv_sat_table_spacing)
       ice_spec    = ShrWVSatTableSpec(ceiling(150._R8/wv_sat_table_spacing), 125._R8, wv_sat_table_spacing)
       mixed_spec  = ShrWVSatTableSpec(ceiling(250._R8/wv_sat_table_spacing), 125._R8, wv_sat_table_spacing)
       call shr_wv_sat_make_tables(liquid_spec, ice_spec, mixed_spec)
    end if

    !----------------------------------------------------------
    ! Set single_column flags
    ! If in single column mode, overwrite flags according to focndomain file
    ! in ocn_in namelist. SCAM can reset the "present" flags for lnd,
    ! ocn, ice, rof, and flood.
    !----------------------------------------------------------

    call NUOPC_CompAttributeGet(driver, name="single_column", value=cvalue, rc=rc)
    if (chkerr(rc,__LINE__,u_FILE_u)) return
    read(cvalue,*) single_column

    ! NOTE: cam stand-alone aqua-planet model will no longer be supported here - only the data model aqua-planet
    ! will be supported
    if (single_column) then

       call NUOPC_CompAttributeGet(driver, name="scmlon", value=cvalue, rc=rc)
       if (chkerr(rc,__LINE__,u_FILE_u)) return
       read(cvalue,*) scmlon

       call NUOPC_CompAttributeGet(driver, name="scmlat", value=cvalue, rc=rc)
       if (chkerr(rc,__LINE__,u_FILE_u)) return
       read(cvalue,*) scmlat

       ! TODO(mvertens, 2019-01-30): need to add single column functionality

    endif

  end subroutine InitAttributes

  !================================================================================

  subroutine CheckAttributes( driver, rc )

    ! !DESCRIPTION: Check that input driver config values have reasonable values

    use shr_sys_mod , only : shr_sys_abort
    use ESMF        , only : ESMF_GridComp, ESMF_SUCCESS, ESMF_LogWrite, ESMF_LOGMSG_INFO
    use NUOPC       , only : NUOPC_CompAttributeGet

    ! !INPUT/OUTPUT PARAMETERS:
    type(ESMF_GridComp) , intent(inout) :: driver
    integer             , intent(out)   :: rc

    !----- local -----
<<<<<<< HEAD
    character(SHR_KIND_CL) :: cvalue         ! temporary
    character(SHR_KIND_CL) :: start_type     ! Type of startup
    character(SHR_KIND_CL) :: rest_case_name ! Short case identification
    character(SHR_KIND_CS) :: logFilePostFix ! postfix for output log files
    character(SHR_KIND_CL) :: outPathRoot    ! root for output log files
    character(SHR_KIND_CS) :: cime_model
    integer                :: dbrc
=======
    character(len=CL) :: cvalue         ! temporary
    character(len=CL) :: start_type     ! Type of startup
    character(len=CL) :: rest_case_name ! Short case identification
    character(len=CS) :: logFilePostFix ! postfix for output log files
    character(len=CL) :: outPathRoot    ! root for output log files
    character(len=CS) :: cime_model
>>>>>>> dabe086f
    character(len=*), parameter :: subname = '(driver_attributes_check) '
    !-------------------------------------------------------------------------------

    rc = ESMF_SUCCESS
    call ESMF_LogWrite(trim(subname)//": called", ESMF_LOGMSG_INFO)

    call NUOPC_CompAttributeGet(driver, name="cime_model", value=cime_model, rc=rc)
    if (chkerr(rc,__LINE__,u_FILE_u)) return
    if ( trim(cime_model) /= 'cesm') then
       call shr_sys_abort( subname//': cime_model must be set to cesm, aborting')
    end if

    ! --- LogFile ending name -----
    call NUOPC_CompAttributeGet(driver, name="logFilePostFix", value=logFilePostFix, rc=rc)
    if (chkerr(rc,__LINE__,u_FILE_u)) return

    if ( len_trim(logFilePostFix) == 0 ) then
       call shr_sys_abort( subname//': logFilePostFix  must be set to something not blank' )
    end if

    ! --- Output path root directory -----
    call NUOPC_CompAttributeGet(driver, name="outPathRoot", value=outPathRoot, rc=rc)
    if (chkerr(rc,__LINE__,u_FILE_u)) return

    if ( len_trim(outPathRoot) == 0 ) then
       call shr_sys_abort( subname//': outPathRoot  must be set' )
    end if
    if ( index(outPathRoot, "/", back=.true.) /= len_trim(outPathRoot) ) then
       call shr_sys_abort( subname//': outPathRoot must end with a slash' )
    end if

    ! --- Case name and restart case name ------
    ! call NUOPC_CompAttributeGet(driver, name="rest_case_name", value=rest_case_name, rc=rc)
    ! if (chkerr(rc,__LINE__,u_FILE_u)) return

    ! if ((trim(start_type) == start_type_cont ) .and. (trim(case_name)  /= trim(rest_case_name))) then
    !    write(logunit,'(10a)') subname,' case_name =',trim(case_name),':',' rest_case_name =',trim(rest_case_name),':'
    !    call shr_sys_abort(subname//': invalid continue restart case name = '//trim(rest_case_name))
    ! endif

  end subroutine CheckAttributes

  !===============================================================================

  subroutine AddAttributes(gcomp, driver, config, compid, compname, inst_suffix, rc)

    ! Add specific set of attributes to components from driver attributes

    use ESMF  , only : ESMF_GridComp, ESMF_Config, ESMF_LogWrite, ESMF_LOGMSG_INFO, ESMF_SUCCESS
    use ESMF  , only : ESMF_LogFoundAllocError, ESMF_ConfigGetLen, ESMF_ConfigGetAttribute
    use NUOPC , only : NUOPC_CompAttributeAdd, NUOPC_CompAttributeGet, NUOPC_CompAttributeSet

    ! input/output parameters
    type(ESMF_GridComp) , intent(inout) :: gcomp
    type(ESMF_GridComp) , intent(in)    :: driver
    type(ESMF_Config)   , intent(inout) :: config
    integer             , intent(in)    :: compid
    character(len=*)    , intent(in)    :: compname
    character(len=*)    , intent(in)    :: inst_suffix
    integer             , intent(inout) :: rc

    ! local variables
    integer                        :: n
    integer                        :: stat
    integer                        :: inst_index
<<<<<<< HEAD
    character(len=SHR_KIND_CL)     :: cvalue
    character(len=32), allocatable :: compLabels(:)
    character(len=32), allocatable :: attrList(:)
    integer                        :: dbrc
    character(len=*), parameter    :: subname = "(esm.F90:AddAttributes)"
    !-------------------------------------------

    rc = ESMF_Success
    if (dbug_flag > 5) then
      call ESMF_LogWrite(trim(subname)//": called", ESMF_LOGMSG_INFO, rc=dbrc)
    endif
=======
    logical                        :: is_present
    character(len=CL)              :: cvalue
    character(len=32), allocatable :: compLabels(:)
    character(len=32), allocatable :: attrList(:)
    integer                        :: componentCount
    character(len=*), parameter    :: subname = "(esm.F90:AddAttributes)"
    logical                        :: lvalue = .false.
    !-------------------------------------------

    rc = ESMF_Success
    call ESMF_LogWrite(trim(subname)//": called", ESMF_LOGMSG_INFO)
>>>>>>> dabe086f

    !------
    ! Add compid to gcomp attributes
    !------
    write(cvalue,*) compid
    call NUOPC_CompAttributeAdd(gcomp, attrList=(/'MCTID'/), rc=rc)
    if (chkerr(rc,__LINE__,u_FILE_u)) return
    call NUOPC_CompAttributeSet(gcomp, name='MCTID', value=trim(cvalue), rc=rc)
    if (chkerr(rc,__LINE__,u_FILE_u)) return

    !------
    ! Add all the other attributes in AttrList (which have already been added to driver attributes)
    !------
    allocate(attrList(5))
    attrList =  (/"read_restart", "orb_eccen", "orb_obliqr", "orb_lambm0", "orb_mvelpp"/)

    call NUOPC_CompAttributeAdd(gcomp, attrList=attrList, rc=rc)
<<<<<<< HEAD
    if (shr_nuopc_methods_ChkErr(rc,__LINE__,u_FILE_u)) return
=======
    if (chkerr(rc,__LINE__,u_FILE_u)) return
>>>>>>> dabe086f
    do n = 1,size(attrList)
       call NUOPC_CompAttributeGet(driver, name=trim(attrList(n)), value=cvalue, rc=rc)
       if (chkerr(rc,__LINE__,u_FILE_u)) return
       call NUOPC_CompAttributeSet(gcomp, name=trim(attrList(n)), value=trim(cvalue), rc=rc)
       if (chkerr(rc,__LINE__,u_FILE_u)) return
    enddo
    deallocate(attrList)

    !------
    ! Add component specific attributes
    !------
    call ReadAttributes(gcomp, config, trim(compname)//"_attributes::", rc=rc)
<<<<<<< HEAD
    if (shr_nuopc_methods_ChkErr(rc,__LINE__,u_FILE_u)) return
=======
    if (chkerr(rc,__LINE__,u_FILE_u)) return
>>>>>>> dabe086f

    call ReadAttributes(gcomp, config, "ALLCOMP_attributes::", rc=rc)
    if (chkerr(rc,__LINE__,u_FILE_u)) return

    call ReadAttributes(gcomp, config, trim(compname)//"_modelio"//trim(inst_suffix)//"::", rc=rc)
    if (chkerr(rc,__LINE__,u_FILE_u)) return

    call ReadAttributes(gcomp, config, "CLOCK_attributes::", rc=rc)
    if (chkerr(rc,__LINE__,u_FILE_u)) return

    !------
    ! Add mediator specific attributes
    !------
    if (compname == 'MED') then
       call ReadAttributes(gcomp, config, "MED_history_attributes::", rc=rc)
       if (chkerr(rc,__LINE__,u_FILE_u)) return

       call ReadAttributes(gcomp, config, "FLDS_attributes::", rc=rc)
<<<<<<< HEAD
       if (shr_nuopc_methods_ChkErr(rc,__LINE__,u_FILE_u)) return

       componentCount = ESMF_ConfigGetLen(config,label="CESM_component_list:", rc=rc)
       if (shr_nuopc_methods_ChkErr(rc,__LINE__,u_FILE_u)) return

       allocate(compLabels(componentCount), stat=stat)
       if (ESMF_LogFoundAllocError(statusToCheck=stat, msg="Allocation of compLabels failed.", &
            line=__LINE__, file=u_FILE_u, rcToReturn=rc)) return

       call ESMF_ConfigGetAttribute(config, valueList=compLabels, label="CESM_component_list:", &
            count=componentCount, rc=rc)
       if (shr_nuopc_methods_ChkErr(rc,__LINE__,u_FILE_u)) return

       call NUOPC_CompAttributeAdd(gcomp, &
            attrList=(/'atm_present','lnd_present','ocn_present','ice_present',&
                       'rof_present','wav_present','glc_present','med_present'/), rc=rc)
       if (shr_nuopc_methods_ChkErr(rc,__LINE__,u_FILE_u)) return

       med_present = "false"
       atm_present = "false"
       lnd_present = "false"
       ocn_present = "false"
       ice_present = "false"
       rof_present = "false"
       wav_present = "false"
       glc_present = "false"
       do n=1, componentCount
          if (trim(compLabels(n)) == "MED") med_present = "true"
          if (trim(compLabels(n)) == "ATM") atm_present = "true"
          if (trim(compLabels(n)) == "LND") lnd_present = "true"
          if (trim(compLabels(n)) == "OCN") ocn_present = "true"
          if (trim(compLabels(n)) == "ICE") ice_present = "true"
          if (trim(compLabels(n)) == "ROF") rof_present = "true"
          if (trim(compLabels(n)) == "WAV") wav_present = "true"
          if (trim(compLabels(n)) == "GLC") glc_present = "true"
       enddo

       call NUOPC_CompAttributeSet(gcomp, name="atm_present", value=atm_present, rc=rc)
       if (shr_nuopc_methods_ChkErr(rc,__LINE__,u_FILE_u)) return
       call NUOPC_CompAttributeSet(gcomp, name="lnd_present", value=lnd_present, rc=rc)
       if (shr_nuopc_methods_ChkErr(rc,__LINE__,u_FILE_u)) return
       call NUOPC_CompAttributeSet(gcomp, name="ocn_present", value=ocn_present, rc=rc)
       if (shr_nuopc_methods_ChkErr(rc,__LINE__,u_FILE_u)) return
       call NUOPC_CompAttributeSet(gcomp, name="ice_present", value=ice_present, rc=rc)
       if (shr_nuopc_methods_ChkErr(rc,__LINE__,u_FILE_u)) return
       call NUOPC_CompAttributeSet(gcomp, name="rof_present", value=rof_present, rc=rc)
       if (shr_nuopc_methods_ChkErr(rc,__LINE__,u_FILE_u)) return
       call NUOPC_CompAttributeSet(gcomp, name="wav_present", value=wav_present, rc=rc)
       if (shr_nuopc_methods_ChkErr(rc,__LINE__,u_FILE_u)) return
       call NUOPC_CompAttributeSet(gcomp, name="glc_present", value=glc_present, rc=rc)
       if (shr_nuopc_methods_ChkErr(rc,__LINE__,u_FILE_u)) return
       call NUOPC_CompAttributeSet(gcomp, name="med_present", value=med_present, rc=rc)
       if (shr_nuopc_methods_ChkErr(rc,__LINE__,u_FILE_u)) return

    endif

=======
       if (chkerr(rc,__LINE__,u_FILE_u)) return
    endif

>>>>>>> dabe086f
    !------
    ! Add multi-instance specific attributes
    !------
    call NUOPC_CompAttributeAdd(gcomp, attrList=(/'inst_index'/), rc=rc)
<<<<<<< HEAD
    if (shr_nuopc_methods_ChkErr(rc,__LINE__,u_FILE_u)) return
=======
    if (chkerr(rc,__LINE__,u_FILE_u)) return
>>>>>>> dabe086f

    ! add inst_index attribute (inst_index is not required for cime internal components)
    ! for now hard-wire inst_index to 1
    inst_index = 1
    write(cvalue,*) inst_index
    call NUOPC_CompAttributeSet(gcomp, name='inst_index', value=trim(cvalue), rc=rc)
<<<<<<< HEAD
    if (shr_nuopc_methods_ChkErr(rc,__LINE__,u_FILE_u)) return
=======
    if (chkerr(rc,__LINE__,u_FILE_u)) return
>>>>>>> dabe086f

    ! add inst_suffix attribute
    if (len_trim(inst_suffix) > 0) then
       call NUOPC_CompAttributeAdd(gcomp, attrList=(/'inst_suffix'/), rc=rc)
       if (chkerr(rc,__LINE__,u_FILE_u)) return
       call NUOPC_CompAttributeSet(gcomp, name='inst_suffix', value=inst_suffix, rc=rc)
       if (chkerr(rc,__LINE__,u_FILE_u)) return
    end if

  end subroutine AddAttributes

  !================================================================================

  subroutine ReadAttributes(gcomp, config, label, relaxedflag, formatprint, rc)

    use ESMF  , only : ESMF_GridComp, ESMF_Config, ESMF_LogWrite, ESMF_LOGMSG_INFO, ESMF_SUCCESS
    use NUOPC , only : NUOPC_FreeFormatCreate, NUOPC_CompAttributeIngest
    use NUOPC , only : NUOPC_FreeFormatDestroy, NUOPC_FreeFormat

    ! input/output arguments
    type(ESMF_GridComp) , intent(inout)        :: gcomp
    type(ESMF_Config)   , intent(in)           :: config
    character(len=*)    , intent(in)           :: label
    logical             , intent(in), optional :: relaxedflag
    logical             , intent(in), optional :: formatprint
    integer             , intent(inout)        :: rc

    ! local variables
    type(NUOPC_FreeFormat)  :: attrFF
<<<<<<< HEAD
    integer :: dbrc
=======
>>>>>>> dabe086f
    character(len=*), parameter :: subname = "(esm.F90:ReadAttributes)"
    !-------------------------------------------

    rc = ESMF_SUCCESS

    if (present(relaxedflag)) then
       attrFF = NUOPC_FreeFormatCreate(config, label=trim(label), relaxedflag=.true., rc=rc)
       if (chkerr(rc,__LINE__,u_FILE_u)) return
    else
       attrFF = NUOPC_FreeFormatCreate(config, label=trim(label), rc=rc)
       if (chkerr(rc,__LINE__,u_FILE_u)) return
    end if

    call NUOPC_CompAttributeIngest(gcomp, attrFF, addFlag=.true., rc=rc)
    if (chkerr(rc,__LINE__,u_FILE_u)) return

    !    if (present (formatprint)) then
    !       call pretty_print_nuopc_freeformat(attrFF, trim(label)//' attributes', rc=rc)
<<<<<<< HEAD
    !       if (shr_nuopc_methods_ChkErr(rc,__LINE__,u_FILE_u)) return
=======
    !       if (chkerr(rc,__LINE__,u_FILE_u)) return
>>>>>>> dabe086f
    !    end if

    call NUOPC_FreeFormatDestroy(attrFF, rc=rc)
    if (chkerr(rc,__LINE__,u_FILE_u)) return

  end subroutine ReadAttributes

  !================================================================================

  subroutine InitAdvertize(driver, importState, exportState, clock, rc)

    ! This empty InitAdvertise is needed because it overrides the behavior
    ! of the default InitAdvertise inside the generic NUOPC_Driver.F90. The
    ! default behavior tries to mirror the fields up the hierarchy (i.e., up
    ! to the ensemble driver). This would be used if we needed to
    ! communicate between the ensemble members. Since we do not need that
    ! right now, we turn it off with this empty subroutine.

    use ESMF, only : ESMF_GridComp, ESMF_State, ESMF_Clock
    use ESMF, only : ESMF_LogWrite, ESMF_SUCCESS, ESMF_LOGMSG_INFO

    ! input/output variables
    type(ESMF_GridComp)  :: driver
    type(ESMF_State)     :: importState, exportState
    type(ESMF_Clock)     :: clock
    integer, intent(out) :: rc

    ! local variables
<<<<<<< HEAD
    integer :: dbrc
=======
>>>>>>> dabe086f
    character(len=*), parameter :: subname = "(esm.F90:InitAdvertize)"
    !---------------------------------------

    rc = ESMF_SUCCESS
    call ESMF_LogWrite(trim(subname)//": called", ESMF_LOGMSG_INFO)

  end subroutine InitAdvertize

  !================================================================================

  subroutine esm_init_pelayout(driver, maxthreads, rc)

    use ESMF                  , only : ESMF_GridComp, ESMF_GridCompGet, ESMF_VM, ESMF_VMGet
    use ESMF                  , only : ESMF_LogWrite, ESMF_SUCCESS, ESMF_LOGMSG_INFO, ESMF_Config
    use ESMF                  , only : ESMF_ConfigGetLen, ESMF_LogFoundAllocError, ESMF_ConfigGetAttribute
    use ESMF                  , only : ESMF_RC_NOT_VALID, ESMF_LogSetError
    use ESMF                  , only : ESMF_GridCompIsPetLocal, ESMF_MethodAdd
    use NUOPC                 , only : NUOPC_CompAttributeGet
    use NUOPC_Driver          , only : NUOPC_DriverAddComp
<<<<<<< HEAD
    use shr_nuopc_methods_mod , only : shr_nuopc_methods_ChkErr
    use shr_string_mod        , only : toLower => shr_string_toLower
    use med_constants_mod     , only : dbug_flag => med_constants_dbug_flag, CS, CL
    use atm_comp_nuopc        , only : ATMSetServices => SetServices
    use ice_comp_nuopc        , only : ICESetServices => SetServices
    use lnd_comp_nuopc        , only : LNDSetServices => SetServices
    use ocn_comp_nuopc        , only : OCNSetServices => SetServices
    use wav_comp_nuopc        , only : WAVSetServices => SetServices
    use rof_comp_nuopc        , only : ROFSetServices => SetServices
    use glc_comp_nuopc        , only : GLCSetServices => SetServices
    use MED                   , only : MEDSetServices => SetServices
    use mpi                   , only : MPI_COMM_NULL
    use mct_mod               , only : mct_world_init
    use shr_pio_mod           , only : shr_pio_init2
=======
    use shr_string_mod        , only : toLower => shr_string_toLower
    use med_constants_mod     , only : dbug_flag => med_constants_dbug_flag, CS, CL
    use mpi                   , only : MPI_COMM_NULL
    use mct_mod               , only : mct_world_init
    use shr_pio_mod           , only : shr_pio_init2
    use med                   , only : MedSetServices => SetServices
#ifdef ATM_PRESENT
    use atm_comp_nuopc        , only : ATMSetServices => SetServices
#endif
#ifdef ICE_PRESENT
    use ice_comp_nuopc        , only : ICESetServices => SetServices
#endif
#ifdef LND_PRESENT
    use lnd_comp_nuopc        , only : LNDSetServices => SetServices
#endif
#ifdef OCN_PRESENT
    use ocn_comp_nuopc        , only : OCNSetServices => SetServices
#endif
#ifdef WAV_PRESENT
    use wav_comp_nuopc        , only : WAVSetServices => SetServices
#endif
#ifdef ROF_PRESENT
    use rof_comp_nuopc        , only : ROFSetServices => SetServices
#endif
#ifdef GLC_PRESENT
    use glc_comp_nuopc        , only : GLCSetServices => SetServices
#endif

>>>>>>> dabe086f

    ! input/output variables
    type(ESMF_GridComp)            :: driver
    integer, intent(out)           :: maxthreads ! maximum number of threads any component
    integer, intent(out)           :: rc

    ! local variables
    type(ESMF_GridComp)            :: child
    type(ESMF_VM)                  :: vm
    type(ESMF_Config)              :: config
    integer                        :: componentcount
    integer                        :: PetCount
    integer                        :: LocalPet
    integer                        :: ntasks, rootpe, nthrds, stride
    integer                        :: ntask, cnt
    integer                        :: i
    integer                        :: stat
    character(len=32), allocatable :: compLabels(:)
    character(CS)                  :: namestr
    character(CL)                  :: msgstr
    integer, allocatable           :: petlist(:)
    integer, pointer               :: comms(:), comps(:)
    integer                        :: Global_Comm
    logical                        :: isPresent
    integer, allocatable           :: comp_comm_iam(:)
    logical, allocatable           :: comp_iamin(:)
    character(len=5)               :: inst_suffix
    character(CL)                  :: cvalue
    character(len=*), parameter    :: subname = "(esm_pelayout.F90:esm_init_pelayout)"
    !---------------------------------------

    rc = ESMF_SUCCESS
    call ESMF_LogWrite(trim(subname)//": called", ESMF_LOGMSG_INFO)

    maxthreads = 1
    call ESMF_GridCompGet(driver, vm=vm, config=config, rc=rc)
    if (chkerr(rc,__LINE__,u_FILE_u)) return

    call ReadAttributes(driver, config, "PELAYOUT_attributes::", rc=rc)
    if (chkerr(rc,__LINE__,u_FILE_u)) return

    call ESMF_VMGet(vm, petCount=petCount, mpiCommunicator=Global_Comm, rc=rc)
<<<<<<< HEAD
    if (shr_nuopc_methods_ChkErr(rc,__LINE__,u_FILE_u)) return
=======
    if (chkerr(rc,__LINE__,u_FILE_u)) return
>>>>>>> dabe086f

    componentCount = ESMF_ConfigGetLen(config,label="component_list:", rc=rc)
    if (chkerr(rc,__LINE__,u_FILE_u)) return

    allocate(compLabels(componentCount), stat=stat)
    if (ESMF_LogFoundAllocError(statusToCheck=stat, msg="Allocation of compLabels failed.", &
         line=__LINE__, file=u_FILE_u, rcToReturn=rc)) return
    allocate(comp_iamin(componentCount), stat=stat)
    if (ESMF_LogFoundAllocError(statusToCheck=stat, msg="Allocation of compLabels failed.", &
         line=__LINE__, file=u_FILE_u, rcToReturn=rc)) return
    allocate(comp_comm_iam(componentCount), stat=stat)
    if (ESMF_LogFoundAllocError(statusToCheck=stat, msg="Allocation of compLabels failed.", &
         line=__LINE__, file=u_FILE_u, rcToReturn=rc)) return

    call ESMF_ConfigGetAttribute(config, valueList=compLabels, label="component_list:", count=componentCount, rc=rc)
    if (chkerr(rc,__LINE__,u_FILE_u)) return

    call NUOPC_CompAttributeGet(driver, name="inst_suffix", isPresent=isPresent, rc=rc)
    if (chkerr(rc,__LINE__,u_FILE_u)) return
    if (isPresent) then
       call NUOPC_CompAttributeGet(driver, name="inst_suffix", value=inst_suffix, rc=rc)
       if (chkerr(rc,__LINE__,u_FILE_u)) return
    else
       inst_suffix = ""
    endif

    allocate(comms(componentCount+1), comps(componentCount+1))
    comps(1) = 1
    comms(1) = Global_Comm
    do i=1,componentCount

       namestr = toLower(compLabels(i))
       if (namestr == 'med') namestr = 'cpl'
       call NUOPC_CompAttributeGet(driver, name=trim(namestr)//'_ntasks', value=cvalue, rc=rc)
       if (chkerr(rc,__LINE__,u_FILE_u)) return
       read(cvalue,*) ntasks

       if (ntasks < 0 .or. ntasks > PetCount) then
          write (msgstr, *) "Invalid NTASKS value specified for component: ",namestr, ' ntasks: ',ntasks
          call ESMF_LogSetError(ESMF_RC_NOT_VALID, msg=msgstr, line=__LINE__, file=__FILE__, rcToReturn=rc)
          return
       endif

       call NUOPC_CompAttributeGet(driver, name=trim(namestr)//'_nthreads', value=cvalue, rc=rc)
       if (chkerr(rc,__LINE__,u_FILE_u)) return
       read(cvalue,*) nthrds

       if(nthrds > maxthreads) maxthreads = nthrds

       call NUOPC_CompAttributeGet(driver, name=trim(namestr)//'_rootpe', value=cvalue, rc=rc)
       if (chkerr(rc,__LINE__,u_FILE_u)) return
       read(cvalue,*) rootpe
       if (rootpe < 0 .or. rootpe > PetCount) then
          write (msgstr, *) "Invalid Rootpe value specified for component: ",namestr, ' rootpe: ',rootpe
          call ESMF_LogSetError(ESMF_RC_NOT_VALID, msg=msgstr, line=__LINE__, file=__FILE__, rcToReturn=rc)
          return
       endif
       if(rootpe+ntasks > PetCount) then
          write (msgstr, *) "Invalid pelayout value specified for component: ",namestr, ' rootpe+ntasks: ',rootpe+ntasks
          call ESMF_LogSetError(ESMF_RC_NOT_VALID, msg=msgstr, line=__LINE__, file=__FILE__, rcToReturn=rc)
          return
       endif

       call NUOPC_CompAttributeGet(driver, name=trim(namestr)//'_pestride', value=cvalue, rc=rc)
       if (chkerr(rc,__LINE__,u_FILE_u)) return
       read(cvalue,*) stride
       if (stride < 1 .or. rootpe+ntasks*stride > PetCount) then
          write (msgstr, *) "Invalid pestride value specified for component: ",namestr, ' rootpe: ',rootpe, ' pestride: ', stride
          call ESMF_LogSetError(ESMF_RC_NOT_VALID, msg=msgstr, line=__LINE__, file=__FILE__, rcToReturn=rc)
          return
       endif

       if (allocated(petlist) .and. size(petlist) .ne. ntasks) then
          deallocate(petlist)
       endif
       if(.not. allocated(petlist)) then
          allocate(petlist(ntasks))
       endif

       cnt = 1
       do ntask = rootpe, (rootpe+ntasks*stride)-1, stride
          petlist(cnt) = ntask
          cnt = cnt + 1
       enddo

       comps(i+1) = i+1

<<<<<<< HEAD
       if (trim(compLabels(i)) .eq. 'MED') then
=======
       if (trim(compLabels(i)) == 'MED') then
>>>>>>> dabe086f
          med_id = i + 1
          call NUOPC_DriverAddComp(driver, trim(compLabels(i)), MEDSetServices, petList=petlist, comp=child, rc=rc)
          if (chkerr(rc,__LINE__,u_FILE_u)) return
#ifdef ATM_PRESENT
       elseif(trim(compLabels(i)) .eq. 'ATM') then
          call NUOPC_DriverAddComp(driver, trim(compLabels(i)), ATMSetServices, petList=petlist, comp=child, rc=rc)
<<<<<<< HEAD
          if (shr_nuopc_methods_ChkErr(rc,__LINE__,u_FILE_u)) return
=======
          if (chkerr(rc,__LINE__,u_FILE_u)) return
#endif
#ifdef LND_PRESENT
>>>>>>> dabe086f
       elseif(trim(compLabels(i)) .eq. 'LND') then
          call NUOPC_DriverAddComp(driver, trim(compLabels(i)), LNDSetServices, PetList=petlist, comp=child, rc=rc)
          if (chkerr(rc,__LINE__,u_FILE_u)) return
#endif
#ifdef OCN_PRESENT
       elseif(trim(compLabels(i)) .eq. 'OCN') then
          call NUOPC_DriverAddComp(driver, trim(compLabels(i)), OCNSetServices, PetList=petlist, comp=child, rc=rc)
<<<<<<< HEAD
          if (shr_nuopc_methods_ChkErr(rc,__LINE__,u_FILE_u)) return
=======
          if (chkerr(rc,__LINE__,u_FILE_u)) return
#endif
#ifdef ICE_PRESENT
>>>>>>> dabe086f
       elseif(trim(compLabels(i)) .eq. 'ICE') then
          call NUOPC_DriverAddComp(driver, trim(compLabels(i)), ICESetServices, PetList=petlist, comp=child, rc=rc)
          if (chkerr(rc,__LINE__,u_FILE_u)) return
#endif
#ifdef GLC_PRESENT
       elseif(trim(compLabels(i)) .eq. 'GLC') then
          call NUOPC_DriverAddComp(driver, trim(compLabels(i)), GLCSetServices, PetList=petlist, comp=child, rc=rc)
          if (chkerr(rc,__LINE__,u_FILE_u)) return
#endif
#ifdef ROF_PRESENT
       elseif(trim(compLabels(i)) .eq. 'ROF') then
          call NUOPC_DriverAddComp(driver, trim(compLabels(i)), ROFSetServices, PetList=petlist, comp=child, rc=rc)
          if (chkerr(rc,__LINE__,u_FILE_u)) return
#endif
#ifdef WAV_PRESENT
       elseif(trim(compLabels(i)) .eq. 'WAV') then
          call NUOPC_DriverAddComp(driver, trim(compLabels(i)), WAVSetServices, PetList=petlist, comp=child, rc=rc)
<<<<<<< HEAD
          if (shr_nuopc_methods_ChkErr(rc,__LINE__,u_FILE_u)) return
       elseif(trim(compLabels(i)) .eq. 'ESP') then
         !call NUOPC_DriverAddComp(driver, trim(compLabels(i)), ESPSetServices, PetList=petlist, comp=child, rc=rc)
         !if (shr_nuopc_methods_ChkErr(rc,__LINE__,u_FILE_u)) return
       endif

       call AddAttributes(child, driver, config, i+1, trim(compLabels(i)), inst_suffix, rc=rc)
       if (shr_nuopc_methods_ChkErr(rc,__LINE__,u_FILE_u)) return

       if (ESMF_GridCompIsPetLocal(child, rc=rc)) then
          call ESMF_GridCompGet(child, vm=vm, rc=rc)
          if (shr_nuopc_methods_ChkErr(rc,__LINE__,u_FILE_u)) return

          call ESMF_VMGet(vm, mpiCommunicator=comms(i+1), localPet=comp_comm_iam(i), rc=rc)
          if (shr_nuopc_methods_ChkErr(rc,__LINE__,u_FILE_u)) return

          call AddAttributes(child, driver, config, i+1, trim(compLabels(i)), inst_suffix, rc=rc)
          if (shr_nuopc_methods_ChkErr(rc,__LINE__,u_FILE_u)) return
=======
          if (chkerr(rc,__LINE__,u_FILE_u)) return
#endif
#ifdef ESP_PRESENT
       elseif(trim(compLabels(i)) .eq. 'ESP') then
          call NUOPC_DriverAddComp(driver, trim(compLabels(i)), ESPSetServices, PetList=petlist, comp=child, rc=rc)
          if (chkerr(rc,__LINE__,u_FILE_u)) return
#endif
       endif

       call AddAttributes(child, driver, config, i+1, trim(compLabels(i)), inst_suffix, rc=rc)
       if (chkerr(rc,__LINE__,u_FILE_u)) return

       if (ESMF_GridCompIsPetLocal(child, rc=rc)) then
          call ESMF_GridCompGet(child, vm=vm, rc=rc)
          if (chkerr(rc,__LINE__,u_FILE_u)) return

          call ESMF_VMGet(vm, mpiCommunicator=comms(i+1), localPet=comp_comm_iam(i), rc=rc)
          if (chkerr(rc,__LINE__,u_FILE_u)) return

          call AddAttributes(child, driver, config, i+1, trim(compLabels(i)), inst_suffix, rc=rc)
          if (chkerr(rc,__LINE__,u_FILE_u)) return

          ! This code is not supported, we need an optional arg to NUOPC_DriverAddComp to include the
          ! per component thread count.  #3614572 in esmf_support
          !          call ESMF_GridCompSetVMMaxPEs(child, maxPeCountPerPet=nthrds, rc=rc)
          !          if (chkerr(rc,__LINE__,u_FILE_u)) return
>>>>>>> dabe086f

          ! This code is not supported, we need an optional arg to NUOPC_DriverAddComp to include the
          ! per component thread count.  #3614572 in esmf_support
          !          call ESMF_GridCompSetVMMaxPEs(child, maxPeCountPerPet=nthrds, rc=rc)
          !          if (shr_nuopc_methods_ChkErr(rc,__LINE__,u_FILE_u)) return

          ! Attach methods for handling reading/writing of restart pointer file
          call ESMF_MethodAdd(child, label="GetRestartFileToWrite", &
               userRoutine=GetRestartFileToWrite, rc=rc)
          if (chkerr(rc,__LINE__,u_FILE_u)) return

          call ESMF_MethodAdd(child, label="GetRestartFileToRead", &
               userRoutine=GetRestartFileToRead, rc=rc)
<<<<<<< HEAD
          if (shr_nuopc_methods_ChkErr(rc,__LINE__,u_FILE_u)) return
=======
          if (chkerr(rc,__LINE__,u_FILE_u)) return
>>>>>>> dabe086f
          comp_iamin(i) = .true.
       else
          comms(i+1) = MPI_COMM_NULL
          comp_iamin(i) = .false.
       endif
    enddo

    ! Initialize MCT (this is needed for data models and cice prescribed capability)
    call mct_world_init(componentCount+1, GLOBAL_COMM, comms, comps)

    ! Initialize PIO
    call shr_pio_init2(comps(2:), compLabels, comp_iamin, comms(2:), comp_comm_iam)

    deallocate(petlist, comms, comps, comp_iamin, comp_comm_iam)

  end subroutine esm_init_pelayout

  !================================================================================

  subroutine esm_finalize(driver, rc)

    use ESMF                  , only : ESMF_GridComp, ESMF_GridCompGet, ESMF_VM, ESMF_VMGet
    use ESMF                  , only : ESMF_SUCCESS
    use NUOPC                 , only : NUOPC_CompAttributeGet
<<<<<<< HEAD
    use shr_nuopc_methods_mod , only : shr_nuopc_methods_ChkErr
    use perf_mod              , only : t_prf, t_finalizef
    use med_constants_mod     , only : CL
=======
    use perf_mod              , only : t_prf, t_finalizef
>>>>>>> dabe086f

    ! input/output variables
    type(ESMF_GridComp)  :: driver
    integer, intent(out) :: rc

    ! local variables
<<<<<<< HEAD
    character(CL)        :: timing_dir        ! timing directory
=======
    character(len=CL)    :: timing_dir        ! timing directory
>>>>>>> dabe086f
    character(len=5)     :: inst_suffix
    logical              :: isPresent
    type(ESMF_VM)        :: vm
    integer              :: mpicomm
    !---------------------------------------

    rc = ESMF_SUCCESS

    call ESMF_GridCompGet(driver, vm=vm, rc=rc)
<<<<<<< HEAD
    if (shr_nuopc_methods_ChkErr(rc,__LINE__,u_FILE_u)) return
    call ESMF_VMGet(vm, mpiCommunicator=mpicomm, rc=rc)
    if (shr_nuopc_methods_ChkErr(rc,__LINE__,u_FILE_u)) return
=======
    if (chkerr(rc,__LINE__,u_FILE_u)) return
    call ESMF_VMGet(vm, mpiCommunicator=mpicomm, rc=rc)
    if (chkerr(rc,__LINE__,u_FILE_u)) return
>>>>>>> dabe086f

    call NUOPC_CompAttributeGet(driver, name="timing_dir",value=timing_dir, rc=rc)
    if (chkerr(rc,__LINE__,u_FILE_u)) return

    call NUOPC_CompAttributeGet(driver, name="inst_suffix", isPresent=isPresent, rc=rc)
    if (chkerr(rc,__LINE__,u_FILE_u)) return
    if (isPresent) then
       call NUOPC_CompAttributeGet(driver, name="inst_suffix", value=inst_suffix, rc=rc)
       if (chkerr(rc,__LINE__,u_FILE_u)) return
    else
       inst_suffix = ""
    endif
<<<<<<< HEAD
    call t_prf(trim(timing_dir)//'/model_timing'//trim(inst_suffix), &
         mpicom=mpicomm)
=======
    call t_prf(trim(timing_dir)//'/model_timing'//trim(inst_suffix), mpicom=mpicomm)
>>>>>>> dabe086f

    call t_finalizef()

  end subroutine esm_finalize

  !================================================================================

  subroutine GetRestartFileToWrite(gcomp, rc)

    ! Method to be attached to components to handle
    ! CESM specific ways of writing restart files
    ! This is used with MOM6 now and may need to be
    ! extended or generalized to other components

    use ESMF,         only: ESMF_GridComp, ESMF_GridCompGet
    use ESMF,         only: ESMF_LogSetError, ESMF_SUCCESS, ESMF_RC_FILE_OPEN
    use ESMF,         only: ESMF_RC_ATTR_NOTSET
    use ESMF,         only: ESMF_Time, ESMF_TimeGet
    use ESMF,         only: ESMF_Clock, ESMF_ClockGetNextTime
    use ESMF,         only: ESMF_VM, ESMF_VMGet
    use ESMF,         only: ESMF_MAXSTR, ESMF_LogWrite, ESMF_LOGMSG_INFO
    use NUOPC,        only: NUOPC_CompAttributeGet, NUOPC_CompAttributeSet
    use shr_file_mod, only: shr_file_getUnit, shr_file_freeUnit

    ! input/output variables
    type(ESMF_GridComp)                 :: gcomp
    integer            , intent(out)    :: rc

    ! local variables
    type(ESMF_VM)           :: vm
    integer                 :: localPet, nu, iostat
    type(ESMF_Clock)        :: clock
    type(ESMF_Time)         :: nextTime
    character(ESMF_MAXSTR)  :: casename, restartname
    logical                 :: isPresent, isSet
    integer                 :: year, month, day, seconds
    character(len=*), parameter :: subname='GetRestartFileToWrite'
    !---------------------------------------

    call ESMF_LogWrite(trim(subname)//": called", ESMF_LOGMSG_INFO, rc=rc)
    rc = ESMF_SUCCESS

    call NUOPC_CompAttributeGet(gcomp, name='case_name', value=casename, &
         isPresent=isPresent, isSet=isSet, rc=rc)
    if (chkerr(rc,__LINE__,u_FILE_u)) return
    if (.not. isPresent .or. .not. isSet) then
       call ESMF_LogSetError(ESMF_RC_ATTR_NOTSET, &
            msg=subname//": case_name attribute must be set to generate restart filename",  &
            line=__LINE__, file=__FILE__, rcToReturn=rc)
       return
    endif

    call ESMF_GridCompGet(gcomp, clock=clock, rc=rc)
    if (chkerr(rc,__LINE__,u_FILE_u)) return

    ! Need to use next time step since clock is
    ! not advanced until the end of the time interval
    call ESMF_ClockGetNextTime(clock, nextTime, rc=rc)
    if (chkerr(rc,__LINE__,u_FILE_u)) return

    call ESMF_TimeGet(nextTime, yy=year, mm=month, dd=day, s=seconds, rc=rc)
    if (chkerr(rc,__LINE__,u_FILE_u)) return
    write(restartname,'(A,".mom6.r.",I4.4,"-",I2.2,"-",I2.2,"-",I5.5)') &
         trim(casename), year, month, day, seconds

    call NUOPC_CompAttributeSet(gcomp, name="RestartFileToWrite", &
         value=trim(restartname), rc=rc)
    if (chkerr(rc,__LINE__,u_FILE_u)) return

    call ESMF_GridCompGet(gcomp, vm=vm, rc=rc)
    if (chkerr(rc,__LINE__,u_FILE_u)) return

    call ESMF_VMGet(vm, localPet=localPet, rc=rc)
    if (chkerr(rc,__LINE__,u_FILE_u)) return

    if (localPet == 0) then
       ! Write name of restart file in the rpointer file
       ! This is currently hard-coded for the ocean
       nu = shr_file_getUnit()
       open(nu, file='rpointer.ocn', form='formatted', &
            status='unknown', iostat=iostat)
       if (iostat /= 0) then
          call ESMF_LogSetError(ESMF_RC_FILE_OPEN, &
               msg=subname//' ERROR opening rpointer.ocn', &
               line=__LINE__, file=u_FILE_u, rcToReturn=rc)
          return
       endif
       write(nu,'(a)') trim(restartname)//'.nc'
       close(nu)
       call shr_file_freeUnit(nu)
    endif
    call ESMF_LogWrite(trim(subname)//": returning", ESMF_LOGMSG_INFO, rc=rc)

  end subroutine GetRestartFileToWrite

  !================================================================================

  subroutine GetRestartFileToRead(gcomp, rc)

    use ESMF,         only: ESMF_GridComp, ESMF_GridCompGet
    use ESMF,         only: ESMF_LogSetError, ESMF_SUCCESS, ESMF_RC_FILE_OPEN
    use ESMF,         only: ESMF_RC_FILE_READ
    use ESMF,         only: ESMF_VM, ESMF_VMGet, ESMF_VMBroadcast
    use ESMF,         only: ESMF_MAXSTR, ESMF_LogWrite, ESMF_LOGMSG_INFO
    use NUOPC,        only: NUOPC_CompAttributeSet
    use shr_file_mod, only: shr_file_getUnit, shr_file_freeUnit

    ! input/output variables
    type(ESMF_GridComp)     :: gcomp
    integer, intent(out)    :: rc

    ! local variables
    type(ESMF_VM)           :: vm
    integer                 :: localPet, readunit, iostat
    logical                 :: is_restart
    character(ESMF_MAXSTR)  :: restartname
    character(len=*), parameter :: subname='GetRestartFileToRead'
    !---------------------------------------

    rc = ESMF_SUCCESS
    call ESMF_LogWrite(trim(subname)//": called", ESMF_LOGMSG_INFO, rc=rc)

    is_restart = IsRestart(gcomp, rc)
<<<<<<< HEAD
    if (shr_nuopc_methods_ChkErr(rc,__LINE__,u_FILE_u)) return
=======
    if (chkerr(rc,__LINE__,u_FILE_u)) return
>>>>>>> dabe086f
    if (is_restart) then
       restartname = ""

       call ESMF_GridCompGet(gcomp, vm=vm, rc=rc)
       if (chkerr(rc,__LINE__,u_FILE_u)) return

       call ESMF_VMGet(vm, localPet=localPet, rc=rc)
       if (chkerr(rc,__LINE__,u_FILE_u)) return

       if (localPet == 0) then
          readunit = shr_file_getUnit()
          ! this hard coded for rpointer.ocn right now
          open(readunit, file='rpointer.ocn', form='formatted', status='old', iostat=iostat)
          if (iostat /= 0) then
             call ESMF_LogSetError(ESMF_RC_FILE_OPEN, msg=subname//' ERROR opening rpointer.ocn', &
                  line=__LINE__, file=u_FILE_u, rcToReturn=rc)
             return
          endif
          read(readunit,'(a)', iostat=iostat) restartname
          if (iostat /= 0) then
             call ESMF_LogSetError(ESMF_RC_FILE_READ, msg=subname//' ERROR reading rpointer.ocn', &
                  line=__LINE__, file=u_FILE_u, rcToReturn=rc)
             return
          endif
          close(readunit)
       endif

       ! broadcast attribute set on master task to all tasks
       call ESMF_VMBroadcast(vm, restartname, count=ESMF_MAXSTR-1, rootPet=0, rc=rc)
       if (chkerr(rc,__LINE__,u_FILE_u)) return
       !write(logunit,*) trim(subname)//":restartfile after broadcast = "//trim(restartfile)

       call NUOPC_CompAttributeSet(gcomp, name='RestartFileToRead', &
            value=trim(restartname), rc=rc)
       if (chkerr(rc,__LINE__,u_FILE_u)) return
    endif
    call ESMF_LogWrite(trim(subname)//": returning", ESMF_LOGMSG_INFO, rc=rc)

  end subroutine GetRestartFileToRead

end module ESM<|MERGE_RESOLUTION|>--- conflicted
+++ resolved
@@ -5,34 +5,14 @@
   !-----------------------------------------------------------------------------
 
   use ESMF                  , only : ESMF_Clock
-<<<<<<< HEAD
-  use shr_nuopc_methods_mod , only : shr_nuopc_methods_ChkErr
-  use shr_nuopc_utils_mod   , only : shr_nuopc_memcheck
-  use shr_kind_mod          , only : SHR_KIND_R8, SHR_KIND_CS, SHR_KIND_CL
-  use shr_log_mod           , only : shr_log_Unit, shr_log_Level
-  use med_constants_mod     , only : dbug_flag => med_constants_dbug_flag
-=======
   use shr_kind_mod          , only : r8=>shr_kind_r8, cl=>shr_kind_cl, cs=>shr_kind_cs
   use shr_nuopc_utils_mod   , only : chkerr => shr_nuopc_utils_ChkErr
   use shr_nuopc_utils_mod   , only : shr_nuopc_memcheck
->>>>>>> dabe086f
   use med_internalstate_mod , only : logunit, loglevel, mastertask, med_id
 
   implicit none
   private
 
-<<<<<<< HEAD
-  character(len=512)             :: msgstr
-  integer                        :: componentCount
-  character(len=8)               :: atm_present, lnd_present, ocn_present
-  character(len=8)               :: ice_present, rof_present, wav_present
-  character(len=8)               :: glc_present, med_present
-  character(*), parameter        :: nlfilename = "drv_in" ! input namelist filename
-  character(*), parameter        :: u_FILE_u = &
-       __FILE__
-
-=======
->>>>>>> dabe086f
   public  :: SetServices
   public  :: ReadAttributes ! used in ensemble_driver
 
@@ -48,12 +28,9 @@
   private :: esm_init_pelayout
   private :: esm_finalize
   private :: pretty_print_nuopc_freeformat
-<<<<<<< HEAD
-=======
 
   character(*), parameter :: u_FILE_u = &
        __FILE__
->>>>>>> dabe086f
 
 !================================================================================
 contains
@@ -75,10 +52,6 @@
     integer, intent(out) :: rc
 
     ! local variables
-<<<<<<< HEAD
-    integer           :: dbrc
-=======
->>>>>>> dabe086f
     type(ESMF_Config) :: runSeq
     character(len=*), parameter :: subname = "(esm.F90:SetServices)"
     !---------------------------------------
@@ -145,24 +118,10 @@
 
     use shr_nuopc_methods_mod , only : shr_nuopc_methods_Clock_TimePrint
     use shr_file_mod          , only : shr_file_setLogunit, shr_file_getunit
-<<<<<<< HEAD
-    use med                   , only : med_SS         => SetServices
-    use atm_comp_nuopc        , only : ATMSetServices => SetServices
-    use ice_comp_nuopc        , only : ICESetServices => SetServices
-    use lnd_comp_nuopc        , only : LNDSetServices => SetServices
-    use ocn_comp_nuopc        , only : OCNSetServices => SetServices
-    use wav_comp_nuopc        , only : WAVSetServices => SetServices
-    use rof_comp_nuopc        , only : ROFSetServices => SetServices
-    use glc_comp_nuopc        , only : GLCSetServices => SetServices
-    use pio                   , only : pio_file_is_open, pio_closefile, file_desc_t
-    use perf_mod              , only : t_initf
-    use shr_mem_mod           , only : shr_mem_init
-=======
     use pio                   , only : pio_file_is_open, pio_closefile, file_desc_t
     use perf_mod              , only : t_initf
     use shr_mem_mod           , only : shr_mem_init
     use shr_file_mod          , only : shr_file_setLogunit, shr_file_getunit
->>>>>>> dabe086f
     use shr_log_mod           , only : shrlogunit=> shr_log_unit
     use shr_nuopc_methods_mod , only : shr_nuopc_methods_Clock_TimePrint
 
@@ -171,17 +130,6 @@
     integer, intent(out)   :: rc
 
     ! local variables
-<<<<<<< HEAD
-    type(ESMF_VM)          :: vm
-    type(ESMF_Config)      :: config
-    integer                :: n, i, stat
-    character(len=20)      :: model, prefix
-    integer                :: localPet, medpet
-    character(SHR_KIND_CL) :: meminitStr
-    integer                :: global_comm
-    integer                :: maxthreads
-    integer                :: dbrc
-=======
     type(ESMF_VM)     :: vm
     type(ESMF_Config) :: config
     integer           :: n, i, stat
@@ -192,7 +140,6 @@
     integer           :: maxthreads
     character(len=CL) :: msgstr
     integer           :: componentcount
->>>>>>> dabe086f
     character(len=*), parameter :: subname = "(esm.F90:SetModelServices)"
     !-------------------------------------------
 
@@ -213,11 +160,7 @@
     if (chkerr(rc,__LINE__,u_FILE_u)) return
 
     call ESMF_VMGet(vm, localPet=localPet, mpiCommunicator=global_comm, rc=rc)
-<<<<<<< HEAD
-    if (shr_nuopc_methods_ChkErr(rc,__LINE__,u_FILE_u)) return
-=======
-    if (chkerr(rc,__LINE__,u_FILE_u)) return
->>>>>>> dabe086f
+    if (chkerr(rc,__LINE__,u_FILE_u)) return
 
     !-------------------------------------------
     ! determine the generic component labels
@@ -252,33 +195,21 @@
     if (chkerr(rc,__LINE__,u_FILE_u)) return
 
     call CheckAttributes(driver, rc)
-<<<<<<< HEAD
-    if (shr_nuopc_methods_ChkErr(rc,__LINE__,u_FILE_u)) return
-=======
-    if (chkerr(rc,__LINE__,u_FILE_u)) return
->>>>>>> dabe086f
+    if (chkerr(rc,__LINE__,u_FILE_u)) return
 
     !-------------------------------------------
     ! Initialize other attributes (after initializing driver clock)
     !-------------------------------------------
 
     call InitAttributes(driver, mastertask, rc)
-<<<<<<< HEAD
-    if (shr_nuopc_methods_ChkErr(rc,__LINE__,u_FILE_u)) return
-=======
-    if (chkerr(rc,__LINE__,u_FILE_u)) return
->>>>>>> dabe086f
+    if (chkerr(rc,__LINE__,u_FILE_u)) return
 
     !-------------------------------------------
     ! Initialize component pe layouts
     !-------------------------------------------
 
     call esm_init_pelayout(driver, maxthreads, rc)
-<<<<<<< HEAD
-    if (shr_nuopc_methods_ChkErr(rc,__LINE__,u_FILE_u)) return
-=======
-    if (chkerr(rc,__LINE__,u_FILE_u)) return
->>>>>>> dabe086f
+    if (chkerr(rc,__LINE__,u_FILE_u)) return
 
     ! Print out present flags to mediator log file
     if (mastertask) then
@@ -286,17 +217,6 @@
        call shr_mem_init(strbuf=meminitstr)
 
        write(logunit,*) trim(meminitstr)
-<<<<<<< HEAD
-       write(logunit,*) trim(subname)//":atm_present="//trim(atm_present)
-       write(logunit,*) trim(subname)//":lnd_present="//trim(lnd_present)
-       write(logunit,*) trim(subname)//":ocn_present="//trim(ocn_present)
-       write(logunit,*) trim(subname)//":ice_present="//trim(ice_present)
-       write(logunit,*) trim(subname)//":rof_present="//trim(rof_present)
-       write(logunit,*) trim(subname)//":wav_present="//trim(wav_present)
-       write(logunit,*) trim(subname)//":glc_present="//trim(glc_present)
-       write(logunit,*) trim(subname)//":med_present="//trim(med_present)
-=======
->>>>>>> dabe086f
     end if
 
     !-------------------------------------------
@@ -313,13 +233,7 @@
     call InitRestart(driver, rc)
     if (chkerr(rc,__LINE__,u_FILE_u)) return
 
-<<<<<<< HEAD
-    if (dbug_flag > 5) then
-      call ESMF_LogWrite(trim(subname)//": done", ESMF_LOGMSG_INFO, rc=dbrc)
-    endif
-=======
     call ESMF_LogWrite(trim(subname)//": done", ESMF_LOGMSG_INFO)
->>>>>>> dabe086f
 
   end subroutine SetModelServices
 
@@ -376,11 +290,7 @@
     !   return  ! bail out
 
     ! call pretty_print_nuopc_freeformat(runSeqFF, 'run sequence', rc=rc)
-<<<<<<< HEAD
-    ! if (shr_nuopc_methods_ChkErr(rc,__LINE__,u_FILE_u)) return
-=======
     ! if (chkerr(rc,__LINE__,u_FILE_u)) return
->>>>>>> dabe086f
 
     call NUOPC_FreeFormatDestroy(runSeqFF, rc=rc)
     if (chkerr(rc,__LINE__,u_FILE_u)) return
@@ -398,20 +308,13 @@
 
     ! input/output variables
     type(NUOPC_FreeFormat) , intent(in)  :: ffstuff
-<<<<<<< HEAD
-    character(len=*)                     :: label
-=======
     character(len=*)       , intent(in)  :: label
->>>>>>> dabe086f
     integer                , intent(out) :: rc
 
     ! local variables
     integer :: i
     integer :: linecnt
-<<<<<<< HEAD
-=======
     integer :: dbug_flag = 5
->>>>>>> dabe086f
     character(len=NUOPC_FreeFormatLen), pointer :: outstr(:)
     !---------------------------------------
 
@@ -420,17 +323,10 @@
     if (mastertask .or. dbug_flag > 3) then
        write(logunit, *) 'BEGIN: ', trim(label)
        call NUOPC_FreeFormatGet(ffstuff, linecount=linecnt, rc=rc)
-<<<<<<< HEAD
-       if (shr_nuopc_methods_ChkErr(rc,__LINE__,u_FILE_u)) return
+       if (chkerr(rc,__LINE__,u_FILE_u)) return
        allocate(outstr(linecnt))
        call NUOPC_FreeFormatGet(ffstuff, stringList=outstr, rc=rc)
-       if (shr_nuopc_methods_ChkErr(rc,__LINE__,u_FILE_u)) return
-=======
-       if (chkerr(rc,__LINE__,u_FILE_u)) return
-       allocate(outstr(linecnt))
-       call NUOPC_FreeFormatGet(ffstuff, stringList=outstr, rc=rc)
-       if (chkerr(rc,__LINE__,u_FILE_u)) return
->>>>>>> dabe086f
+       if (chkerr(rc,__LINE__,u_FILE_u)) return
        do i=1,linecnt
           if(len_trim(outstr(i)) > 0) then
              write(logunit, *) trim(outstr(i))
@@ -456,32 +352,19 @@
     type(ESMF_Clock)     :: clock
     integer, intent(out) :: rc
 
-<<<<<<< HEAD
-    type(ESMF_CplComp), pointer     :: connectorList(:)
-    integer                         :: i, j, cplListSize
-    character(len=160), allocatable :: cplList(:)
-    character(len=160)              :: tempString
-    integer                         :: dbrc
-    character(len=*), parameter     :: subname = "(esm.F90:ModifyCplLists)"
-=======
     type(ESMF_CplComp), pointer    :: connectorList(:)
     integer                        :: i, j, cplListSize
     character(len=CL), allocatable :: cplList(:)
     character(len=CL)              :: tempString
     character(len=CL)              :: msgstr
     character(len=*), parameter    :: subname = "(esm.F90:ModifyCplLists)"
->>>>>>> dabe086f
     !---------------------------------------
 
     rc = ESMF_SUCCESS
     call ESMF_LogWrite(trim(subname)//": called", ESMF_LOGMSG_INFO)
 
     call ESMF_LogWrite("Driver is in ModifyCplLists()", ESMF_LOGMSG_INFO, rc=rc)
-<<<<<<< HEAD
-    if (shr_nuopc_methods_ChkErr(rc,__LINE__,u_FILE_u)) return
-=======
-    if (chkerr(rc,__LINE__,u_FILE_u)) return
->>>>>>> dabe086f
+    if (chkerr(rc,__LINE__,u_FILE_u)) return
     nullify(connectorList)
     call NUOPC_DriverGetComp(driver, compList=connectorList, rc=rc)
     if (chkerr(rc,__LINE__,u_FILE_u)) return
@@ -544,12 +427,7 @@
     character(len=*) , parameter :: start_type_start = "startup"
     character(len=*) , parameter :: start_type_cont  = "continue"
     character(len=*) , parameter :: start_type_brnch = "branch"
-<<<<<<< HEAD
-    character(SHR_KIND_CL)       :: start_type     ! Type of startup
-    character(len=*), parameter  :: subname = "(esm.F90:IsRestart)"
-=======
     character(len=*) , parameter  :: subname = "(esm.F90:IsRestart)"
->>>>>>> dabe086f
     !---------------------------------------
 
     rc = ESMF_SUCCESS
@@ -653,54 +531,6 @@
     integer             , intent(out)   :: rc                 ! return code
 
     ! local variables
-<<<<<<< HEAD
-    type(ESMF_Clock)                :: clock
-    type(ESMF_Time)                 :: currTime
-    character(SHR_KIND_CL)          :: errstring
-    character(SHR_KIND_CL)          :: cvalue
-    logical                         :: reprosum_use_ddpdd    ! setup reprosum, use ddpdd
-    real(SHR_KIND_R8)               :: reprosum_diffmax      ! setup reprosum, set rel_diff_max
-    logical                         :: reprosum_recompute    ! setup reprosum, recompute if tolerance exceeded
-    integer                         :: year                  ! Current date (YYYY)
-    character(SHR_KIND_CS)          :: tfreeze_option        ! Freezing point calculation
-    character(SHR_KIND_CL)          :: orb_mode              ! orbital mode
-    integer                         :: orb_iyear             ! orbital year
-    integer                         :: orb_iyear_align       ! associated with model year
-    integer                         :: orb_cyear             ! orbital year for current orbital computation
-    integer                         :: orb_nyear             ! orbital year associated with currrent model year
-    integer                         :: orbitmp(4)            ! array for integer parameter broadcast
-    real(SHR_KIND_R8)               :: orbrtmp(6)            ! array for real parameter broadcast
-    real(SHR_KIND_R8)               :: orb_eccen             ! orbital eccentricity
-    real(SHR_KIND_R8)               :: orb_obliq             ! obliquity in degrees
-    real(SHR_KIND_R8)               :: orb_mvelp             ! moving vernal equinox long
-    real(SHR_KIND_R8)               :: orb_obliqr            ! Earths obliquity in rad
-    real(SHR_KIND_R8)               :: orb_lambm0            ! Mean long of perihelion at vernal equinox (radians)
-    real(SHR_KIND_R8)               :: orb_mvelpp            ! moving vernal equinox long
-    real(SHR_KIND_R8)               :: wall_time_limit       ! wall time limit in hours
-    logical                         :: single_column         ! scm mode logical
-    real(SHR_KIND_R8)               :: scmlon                ! single column lon
-    real(SHR_KIND_R8)               :: scmlat                ! single column lat
-    character(SHR_KIND_CS)          :: wv_sat_scheme
-    real(SHR_KIND_R8)               :: wv_sat_transition_start
-    logical                         :: wv_sat_use_tables
-    real(SHR_KIND_R8)               :: wv_sat_table_spacing
-    type(ShrWVSatTableSpec)         :: liquid_spec
-    type(ShrWVSatTableSpec)         :: ice_spec
-    type(ShrWVSatTableSpec)         :: mixed_spec
-    logical                         :: flag
-    integer                         :: i, it, n
-    integer                         :: unitn                 ! Namelist unit number to read
-    integer                         :: dbrc
-    integer                         :: localPet, rootpe_med
-    integer          , parameter    :: ens1=1                ! use first instance of ensemble only
-    integer          , parameter    :: fix1=1                ! temporary hard-coding to first ensemble, needs to be fixed
-    real(SHR_KIND_R8), parameter    :: epsilo = shr_const_mwwv/shr_const_mwdair
-    character(len=*) , parameter    :: orb_fixed_year       = 'fixed_year'
-    character(len=*) , parameter    :: orb_variable_year    = 'variable_year'
-    character(len=*) , parameter    :: orb_fixed_parameters = 'fixed_parameters'
-    character(len=*) , parameter    :: subname = '(InitAttributes)'
-
-=======
     type(ESMF_Clock)             :: clock
     type(ESMF_Time)              :: currTime
     character(len=CL)            :: errstring
@@ -746,7 +576,6 @@
     character(len=*) , parameter :: orb_variable_year    = 'variable_year'
     character(len=*) , parameter :: orb_fixed_parameters = 'fixed_parameters'
     character(len=*) , parameter :: subname = '(InitAttributes)'
->>>>>>> dabe086f
     !----------------------------------------------------------
 
     rc = ESMF_SUCCESS
@@ -856,11 +685,7 @@
     read(cvalue, *) rootpe_med
     if (chkerr(rc,__LINE__,u_FILE_u)) return
     call ESMF_GridCompGet(driver, localPet=localPet, rc=rc)
-<<<<<<< HEAD
-    if (shr_nuopc_methods_ChkErr(rc,__LINE__,u_FILE_u)) return
-=======
-    if (chkerr(rc,__LINE__,u_FILE_u)) return
->>>>>>> dabe086f
+    if (chkerr(rc,__LINE__,u_FILE_u)) return
 
     ! Determine orbital params
     if (trim(orb_mode) == trim(orb_variable_year)) then
@@ -1017,22 +842,12 @@
     integer             , intent(out)   :: rc
 
     !----- local -----
-<<<<<<< HEAD
-    character(SHR_KIND_CL) :: cvalue         ! temporary
-    character(SHR_KIND_CL) :: start_type     ! Type of startup
-    character(SHR_KIND_CL) :: rest_case_name ! Short case identification
-    character(SHR_KIND_CS) :: logFilePostFix ! postfix for output log files
-    character(SHR_KIND_CL) :: outPathRoot    ! root for output log files
-    character(SHR_KIND_CS) :: cime_model
-    integer                :: dbrc
-=======
     character(len=CL) :: cvalue         ! temporary
     character(len=CL) :: start_type     ! Type of startup
     character(len=CL) :: rest_case_name ! Short case identification
     character(len=CS) :: logFilePostFix ! postfix for output log files
     character(len=CL) :: outPathRoot    ! root for output log files
     character(len=CS) :: cime_model
->>>>>>> dabe086f
     character(len=*), parameter :: subname = '(driver_attributes_check) '
     !-------------------------------------------------------------------------------
 
@@ -1098,19 +913,6 @@
     integer                        :: n
     integer                        :: stat
     integer                        :: inst_index
-<<<<<<< HEAD
-    character(len=SHR_KIND_CL)     :: cvalue
-    character(len=32), allocatable :: compLabels(:)
-    character(len=32), allocatable :: attrList(:)
-    integer                        :: dbrc
-    character(len=*), parameter    :: subname = "(esm.F90:AddAttributes)"
-    !-------------------------------------------
-
-    rc = ESMF_Success
-    if (dbug_flag > 5) then
-      call ESMF_LogWrite(trim(subname)//": called", ESMF_LOGMSG_INFO, rc=dbrc)
-    endif
-=======
     logical                        :: is_present
     character(len=CL)              :: cvalue
     character(len=32), allocatable :: compLabels(:)
@@ -1122,7 +924,6 @@
 
     rc = ESMF_Success
     call ESMF_LogWrite(trim(subname)//": called", ESMF_LOGMSG_INFO)
->>>>>>> dabe086f
 
     !------
     ! Add compid to gcomp attributes
@@ -1140,11 +941,7 @@
     attrList =  (/"read_restart", "orb_eccen", "orb_obliqr", "orb_lambm0", "orb_mvelpp"/)
 
     call NUOPC_CompAttributeAdd(gcomp, attrList=attrList, rc=rc)
-<<<<<<< HEAD
-    if (shr_nuopc_methods_ChkErr(rc,__LINE__,u_FILE_u)) return
-=======
-    if (chkerr(rc,__LINE__,u_FILE_u)) return
->>>>>>> dabe086f
+    if (chkerr(rc,__LINE__,u_FILE_u)) return
     do n = 1,size(attrList)
        call NUOPC_CompAttributeGet(driver, name=trim(attrList(n)), value=cvalue, rc=rc)
        if (chkerr(rc,__LINE__,u_FILE_u)) return
@@ -1157,11 +954,7 @@
     ! Add component specific attributes
     !------
     call ReadAttributes(gcomp, config, trim(compname)//"_attributes::", rc=rc)
-<<<<<<< HEAD
-    if (shr_nuopc_methods_ChkErr(rc,__LINE__,u_FILE_u)) return
-=======
-    if (chkerr(rc,__LINE__,u_FILE_u)) return
->>>>>>> dabe086f
+    if (chkerr(rc,__LINE__,u_FILE_u)) return
 
     call ReadAttributes(gcomp, config, "ALLCOMP_attributes::", rc=rc)
     if (chkerr(rc,__LINE__,u_FILE_u)) return
@@ -1180,88 +973,21 @@
        if (chkerr(rc,__LINE__,u_FILE_u)) return
 
        call ReadAttributes(gcomp, config, "FLDS_attributes::", rc=rc)
-<<<<<<< HEAD
-       if (shr_nuopc_methods_ChkErr(rc,__LINE__,u_FILE_u)) return
-
-       componentCount = ESMF_ConfigGetLen(config,label="CESM_component_list:", rc=rc)
-       if (shr_nuopc_methods_ChkErr(rc,__LINE__,u_FILE_u)) return
-
-       allocate(compLabels(componentCount), stat=stat)
-       if (ESMF_LogFoundAllocError(statusToCheck=stat, msg="Allocation of compLabels failed.", &
-            line=__LINE__, file=u_FILE_u, rcToReturn=rc)) return
-
-       call ESMF_ConfigGetAttribute(config, valueList=compLabels, label="CESM_component_list:", &
-            count=componentCount, rc=rc)
-       if (shr_nuopc_methods_ChkErr(rc,__LINE__,u_FILE_u)) return
-
-       call NUOPC_CompAttributeAdd(gcomp, &
-            attrList=(/'atm_present','lnd_present','ocn_present','ice_present',&
-                       'rof_present','wav_present','glc_present','med_present'/), rc=rc)
-       if (shr_nuopc_methods_ChkErr(rc,__LINE__,u_FILE_u)) return
-
-       med_present = "false"
-       atm_present = "false"
-       lnd_present = "false"
-       ocn_present = "false"
-       ice_present = "false"
-       rof_present = "false"
-       wav_present = "false"
-       glc_present = "false"
-       do n=1, componentCount
-          if (trim(compLabels(n)) == "MED") med_present = "true"
-          if (trim(compLabels(n)) == "ATM") atm_present = "true"
-          if (trim(compLabels(n)) == "LND") lnd_present = "true"
-          if (trim(compLabels(n)) == "OCN") ocn_present = "true"
-          if (trim(compLabels(n)) == "ICE") ice_present = "true"
-          if (trim(compLabels(n)) == "ROF") rof_present = "true"
-          if (trim(compLabels(n)) == "WAV") wav_present = "true"
-          if (trim(compLabels(n)) == "GLC") glc_present = "true"
-       enddo
-
-       call NUOPC_CompAttributeSet(gcomp, name="atm_present", value=atm_present, rc=rc)
-       if (shr_nuopc_methods_ChkErr(rc,__LINE__,u_FILE_u)) return
-       call NUOPC_CompAttributeSet(gcomp, name="lnd_present", value=lnd_present, rc=rc)
-       if (shr_nuopc_methods_ChkErr(rc,__LINE__,u_FILE_u)) return
-       call NUOPC_CompAttributeSet(gcomp, name="ocn_present", value=ocn_present, rc=rc)
-       if (shr_nuopc_methods_ChkErr(rc,__LINE__,u_FILE_u)) return
-       call NUOPC_CompAttributeSet(gcomp, name="ice_present", value=ice_present, rc=rc)
-       if (shr_nuopc_methods_ChkErr(rc,__LINE__,u_FILE_u)) return
-       call NUOPC_CompAttributeSet(gcomp, name="rof_present", value=rof_present, rc=rc)
-       if (shr_nuopc_methods_ChkErr(rc,__LINE__,u_FILE_u)) return
-       call NUOPC_CompAttributeSet(gcomp, name="wav_present", value=wav_present, rc=rc)
-       if (shr_nuopc_methods_ChkErr(rc,__LINE__,u_FILE_u)) return
-       call NUOPC_CompAttributeSet(gcomp, name="glc_present", value=glc_present, rc=rc)
-       if (shr_nuopc_methods_ChkErr(rc,__LINE__,u_FILE_u)) return
-       call NUOPC_CompAttributeSet(gcomp, name="med_present", value=med_present, rc=rc)
-       if (shr_nuopc_methods_ChkErr(rc,__LINE__,u_FILE_u)) return
-
+       if (chkerr(rc,__LINE__,u_FILE_u)) return
     endif
 
-=======
-       if (chkerr(rc,__LINE__,u_FILE_u)) return
-    endif
-
->>>>>>> dabe086f
     !------
     ! Add multi-instance specific attributes
     !------
     call NUOPC_CompAttributeAdd(gcomp, attrList=(/'inst_index'/), rc=rc)
-<<<<<<< HEAD
-    if (shr_nuopc_methods_ChkErr(rc,__LINE__,u_FILE_u)) return
-=======
-    if (chkerr(rc,__LINE__,u_FILE_u)) return
->>>>>>> dabe086f
+    if (chkerr(rc,__LINE__,u_FILE_u)) return
 
     ! add inst_index attribute (inst_index is not required for cime internal components)
     ! for now hard-wire inst_index to 1
     inst_index = 1
     write(cvalue,*) inst_index
     call NUOPC_CompAttributeSet(gcomp, name='inst_index', value=trim(cvalue), rc=rc)
-<<<<<<< HEAD
-    if (shr_nuopc_methods_ChkErr(rc,__LINE__,u_FILE_u)) return
-=======
-    if (chkerr(rc,__LINE__,u_FILE_u)) return
->>>>>>> dabe086f
+    if (chkerr(rc,__LINE__,u_FILE_u)) return
 
     ! add inst_suffix attribute
     if (len_trim(inst_suffix) > 0) then
@@ -1291,10 +1017,6 @@
 
     ! local variables
     type(NUOPC_FreeFormat)  :: attrFF
-<<<<<<< HEAD
-    integer :: dbrc
-=======
->>>>>>> dabe086f
     character(len=*), parameter :: subname = "(esm.F90:ReadAttributes)"
     !-------------------------------------------
 
@@ -1313,11 +1035,7 @@
 
     !    if (present (formatprint)) then
     !       call pretty_print_nuopc_freeformat(attrFF, trim(label)//' attributes', rc=rc)
-<<<<<<< HEAD
-    !       if (shr_nuopc_methods_ChkErr(rc,__LINE__,u_FILE_u)) return
-=======
     !       if (chkerr(rc,__LINE__,u_FILE_u)) return
->>>>>>> dabe086f
     !    end if
 
     call NUOPC_FreeFormatDestroy(attrFF, rc=rc)
@@ -1346,10 +1064,6 @@
     integer, intent(out) :: rc
 
     ! local variables
-<<<<<<< HEAD
-    integer :: dbrc
-=======
->>>>>>> dabe086f
     character(len=*), parameter :: subname = "(esm.F90:InitAdvertize)"
     !---------------------------------------
 
@@ -1369,22 +1083,6 @@
     use ESMF                  , only : ESMF_GridCompIsPetLocal, ESMF_MethodAdd
     use NUOPC                 , only : NUOPC_CompAttributeGet
     use NUOPC_Driver          , only : NUOPC_DriverAddComp
-<<<<<<< HEAD
-    use shr_nuopc_methods_mod , only : shr_nuopc_methods_ChkErr
-    use shr_string_mod        , only : toLower => shr_string_toLower
-    use med_constants_mod     , only : dbug_flag => med_constants_dbug_flag, CS, CL
-    use atm_comp_nuopc        , only : ATMSetServices => SetServices
-    use ice_comp_nuopc        , only : ICESetServices => SetServices
-    use lnd_comp_nuopc        , only : LNDSetServices => SetServices
-    use ocn_comp_nuopc        , only : OCNSetServices => SetServices
-    use wav_comp_nuopc        , only : WAVSetServices => SetServices
-    use rof_comp_nuopc        , only : ROFSetServices => SetServices
-    use glc_comp_nuopc        , only : GLCSetServices => SetServices
-    use MED                   , only : MEDSetServices => SetServices
-    use mpi                   , only : MPI_COMM_NULL
-    use mct_mod               , only : mct_world_init
-    use shr_pio_mod           , only : shr_pio_init2
-=======
     use shr_string_mod        , only : toLower => shr_string_toLower
     use med_constants_mod     , only : dbug_flag => med_constants_dbug_flag, CS, CL
     use mpi                   , only : MPI_COMM_NULL
@@ -1413,7 +1111,6 @@
     use glc_comp_nuopc        , only : GLCSetServices => SetServices
 #endif
 
->>>>>>> dabe086f
 
     ! input/output variables
     type(ESMF_GridComp)            :: driver
@@ -1456,11 +1153,7 @@
     if (chkerr(rc,__LINE__,u_FILE_u)) return
 
     call ESMF_VMGet(vm, petCount=petCount, mpiCommunicator=Global_Comm, rc=rc)
-<<<<<<< HEAD
-    if (shr_nuopc_methods_ChkErr(rc,__LINE__,u_FILE_u)) return
-=======
-    if (chkerr(rc,__LINE__,u_FILE_u)) return
->>>>>>> dabe086f
+    if (chkerr(rc,__LINE__,u_FILE_u)) return
 
     componentCount = ESMF_ConfigGetLen(config,label="component_list:", rc=rc)
     if (chkerr(rc,__LINE__,u_FILE_u)) return
@@ -1548,24 +1241,16 @@
 
        comps(i+1) = i+1
 
-<<<<<<< HEAD
-       if (trim(compLabels(i)) .eq. 'MED') then
-=======
        if (trim(compLabels(i)) == 'MED') then
->>>>>>> dabe086f
           med_id = i + 1
           call NUOPC_DriverAddComp(driver, trim(compLabels(i)), MEDSetServices, petList=petlist, comp=child, rc=rc)
           if (chkerr(rc,__LINE__,u_FILE_u)) return
 #ifdef ATM_PRESENT
        elseif(trim(compLabels(i)) .eq. 'ATM') then
           call NUOPC_DriverAddComp(driver, trim(compLabels(i)), ATMSetServices, petList=petlist, comp=child, rc=rc)
-<<<<<<< HEAD
-          if (shr_nuopc_methods_ChkErr(rc,__LINE__,u_FILE_u)) return
-=======
           if (chkerr(rc,__LINE__,u_FILE_u)) return
 #endif
 #ifdef LND_PRESENT
->>>>>>> dabe086f
        elseif(trim(compLabels(i)) .eq. 'LND') then
           call NUOPC_DriverAddComp(driver, trim(compLabels(i)), LNDSetServices, PetList=petlist, comp=child, rc=rc)
           if (chkerr(rc,__LINE__,u_FILE_u)) return
@@ -1573,13 +1258,9 @@
 #ifdef OCN_PRESENT
        elseif(trim(compLabels(i)) .eq. 'OCN') then
           call NUOPC_DriverAddComp(driver, trim(compLabels(i)), OCNSetServices, PetList=petlist, comp=child, rc=rc)
-<<<<<<< HEAD
-          if (shr_nuopc_methods_ChkErr(rc,__LINE__,u_FILE_u)) return
-=======
           if (chkerr(rc,__LINE__,u_FILE_u)) return
 #endif
 #ifdef ICE_PRESENT
->>>>>>> dabe086f
        elseif(trim(compLabels(i)) .eq. 'ICE') then
           call NUOPC_DriverAddComp(driver, trim(compLabels(i)), ICESetServices, PetList=petlist, comp=child, rc=rc)
           if (chkerr(rc,__LINE__,u_FILE_u)) return
@@ -1597,26 +1278,6 @@
 #ifdef WAV_PRESENT
        elseif(trim(compLabels(i)) .eq. 'WAV') then
           call NUOPC_DriverAddComp(driver, trim(compLabels(i)), WAVSetServices, PetList=petlist, comp=child, rc=rc)
-<<<<<<< HEAD
-          if (shr_nuopc_methods_ChkErr(rc,__LINE__,u_FILE_u)) return
-       elseif(trim(compLabels(i)) .eq. 'ESP') then
-         !call NUOPC_DriverAddComp(driver, trim(compLabels(i)), ESPSetServices, PetList=petlist, comp=child, rc=rc)
-         !if (shr_nuopc_methods_ChkErr(rc,__LINE__,u_FILE_u)) return
-       endif
-
-       call AddAttributes(child, driver, config, i+1, trim(compLabels(i)), inst_suffix, rc=rc)
-       if (shr_nuopc_methods_ChkErr(rc,__LINE__,u_FILE_u)) return
-
-       if (ESMF_GridCompIsPetLocal(child, rc=rc)) then
-          call ESMF_GridCompGet(child, vm=vm, rc=rc)
-          if (shr_nuopc_methods_ChkErr(rc,__LINE__,u_FILE_u)) return
-
-          call ESMF_VMGet(vm, mpiCommunicator=comms(i+1), localPet=comp_comm_iam(i), rc=rc)
-          if (shr_nuopc_methods_ChkErr(rc,__LINE__,u_FILE_u)) return
-
-          call AddAttributes(child, driver, config, i+1, trim(compLabels(i)), inst_suffix, rc=rc)
-          if (shr_nuopc_methods_ChkErr(rc,__LINE__,u_FILE_u)) return
-=======
           if (chkerr(rc,__LINE__,u_FILE_u)) return
 #endif
 #ifdef ESP_PRESENT
@@ -1643,12 +1304,6 @@
           ! per component thread count.  #3614572 in esmf_support
           !          call ESMF_GridCompSetVMMaxPEs(child, maxPeCountPerPet=nthrds, rc=rc)
           !          if (chkerr(rc,__LINE__,u_FILE_u)) return
->>>>>>> dabe086f
-
-          ! This code is not supported, we need an optional arg to NUOPC_DriverAddComp to include the
-          ! per component thread count.  #3614572 in esmf_support
-          !          call ESMF_GridCompSetVMMaxPEs(child, maxPeCountPerPet=nthrds, rc=rc)
-          !          if (shr_nuopc_methods_ChkErr(rc,__LINE__,u_FILE_u)) return
 
           ! Attach methods for handling reading/writing of restart pointer file
           call ESMF_MethodAdd(child, label="GetRestartFileToWrite", &
@@ -1657,11 +1312,7 @@
 
           call ESMF_MethodAdd(child, label="GetRestartFileToRead", &
                userRoutine=GetRestartFileToRead, rc=rc)
-<<<<<<< HEAD
-          if (shr_nuopc_methods_ChkErr(rc,__LINE__,u_FILE_u)) return
-=======
           if (chkerr(rc,__LINE__,u_FILE_u)) return
->>>>>>> dabe086f
           comp_iamin(i) = .true.
        else
           comms(i+1) = MPI_COMM_NULL
@@ -1686,24 +1337,14 @@
     use ESMF                  , only : ESMF_GridComp, ESMF_GridCompGet, ESMF_VM, ESMF_VMGet
     use ESMF                  , only : ESMF_SUCCESS
     use NUOPC                 , only : NUOPC_CompAttributeGet
-<<<<<<< HEAD
-    use shr_nuopc_methods_mod , only : shr_nuopc_methods_ChkErr
     use perf_mod              , only : t_prf, t_finalizef
-    use med_constants_mod     , only : CL
-=======
-    use perf_mod              , only : t_prf, t_finalizef
->>>>>>> dabe086f
 
     ! input/output variables
     type(ESMF_GridComp)  :: driver
     integer, intent(out) :: rc
 
     ! local variables
-<<<<<<< HEAD
-    character(CL)        :: timing_dir        ! timing directory
-=======
     character(len=CL)    :: timing_dir        ! timing directory
->>>>>>> dabe086f
     character(len=5)     :: inst_suffix
     logical              :: isPresent
     type(ESMF_VM)        :: vm
@@ -1713,15 +1354,9 @@
     rc = ESMF_SUCCESS
 
     call ESMF_GridCompGet(driver, vm=vm, rc=rc)
-<<<<<<< HEAD
-    if (shr_nuopc_methods_ChkErr(rc,__LINE__,u_FILE_u)) return
+    if (chkerr(rc,__LINE__,u_FILE_u)) return
     call ESMF_VMGet(vm, mpiCommunicator=mpicomm, rc=rc)
-    if (shr_nuopc_methods_ChkErr(rc,__LINE__,u_FILE_u)) return
-=======
-    if (chkerr(rc,__LINE__,u_FILE_u)) return
-    call ESMF_VMGet(vm, mpiCommunicator=mpicomm, rc=rc)
-    if (chkerr(rc,__LINE__,u_FILE_u)) return
->>>>>>> dabe086f
+    if (chkerr(rc,__LINE__,u_FILE_u)) return
 
     call NUOPC_CompAttributeGet(driver, name="timing_dir",value=timing_dir, rc=rc)
     if (chkerr(rc,__LINE__,u_FILE_u)) return
@@ -1734,12 +1369,7 @@
     else
        inst_suffix = ""
     endif
-<<<<<<< HEAD
-    call t_prf(trim(timing_dir)//'/model_timing'//trim(inst_suffix), &
-         mpicom=mpicomm)
-=======
     call t_prf(trim(timing_dir)//'/model_timing'//trim(inst_suffix), mpicom=mpicomm)
->>>>>>> dabe086f
 
     call t_finalizef()
 
@@ -1863,11 +1493,7 @@
     call ESMF_LogWrite(trim(subname)//": called", ESMF_LOGMSG_INFO, rc=rc)
 
     is_restart = IsRestart(gcomp, rc)
-<<<<<<< HEAD
-    if (shr_nuopc_methods_ChkErr(rc,__LINE__,u_FILE_u)) return
-=======
-    if (chkerr(rc,__LINE__,u_FILE_u)) return
->>>>>>> dabe086f
+    if (chkerr(rc,__LINE__,u_FILE_u)) return
     if (is_restart) then
        restartname = ""
 
