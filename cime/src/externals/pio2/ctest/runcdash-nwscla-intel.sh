#!/bin/sh

# Get/Generate the Dashboard Model
if [ $# -eq 0 ]; then
	model=Experimental
else
	model=$1
fi

source /etc/profile.d/modules.sh

module reset
module unload netcdf
module swap intel intel/19.0.2
module switch mpt mpt/2.19
module load cmake/3.7.2
<<<<<<< HEAD
module load netcdf-mpi/4.4.1.1
module load pnetcdf/1.8.1
=======
module load netcdf-mpi/4.6.1
module load pnetcdf/1.11.0
>>>>>>> dabe086f
echo "MODULE LIST..."
module list

export CC=mpicc
export FC=mpif90
export MPI_TYPE_DEPTH=24
export PIO_DASHBOARD_ROOT=/glade/scratch/jedwards/dashboard
export PIO_COMPILER_ID=Intel-`$CC --version | head -n 1 | cut -d' ' -f3`

if [ ! -d "$PIO_DASHBOARD_ROOT" ]; then
  mkdir "$PIO_DASHBOARD_ROOT"
fi
cd "$PIO_DASHBOARD_ROOT"

if [ ! -d src ]; then
  git clone https://github.com/PARALLELIO/ParallelIO src
fi
cd src
git checkout master
git pull origin master

ctest -S CTestScript.cmake,${model} -VV<|MERGE_RESOLUTION|>--- conflicted
+++ resolved
@@ -14,13 +14,8 @@
 module swap intel intel/19.0.2
 module switch mpt mpt/2.19
 module load cmake/3.7.2
-<<<<<<< HEAD
-module load netcdf-mpi/4.4.1.1
-module load pnetcdf/1.8.1
-=======
 module load netcdf-mpi/4.6.1
 module load pnetcdf/1.11.0
->>>>>>> dabe086f
 echo "MODULE LIST..."
 module list
 
