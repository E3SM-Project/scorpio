--- conflicted
+++ resolved
@@ -296,26 +296,17 @@
 #endif
       call CheckMPIReturn('box_rearrange', ierror)
     else
-<<<<<<< HEAD
-=======
-#endif
 
 #ifdef TIMING
       call t_startf("swapm_box_rear_comp2io_{TYPE}")
 #endif
->>>>>>> beb25bcd
       call pio_swapm( nprocs, myrank,                            &
         src,  ndof,   a2a_sendcounts, a2a_displs, a2a_sendtypes, &
         dest, niodof, a2a_recvcounts, a2a_displs, a2a_recvtypes, &
         IOsystem%union_comm, pio_hs, pio_isend, pio_maxreq        )
-<<<<<<< HEAD
-=======
 #ifdef TIMING
-       call t_stopf("swapm_box_rear_comp2io_{TYPE}")
-#endif
-
-#ifdef _USE_ALLTOALLW
->>>>>>> beb25bcd
+      call t_stopf("swapm_box_rear_comp2io_{TYPE}")
+#endif
     endif
     call dealloc_check(a2a_sendcounts)
     call dealloc_check(a2a_displs)
@@ -596,7 +587,6 @@
     endif
 
     if (pio_option == COLLECTIVE) then
-
 #ifdef TIMING
       call t_startf("a2a_box_rear_io2comp_{TYPE}")
 #endif
@@ -608,26 +598,16 @@
 #endif
       call CheckMPIReturn(subName, ierror)
     else
-<<<<<<< HEAD
-=======
-#endif
-
 #ifdef TIMING
       call t_startf("swapm_box_rear_io2comp_{TYPE}")
 #endif
->>>>>>> beb25bcd
       call pio_swapm( nprocs, myrank,                               &
         iobuf,   niodof, a2a_sendcounts, a2a_displs, a2a_sendtypes, &
         compbuf, ndof,   a2a_recvcounts, a2a_displs, a2a_recvtypes, &
         IOsystem%union_comm, pio_hs, pio_isend, pio_maxreq           )
-<<<<<<< HEAD
-=======
 #ifdef TIMING
       call t_stopf("swapm_box_rear_io2comp_{TYPE}")
 #endif
-
-#ifdef _USE_ALLTOALLW
->>>>>>> beb25bcd
     endif
     call dealloc_check(a2a_sendcounts)
     call dealloc_check(a2a_displs)
