
#======================================================================
# Test setup:
#======================================================================

cd $CASEROOT

# turn on memory leak check - if comparing with baseline also
# compare memory highwater mark from baseline
set DETECT_MEMORY_LEAK
if ($?COMPARE_BASELINE ) then
  set COMPARE_MEMORY
  set COMPARE_THROUGHPUT
endif

#--- clone the main case to create ref1 case
set CASER0  = ${CASEROOT}
set CASERR1 = ${CASEROOT}.ref1
set CASE0   = ${CASE}

cd $CASER0
set STOP_N      = `./xmlquery STOP_N          --value`
set STOP_OPTION = `./xmlquery STOP_OPTION     --value`

@ stopnf = ${STOP_N}
@ stopn1 = ${STOP_N} / 2
@ stopn2 = ${stopnf} - $stopn1

cd $CIMEROOT/scripts
rm -r -f ${CASERR1}; ./create_clone -case ${CASERR1} -clone ${CASER0}

cd $CASERR1
./xmlchange --file env_build.xml --id EXEROOT        --val ${EXEROOT} || exit -1
./xmlchange --file env_build.xml --id BUILD_COMPLETE --val TRUE       || exit -1
./case_setup -testmode

#======================================================================
# (1) Test run: do a spinup run in the main case
#======================================================================

cd $CASER0

echo ""  >>& $TESTSTATUS_LOG
echo "doing a ${stopn1} ${STOP_OPTION} initial spinup test, writing restarts at end of run" >>& $TESTSTATUS_LOG
echo " short term archiving is on" >>& $TESTSTATUS_LOG

# set up run
set DOUT_S_ROOT          = `./xmlquery DOUT_S_ROOT     --value`
set DOUTSR0              =  $DOUT_S_ROOT
set orig_clm_bldnml_opts = `./xmlquery CLM_BLDNML_OPTS --value`
set CASE                 = `./xmlquery CASE --value`
./xmlchange --file env_run.xml --id STOP_N          --val ${stopn1}                || exit -1
./xmlchange --file env_run.xml --id CLM_BLDNML_OPTS --val "-bgc_spinup on" --append || exit -1

./case.run
if ($status != 0) then
    echo " ERROR: case.run failed" >>& $TESTSTATUS_LOG
    exit -1
endif

# Run the short-term archiver.. this is a short-term hack until
# a better solution can be found.
./case.st_archive
if($status != 0) then
    echo " ERROR: case.st_archive failed ">>& $TESTSTATUS_LOG
    exit -1
endif

# must look in short term archiving directory for cpl log files
set CplLogFile = `ls -1t $DOUT_S_ROOT/cpl/logs/cpl.log* | head -1`
if ( $?CplLogFile ) then
    if (-e $CplLogFile) then
       set pass = `zgrep "SUCCESSFUL TERMINATION" $CplLogFile | wc -l`
       if ($pass != 1) then
           echo "ERROR: coupler log $CplLogFile indicates model run failed" >>& $TESTSTATUS_LOG
	   exit -1
       else
           echo "Success: test log is $CplLogFile" >>& $TESTSTATUS_LOG
       endif
    endif
else
    echo "ERROR: no coupler log created, model run failed" >>& $TESTSTATUS_LOG
    exit -1
endif

echo ""  >>& $TESTSTATUS_LOG
echo "moving relevant history files to suffix with command " >>& $TESTSTATUS_LOG
echo "$SCRIPTSROOT/Tools/component_compare_move.sh -rundir $RUNDIR -testcase $CASE -suffix spinup $add_iop" >>& $TESTSTATUS_LOG
echo "" >>& $TESTSTATUS_LOG

$SCRIPTSROOT/Tools/component_compare_move.sh -rundir $RUNDIR -testcase $CASE -suffix "spinup" $add_iop

#======================================================================
# (2) Test run: do the final non-spinup run in the cloned ref case
#======================================================================

cd ${CASERR1}

echo ""  >>& $TESTSTATUS_LOG
echo "doing a ${stopn2} ${STOP_OPTION} final spinup test" >>& $TESTSTATUS_LOG
echo " short term archiving is off" >>& $TESTSTATUS_LOG

# determine refdate for run
set RUNDIR  = `./xmlquery RUNDIR   --value`
mkdir -p $RUNDIR
set refdate = `ls -1dt ${DOUTSR0}/rest/*-00000* | head -1 | sed "s/-00000.*//" | sed "s/^.*rest\///" ` || exit -1
ln -s ${DOUTSR0}/rest/${refdate}-00000/*${refdate}*  $RUNDIR/.

# set up run
./xmlchange RUN_TYPE="hybrid"
./xmlchange GET_REFCASE=FALSE
./xmlchange RUN_REFCASE=$CASE0
./xmlchange RUN_REFDATE=${refdate}
./xmlchange STOP_N=${stopn2}
./xmlchange DOUT_S=FALSE
./xmlchange --file env_run.xml --id CLM_BLDNML_OPTS --val "$orig_clm_bldnml_opts -bgc_spinup off" || exit -1

set CASE = `./xmlquery CASE --value`

./case.run
if ($status != 0) then
    echo " ERROR: case.run failed" >>& $TESTSTATUS_LOG
    exit -1
endif

# since short term archiving is off, must now look in $RUNDIR for cpl log files
set CplLogFile = `ls -1t $RUNDIR/cpl.log* | head -1`
if ( $?CplLogFile ) then
    if (-e $CplLogFile) then
       set pass = `zgrep "SUCCESSFUL TERMINATION" $CplLogFile | wc -l`
       if ($pass != 1) then
           echo "ERROR: coupler log $CplLogFile indicates model run failed" >>& $TESTSTATUS_LOG
 	   exit -1
       else
           echo "Success: test log is $CplLogFile" >>& $TESTSTATUS_LOG
       endif
    endif
else
    echo "ERROR: no coupler log created, model run failed" >>& $TESTSTATUS_LOG
    exit -1
endif

echo ""  >>& $TESTSTATUS_LOG
echo "moving relevant history files to suffix with command " >>& $TESTSTATUS_LOG
echo "$SCRIPTSROOT/Tools/component_compare_move.sh -rundir $RUNDIR -testcase $CASE -suffix base $add_iop" >>& $TESTSTATUS_LOG
echo "" >>& $TESTSTATUS_LOG

# the following line creates the component history files used in comparison to baselines
$SCRIPTSROOT/Tools/component_compare_move.sh -rundir $RUNDIR -testcase "$CASE" -suffix "base" $add_iop

#======================================================================
# Test status check:
#======================================================================

set CPLLOG = $CplLogFile

echo "done ${CASEBASEID} : ($msg finished, successful coupler log) " >>& $TESTSTATUS_LOG
echo "" >>& $TESTSTATUS_LOG

if ( $?IOP_ON ) then
    # note that suffix2 is none - since there is no functionality that
    # this test performs other than running
    # by setting the suffix to none - will not be generating any comparisions
    # other than the iop comparison for the base case
    $SCRIPTSROOT/Tools/component_compare_test.sh -rundir $RUNDIR -testcase $CASE -testcase_base $CASEBASEID -suffix1 base -suffix2 none $add_iop -msg "$msg" >>& $TESTSTATUS_OUT
<<<<<<< HEAD
=======
else
   echo "PASS ${CASEBASEID} : successful coupler log " >>& $TESTSTATUS_OUT
   echo "PASS ${CASEBASEID} : test functionality summary " >>& $TESTSTATUS_OUT
>>>>>>> a25ad558
endif

<|MERGE_RESOLUTION|>--- conflicted
+++ resolved
@@ -163,11 +163,8 @@
     # by setting the suffix to none - will not be generating any comparisions
     # other than the iop comparison for the base case
     $SCRIPTSROOT/Tools/component_compare_test.sh -rundir $RUNDIR -testcase $CASE -testcase_base $CASEBASEID -suffix1 base -suffix2 none $add_iop -msg "$msg" >>& $TESTSTATUS_OUT
-<<<<<<< HEAD
-=======
 else
    echo "PASS ${CASEBASEID} : successful coupler log " >>& $TESTSTATUS_OUT
    echo "PASS ${CASEBASEID} : test functionality summary " >>& $TESTSTATUS_OUT
->>>>>>> a25ad558
 endif
 
