--- conflicted
+++ resolved
@@ -5,8 +5,8 @@
 
 cd $CASEROOT
 
-# turn on memory leak check - if comparing with baseline also 
-# compare memory highwater mark from baseline 
+# turn on memory leak check - if comparing with baseline also
+# compare memory highwater mark from baseline
 set DETECT_MEMORY_LEAK
 if ($?COMPARE_BASELINE ) then
   set COMPARE_MEMORY
@@ -22,12 +22,12 @@
 ./xmlchange --file env_run.xml --id HIST_N       --val ${STOP_N}
 
 #======================================================================
-# do an initial run 
+# do an initial run
 #======================================================================
 
 cd $CASEROOT
 
-echo "doing an ${STOP_N} ${STOP_OPTION} initial test, no restarts written" >>& $TESTSTATUS_LOG 
+echo "doing an ${STOP_N} ${STOP_OPTION} initial test, no restarts written" >>& $TESTSTATUS_LOG
 
 ./case.run
 if ($status != 0) then
@@ -40,10 +40,10 @@
     if (-e $CplLogFile) then
        set pass = `zgrep "SUCCESSFUL TERMINATION" $CplLogFile | wc -l`
        if ($pass != 1) then
-           echo "ERROR: coupler log $CplLogFile indicates model run failed" >>& $TESTSTATUS_LOG 
+           echo "ERROR: coupler log $CplLogFile indicates model run failed" >>& $TESTSTATUS_LOG
  	   exit -1
-       else 
-           echo "Success: test log is $CplLogFile" >>& $TESTSTATUS_LOG 
+       else
+           echo "Success: test log is $CplLogFile" >>& $TESTSTATUS_LOG
        endif
     endif
 else
@@ -70,11 +70,8 @@
     # note that suffix2 is none - since there is no functionality that this test performs other than running
     # by setting the suffix to none - will not be generating any comparisions other than the iop comparison for the base case
     $SCRIPTSROOT/Tools/component_compare_test.sh -rundir $RUNDIR -testcase $CASE -testcase_base $CASEBASEID -suffix1 base -suffix2 none $add_iop -msg "$msg" >>& $TESTSTATUS_OUT
-<<<<<<< HEAD
 else
    echo "PASS ${CASEBASEID} : successful coupler log " >>& $TESTSTATUS_OUT
    echo "PASS ${CASEBASEID} : test functionality summary " >>& $TESTSTATUS_OUT
-=======
->>>>>>> 5f937031
 endif
 
