--- conflicted
+++ resolved
@@ -23,13 +23,8 @@
             expect(False, 'Could not parse the last date to archive')
     logger.debug('In get_datename...')
     rundir = case.get_value('RUNDIR')
-<<<<<<< HEAD
     expect(isdir(rundir), 'Cannot open directory {} '.format(rundir))
     casename = case.get_value("CASE")
-=======
-    expect(isdir(rundir), 'Cannot open directory %s ' % rundir)
-    casename = case.get_value('CASE')
->>>>>>> 711d92ee
     files = sorted(glob.glob(os.path.join(rundir, casename + '.cpl.r*.nc')))
     if not files:
         expect(False, 'Cannot find a {}.cpl.r.*.nc file in directory {} '.format(casename, rundir))
@@ -37,18 +32,13 @@
     for filename in files:
         names = filename.split('.')
         datename = names[-2]
-<<<<<<< HEAD
-        datenames.append(datename)
-        logger.debug('cpl dateName: {} '.format(datename))
-=======
         year, month, day, _ = [int(x) for x in datename.split('-')]
         if last_date is None or (year <= last.year and month <= last.month
                                  and day <= last.day):
             datenames.append(datename)
-            logger.debug('cpl dateName: %s' % datename)
+            logger.debug('cpl dateName: {}'.format(datename))
         else:
-            logger.debug('Ignoring %s' % datename)
->>>>>>> 711d92ee
+            logger.debug('Ignoring {}'.format(datename))
     return datenames
 
 
@@ -144,14 +134,8 @@
     for logfile in logfiles:
         srcfile = join(rundir, os.path.basename(logfile))
         destfile = join(archive_logdir, os.path.basename(logfile))
-<<<<<<< HEAD
-        shutil.move(srcfile, destfile)
+        archive_file_fn(srcfile, destfile)
         logger.info("moving \n{} to \n{}".format(srcfile, destfile))
-=======
-        archive_file_fn(srcfile, destfile)
-        logger.info("moving %s to %s" %(srcfile, destfile))
->>>>>>> 711d92ee
-
 
 ###############################################################################
 def _archive_history_files(case, archive, archive_entry,
@@ -201,14 +185,8 @@
                         logger.info("copying \n{} to \n{} ".format(srcfile, destfile))
                         shutil.copy(srcfile, destfile)
                     else:
-<<<<<<< HEAD
                         logger.info("moving \n{} to \n{} ".format(srcfile, destfile))
-                        shutil.move(srcfile, destfile)
-=======
-                        logger.info("moving \n%s to \n%s " %(srcfile, destfile))
                         archive_file_fn(srcfile, destfile)
->>>>>>> 711d92ee
-
 
 ###############################################################################
 def get_histfiles_for_restarts(case, archive, archive_entry, restfile):
@@ -270,17 +248,12 @@
     for suffix in archive.get_rest_file_extensions(archive_entry):
         for i in range(ninst):
             restfiles = ""
-<<<<<<< HEAD
-            pattern = r"{}\.{}\d*.*".format(casename, compname)
-            if "dart" not in pattern:
-=======
             if compname.find("mpas") == 0:
                 pattern = compname + suffix + '_'.join(datename.rsplit('-', 1))
->>>>>>> 711d92ee
                 pfile = re.compile(pattern)
                 restfiles = [f for f in os.listdir(rundir) if pfile.search(f)]
             else:
-                pattern = r"%s\.%s\d*.*" % (casename, compname)
+                pattern = r"{}\.{}\d*.*".format(casename, compname)
                 if "dart" not in pattern:
                     pfile = re.compile(pattern)
                     files = [f for f in os.listdir(rundir) if pfile.search(f)]
@@ -331,15 +304,9 @@
                         destfile = os.path.join(archive_restdir, restfile)
                         logger.info("moving \n{} to \n{}".format(srcfile, destfile))
                         expect(os.path.isfile(srcfile),
-<<<<<<< HEAD
                                "restart file {} does not exist ".format(srcfile))
-                        shutil.move(srcfile, destfile)
+                        archive_file_fn(srcfile, destfile)
                         logger.info("moving \n{} to \n{}".format(srcfile, destfile))
-=======
-                               "restart file %s does not exist " %srcfile)
-                        archive_file_fn(srcfile, destfile)
-                        logger.info("moving \n%s to \n%s" %(srcfile, destfile))
->>>>>>> 711d92ee
 
                         # need to copy the history files needed for interim restarts - since
                         # have not archived all of the history files yet
