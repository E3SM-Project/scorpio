<?xml version="1.0"?>
<testlist>
  <compset name="A">
    <grid name="T31_g37_rx1">
      <test name="ERB">
        <machine compiler="pgi" testtype="aux_rasm">eastwind</machine>
        <machine compiler="intel" testtype="aux_rasm">evergreen</machine>
        <machine compiler="pgi" testtype="aux_rasm">olympus</machine>
      </test>
      <test name="ERH_CG">
        <machine compiler="intel" testtype="aux_scripts">yellowstone</machine>
      </test>
      <test name="ERI">
        <machine compiler="intel " testtype="prebeta">yellowstone</machine>
      </test>
      <test name="ERI_D">
        <machine compiler="intel" testtype="prebeta">goldbach</machine>
        <machine compiler="pgi" testtype="prebeta">goldbach</machine>
        <machine compiler="intel" testtype="prebeta">janus</machine>
        <machine compiler="intel" testtype="prebeta">redsky</machine>
        <machine compiler="gnu" testtype="prebeta">yellowstone</machine>
        <machine compiler="intel" testtype="prebeta">yellowstone</machine>
        <machine compiler="pgi" testtype="prebeta">yellowstone</machine>
      </test>
      <test name="ERS_D">
        <machine compiler="pgi" testtype="prebeta">bluewaters</machine>
        <machine compiler="pgi" testtype="aux_rasm">eastwind</machine>
        <machine compiler="intel" testtype="prebeta">edison</machine>
        <machine compiler="intel" testtype="prebeta">eos</machine>
        <machine compiler="intel" testtype="aux_rasm">evergreen</machine>
        <machine compiler="pgi" testtype="prebeta">hopper</machine>
        <machine compiler="ibm" testtype="prerelease">intrepid</machine>
        <machine compiler="pgi" testtype="prebeta">lawrencium-lr2</machine>
        <machine compiler="pgi" testtype="aux_rasm">olympus</machine>
        <machine compiler="pgi" testtype="prebeta">titan</machine>
        <machine compiler="pgi" testtype="prerelease">titan</machine>
        <machine compiler="intel" testtype="aux_rasm">yellowstone</machine>
      </test>
      <test name="ERS_N2_D">
        <machine compiler="intel" testtype="prebeta">goldbach</machine>
        <machine compiler="pgi" testtype="prebeta">goldbach</machine>
        <machine compiler="pgi" testtype="prerelease">hopper</machine>
        <machine compiler="ibm" testtype="prerelease">intrepid</machine>
        <machine compiler="intel" testtype="prebeta">janus</machine>
        <machine compiler="intel" testtype="prebeta">redsky</machine>
        <machine compiler="gnu" testtype="prebeta">yellowstone</machine>
        <machine compiler="intel" testtype="prebeta">yellowstone</machine>
        <machine compiler="pgi" testtype="prebeta">yellowstone</machine>
      </test>
      <test name="NCK">
        <machine compiler="pgi" testtype="prerelease">hopper</machine>
        <machine compiler="ibm" testtype="prerelease">intrepid</machine>
      </test>
    </grid>
    <grid name="f19_g16_rx1">
      <test name="ERB_E">
        <machine compiler="intel" testtype="aux_scripts">yellowstone</machine>
      </test>
      <test name="ERI_N2">
        <machine compiler="pgi" testtype="prerelease">hopper</machine>
        <machine compiler="ibm" testtype="prerelease">intrepid</machine>
      </test>
      <test name="ERS_D">
        <machine compiler="intel" testtype="aux_drv">yellowstone</machine>
      </test>
      <test name="ERS_IOP">
        <machine compiler="pgi" testtype="acme_integration">hopper</machine>
        <machine compiler="intel" testtype="acme_integration">redsky</machine>
        <machine compiler="intel" testtype="prebeta">redsky</machine>
        <machine compiler="gnu" testtype="prebeta">yellowstone</machine>
        <machine compiler="intel" testtype="prebeta">yellowstone</machine>
        <machine compiler="pgi" testtype="prebeta">yellowstone</machine>
      </test>
      <test name="ERS_IOP4c">
        <machine compiler="pgi" testtype="acme_integration">hopper</machine>
        <machine compiler="intel" testtype="acme_integration">redsky</machine>
        <machine compiler="intel" testtype="prebeta">redsky</machine>
        <machine compiler="intel" testtype="prebeta">yellowstone</machine>
      </test>
      <test name="ERS_IOP4p">
        <machine compiler="pgi" testtype="acme_integration">hopper</machine>
        <machine compiler="intel" testtype="acme_integration">redsky</machine>
        <machine compiler="intel" testtype="prebeta">redsky</machine>
        <machine compiler="intel" testtype="prebeta">yellowstone</machine>
      </test>
      <test name="ERS_N2">
        <machine compiler="ibm" testtype="prerelease">intrepid</machine>
      </test>
      <test name="ERS_N2_D">
        <machine compiler="pgi" testtype="prebeta">bluewaters</machine>
        <machine compiler="intel" testtype="prebeta">edison</machine>
        <machine compiler="intel" testtype="prebeta">eos</machine>
        <machine compiler="pgi" testtype="prebeta">hopper</machine>
        <machine compiler="ibm" testtype="prerelease">intrepid</machine>
        <machine compiler="pgi" testtype="prebeta">lawrencium-lr2</machine>
        <machine compiler="pgi" testtype="prebeta">titan</machine>
        <machine compiler="pgi" testtype="prerelease">titan</machine>
      </test>
      <test name="NCK">
        <machine compiler="intel" testtype="prebeta">goldbach</machine>
        <machine compiler="pgi" testtype="prebeta">goldbach</machine>
        <machine compiler="pgi" testtype="acme_integration">hopper</machine>
        <machine compiler="pgi" testtype="prerelease">hopper</machine>
        <machine compiler="ibm" testtype="prerelease">intrepid</machine>
        <machine compiler="intel" testtype="prebeta">janus</machine>
        <machine compiler="intel" testtype="acme_integration">redsky</machine>
        <machine compiler="intel" testtype="prebeta">redsky</machine>
        <machine compiler="gnu" testtype="prebeta">yellowstone</machine>
        <machine compiler="intel" testtype="prebeta">yellowstone</machine>
        <machine compiler="pgi" testtype="prebeta">yellowstone</machine>
      </test>
      <test name="NCK_E">
        <machine compiler="intel" testtype="aux_esmf">yellowstone</machine>
      </test>
      <test name="PEM">
        <machine compiler="intel" testtype="aux_scripts">yellowstone</machine>
      </test>
    </grid>
    <grid name="f45_g37_rx1">
      <test name="CME">
        <machine compiler="pgi" testtype="prerelease">hopper</machine>
        <machine compiler="ibm" testtype="prerelease">intrepid</machine>
        <machine compiler="intel" testtype="prebeta">janus</machine>
        <machine compiler="intel" testtype="prebeta">redsky</machine>
        <machine compiler="intel" testtype="aux_drv">yellowstone</machine>
        <machine compiler="intel" testtype="aux_esmf">yellowstone</machine>
        <machine compiler="gnu" testtype="prealpha">yellowstone</machine>
        <machine compiler="intel" testtype="prealpha">yellowstone</machine>
        <machine compiler="pgi" testtype="prealpha">yellowstone</machine>
        <machine compiler="gnu" testtype="prebeta">yellowstone</machine>
        <machine compiler="intel" testtype="prebeta">yellowstone</machine>
        <machine compiler="pgi" testtype="prebeta">yellowstone</machine>
      </test>
      <test name="ERI">
        <machine compiler="intel" testtype="aux_drv">yellowstone</machine>
      </test>
      <test name="ERS">
        <machine compiler="intel" testtype="prealpha">goldbach</machine>
        <machine compiler="pgi" testtype="prealpha">goldbach</machine>
        <machine compiler="lahey" testtype="prebeta">goldbach</machine>
        <machine compiler="intel" testtype="prerelease">goldbach</machine>
        <machine compiler="pgi" testtype="prerelease">goldbach</machine>
      </test>
      <test name="ERS_D">
        <machine compiler="intel" testtype="prebeta">edison</machine>
        <machine compiler="intel" testtype="prealpha">goldbach</machine>
        <machine compiler="pgi" testtype="prealpha">goldbach</machine>
        <machine compiler="pgi" testtype="prebeta">hopper</machine>
        <machine compiler="pgi" testtype="prerelease">hopper</machine>
        <machine compiler="pgi" testtype="prebeta">lawrencium-lr2</machine>
        <machine compiler="intel" testtype="prealpha">yellowstone</machine>
        <machine compiler="pgi" testtype="prealpha">yellowstone</machine>
      </test>
      <test name="NCK">
        <machine compiler="pgi" testtype="prebeta">bluewaters</machine>
        <machine compiler="intel" testtype="prebeta">edison</machine>
        <machine compiler="intel" testtype="prebeta">eos</machine>
        <machine compiler="pgi" testtype="prebeta">hopper</machine>
        <machine compiler="ibm" testtype="prerelease">intrepid</machine>
        <machine compiler="pgi" testtype="prebeta">lawrencium-lr2</machine>
        <machine compiler="pgi" testtype="prebeta">titan</machine>
        <machine compiler="pgi" testtype="prerelease">titan</machine>
      </test>
      <test name="NCK_D">
        <machine compiler="ibm" testtype="prerelease">intrepid</machine>
      </test>
      <test name="PEA_P1_M">
        <machine compiler="pgi" testtype="acme_integration">hopper</machine>
        <machine compiler="intel" testtype="acme_integration">redsky</machine>
        <machine compiler="intel" testtype="prebeta">redsky</machine>
        <machine compiler="gnu" testtype="prebeta">yellowstone</machine>
        <machine compiler="intel" testtype="prebeta">yellowstone</machine>
        <machine compiler="pgi" testtype="prebeta">yellowstone</machine>
      </test>
      <test name="PET_PT">
        <machine compiler="pgi" testtype="acme_integration">hopper</machine>
        <machine compiler="pgi" testtype="prerelease">hopper</machine>
        <machine compiler="ibm" testtype="prerelease">intrepid</machine>
        <machine compiler="intel" testtype="prebeta">janus</machine>
        <machine compiler="intel" testtype="acme_integration">redsky</machine>
        <machine compiler="intel" testtype="prebeta">redsky</machine>
        <machine compiler="gnu" testtype="prebeta">yellowstone</machine>
        <machine compiler="intel" testtype="prebeta">yellowstone</machine>
        <machine compiler="pgi" testtype="prebeta">yellowstone</machine>
      </test>
      <test name="SMS_D">
        <machine compiler="nag" testtype="prealpha">goldbach</machine>
        <machine compiler="nag" testtype="prebeta">goldbach</machine>
      </test>
    </grid>
    <grid name="ne30_f19_g16_rx1">
      <test name="ERS">
        <machine compiler="pgi" testtype="prebeta">bluewaters</machine>
        <machine compiler="intel" testtype="prebeta">eos</machine>
        <machine compiler="ibm" testtype="prerelease">intrepid</machine>
        <machine compiler="pgi" testtype="prebeta">titan</machine>
        <machine compiler="pgi" testtype="prerelease">titan</machine>
      </test>
      <test name="SMS">
        <machine compiler="pgi" testtype="prebeta">goldbach</machine>
        <machine compiler="pgi" testtype="acme_integration">hopper</machine>
        <machine compiler="pgi" testtype="prerelease">hopper</machine>
        <machine compiler="ibm" testtype="prerelease">intrepid</machine>
        <machine compiler="intel" testtype="prebeta">janus</machine>
        <machine compiler="intel" testtype="acme_integration">redsky</machine>
        <machine compiler="intel" testtype="prebeta">redsky</machine>
        <machine compiler="gnu" testtype="prebeta">yellowstone</machine>
        <machine compiler="intel" testtype="prebeta">yellowstone</machine>
        <machine compiler="pgi" testtype="prebeta">yellowstone</machine>
      </test>
      <test name="SMS_D">
        <machine compiler="pgi" testtype="prerelease">hopper</machine>
        <machine compiler="ibm" testtype="prerelease">intrepid</machine>
      </test>
    </grid>
    <grid name="ne30_g16_rx1">
      <test name="ERS">
        <machine compiler="intel" testtype="prebeta">edison</machine>
        <machine compiler="pgi" testtype="prebeta">hopper</machine>
        <machine compiler="pgi" testtype="prebeta">lawrencium-lr2</machine>
      </test>
      <test name="ERS_D">
        <machine compiler="ibm" testtype="prebeta">cetus</machine>
        <machine compiler="ibm" testtype="prerelease">intrepid</machine>
        <machine compiler="ibm" testtype="prebeta">mira</machine>
      </test>
      <test name="ERS_IOP">
        <machine compiler="pgi" testtype="acme_integration">hopper</machine>
        <machine compiler="intel" testtype="acme_integration">redsky</machine>
        <machine compiler="intel" testtype="prebeta">redsky</machine>
        <machine compiler="gnu" testtype="prebeta">yellowstone</machine>
        <machine compiler="intel" testtype="prebeta">yellowstone</machine>
        <machine compiler="pgi" testtype="prebeta">yellowstone</machine>
      </test>
      <test name="ERS_IOP4c">
        <machine compiler="pgi" testtype="acme_integration">hopper</machine>
        <machine compiler="intel" testtype="acme_integration">redsky</machine>
        <machine compiler="intel" testtype="prebeta">redsky</machine>
        <machine compiler="intel" testtype="prebeta">yellowstone</machine>
      </test>
      <test name="ERS_IOP4p">
        <machine compiler="pgi" testtype="acme_integration">hopper</machine>
        <machine compiler="intel" testtype="acme_integration">redsky</machine>
        <machine compiler="intel" testtype="prebeta">redsky</machine>
        <machine compiler="intel" testtype="prebeta">yellowstone</machine>
      </test>
    </grid>
  </compset>
  <compset name="AWAV">
    <grid name="ww3a_ww3a">
      <test name="SMS">
        <machine compiler="pgi" testtype="prebeta">goldbach</machine>
      </test>
    </grid>
  </compset>
  <compset name="B">
    <grid name="f19_g16">
      <test name="STA">
        <machine compiler="intel" testtype="prebeta">goldbach</machine>
      </test>
      <test name="STA_N2">
        <machine compiler="intel" testtype="prebeta">yellowstone</machine>
      </test>
    </grid>
    <grid name="f45_g37">
      <test name="PEA_P1_M">
        <machine compiler="intel" testtype="prebeta">goldbach</machine>
        <machine compiler="pgi" testtype="prebeta">goldbach</machine>
      </test>
    </grid>
  </compset>
  <compset name="B1850">
    <grid name="f19_g16">
      <test name="SMS_D">
        <machine compiler="intel" testtype="aux_cice">yellowstone</machine>
      </test>
    </grid>
  </compset>
  <compset name="B1850BDRD">
    <grid name="f09_g16">
      <test name="ERS">
        <machine compiler="intel" testtype="aux_science">yellowstone</machine>
      </test>
      <test name="ERS_Ld7">
        <machine compiler="ibm" testtype="prebeta">cetus</machine>
        <machine compiler="ibm" testtype="prerelease">intrepid</machine>
        <machine compiler="ibm" testtype="prebeta">mira</machine>
      </test>
    </grid>
  </compset>
  <compset name="B1850BPRP">
    <grid name="f09_g16">
      <test name="CME">
        <machine compiler="pgi" testtype="prebeta">bluewaters</machine>
        <machine compiler="intel" testtype="prebeta">edison</machine>
        <machine compiler="intel" testtype="prebeta">eos</machine>
        <machine compiler="pgi" testtype="prebeta">hopper</machine>
        <machine compiler="ibm" testtype="prerelease">intrepid</machine>
        <machine compiler="pgi" testtype="prebeta">lawrencium-lr2</machine>
        <machine compiler="pgi" testtype="prebeta">titan</machine>
        <machine compiler="pgi" testtype="prerelease">titan</machine>
      </test>
      <test name="ERS">
        <machine compiler="intel" testtype="aux_science">yellowstone</machine>
      </test>
      <test name="ERS_Ld7">
        <machine compiler="intel" testtype="prebeta">goldbach</machine>
        <machine compiler="pgi" testtype="prebeta">goldbach</machine>
        <machine compiler="pgi" testtype="prerelease">hopper</machine>
        <machine compiler="ibm" testtype="prerelease">intrepid</machine>
        <machine compiler="intel" testtype="prebeta">janus</machine>
        <machine compiler="intel" testtype="prebeta">redsky</machine>
        <machine compiler="gnu" testtype="prebeta">yellowstone</machine>
        <machine compiler="intel" testtype="prebeta">yellowstone</machine>
        <machine compiler="pgi" testtype="prebeta">yellowstone</machine>
      </test>
    </grid>
  </compset>
  <compset name="B1850BPRPC5L45BGC">
    <grid name="f09_g16">
      <test name="PFS">
        <machine compiler="intel" testtype="csltiming">yellowstone</machine>
      </test>
    </grid>
  </compset>
  <compset name="B1850BPRPL45BGC">
    <grid name="f09_g16">
      <test name="PFS">
        <machine compiler="intel" testtype="csltiming">yellowstone</machine>
      </test>
    </grid>
  </compset>
  <compset name="B1850C5">
    <grid name="T31_g37">
      <test name="ERS_D">
        <machine compiler="intel" testtype="aux_cam">yellowstone</machine>
      </test>
    </grid>
    <grid name="f09_g16">
      <test name="ERS">
        <machine compiler="pgi" testtype="acme_integration">hopper</machine>
        <machine compiler="intel" testtype="acme_integration">redsky</machine>
        <machine compiler="pgi" testtype="aux_cam">titan</machine>
        <machine compiler="intel" testtype="aux_cam">yellowstone</machine>
      </test>
    </grid>
    <grid name="f19_g16">
      <test name="ERB">
        <machine compiler="pgi" testtype="aux_cam">titan</machine>
        <machine compiler="intel" testtype="aux_cam">yellowstone</machine>
        <machine compiler="intel" testtype="aux_cice">yellowstone</machine>
      </test>
      <test name="ERH">
        <machine compiler="intel" testtype="aux_cice">yellowstone</machine>
      </test>
      <test name="ERS">
        <machine compiler="pgi" testtype="acme_integration">hopper</machine>
        <machine compiler="intel" testtype="acme_integration">redsky</machine>
        <machine compiler="pgi" testtype="aux_cam">titan</machine>
        <machine compiler="intel" testtype="aux_cam">yellowstone</machine>
        <machine compiler="intel" testtype="aux_science">yellowstone</machine>
      </test>
      <test name="ERT">
        <machine compiler="pgi" testtype="acme_integration">hopper</machine>
        <machine compiler="intel" testtype="acme_integration">redsky</machine>
        <machine compiler="pgi" testtype="aux_cam">titan</machine>
        <machine compiler="intel" testtype="aux_cam">yellowstone</machine>
        <machine compiler="intel" testtype="aux_cice">yellowstone</machine>
      </test>
      <test name="PET_PT">
        <machine compiler="pgi" testtype="prebeta">bluewaters</machine>
        <machine compiler="intel" testtype="prebeta">edison</machine>
        <machine compiler="intel" testtype="prebeta">eos</machine>
        <machine compiler="pgi" testtype="prebeta">hopper</machine>
        <machine compiler="ibm" testtype="prerelease">intrepid</machine>
        <machine compiler="pgi" testtype="prebeta">lawrencium-lr2</machine>
        <machine compiler="pgi" testtype="prebeta">titan</machine>
        <machine compiler="pgi" testtype="prerelease">titan</machine>
      </test>
      <test name="SMS_D">
        <machine compiler="pgi" testtype="prerelease">hopper</machine>
        <machine compiler="ibm" testtype="prerelease">intrepid</machine>
      </test>
      <test name="SMS_DE">
        <machine compiler="intel" testtype="aux_esmf">yellowstone</machine>
      </test>
    </grid>
    <grid name="f45_g37">
      <test name="ERB">
        <machine compiler="intel" testtype="aux_cam">yellowstone</machine>
      </test>
      <test name="ERH">
        <machine compiler="intel" testtype="aux_cam">yellowstone</machine>
        <machine compiler="intel" testtype="aux_cice">yellowstone</machine>
      </test>
      <test name="ERS">
        <machine compiler="pgi" testtype="acme_integration">hopper</machine>
        <machine compiler="intel" testtype="acme_integration">redsky</machine>
        <machine compiler="intel" testtype="aux_cam">yellowstone</machine>
      </test>
      <test name="ERS_D">
        <machine compiler="pgi" testtype="acme_integration">hopper</machine>
        <machine compiler="intel" testtype="acme_integration">redsky</machine>
        <machine compiler="intel" testtype="aux_cam">yellowstone</machine>
        <machine compiler="intel" testtype="aux_cice">yellowstone</machine>
      </test>
      <test name="PET_PT">
        <machine compiler="intel" testtype="aux_cice">yellowstone</machine>
      </test>
      <test name="SEQ_PFC">
        <machine compiler="pgi" testtype="acme_integration">hopper</machine>
        <machine compiler="intel" testtype="acme_integration">redsky</machine>
        <machine compiler="intel" testtype="aux_cam">yellowstone</machine>
      </test>
    </grid>
    <grid name="ne120_g16">
      <test name="ERS_Ld7">
        <machine compiler="pgi" testtype="prerelease">hopper</machine>
        <machine compiler="ibm" testtype="prerelease">intrepid</machine>
        <machine compiler="intel" testtype="prebeta">redsky</machine>
        <machine compiler="pgi" testtype="prerelease">titan</machine>
        <machine compiler="gnu" testtype="prebeta">yellowstone</machine>
        <machine compiler="intel" testtype="prebeta">yellowstone</machine>
        <machine compiler="pgi" testtype="prebeta">yellowstone</machine>
      </test>
    </grid>
    <grid name="ne120_t12">
      <test name="SBN">
        <machine compiler="null" testtype="null">null</machine>
      </test>
    </grid>
  </compset>
  <compset name="B1850C5CN">
    <grid name="f09_g16">
      <test name="PFS">
        <machine compiler="intel" testtype="csltiming">yellowstone</machine>
      </test>
    </grid>
    <grid name="f19_g16">
      <test name="ERI">
        <machine compiler="pgi" testtype="prerelease">hopper</machine>
        <machine compiler="ibm" testtype="prerelease">intrepid</machine>
      </test>
      <test name="PFS">
        <machine compiler="intel" testtype="csltiming">yellowstone</machine>
      </test>
    </grid>
    <grid name="ne120_g16">
      <test name="PFS">
        <machine compiler="intel" testtype="csltiming">yellowstone</machine>
      </test>
    </grid>
    <grid name="ne30_g16">
      <test name="ERI">
<<<<<<< HEAD
        <machine compiler="ibm" testtype="prebeta">cetus</machine>
=======
        <machine compiler="intel" testtype="prebeta">edison</machine>
>>>>>>> d97ef09e
        <machine compiler="pgi" testtype="prebeta">hopper</machine>
        <machine compiler="pgi" testtype="prebeta">lawrencium-lr2</machine>
        <machine compiler="ibm" testtype="prebeta">mira</machine>
      </test>
      <test name="ERS">
        <machine compiler="intel" testtype="prebeta">redsky</machine>
        <machine compiler="intel" testtype="aux_waccm">yellowstone</machine>
        <machine compiler="gnu" testtype="prebeta">yellowstone</machine>
        <machine compiler="pgi" testtype="prebeta">yellowstone</machine>
      </test>
      <test name="PFS">
        <machine compiler="pgi" testtype="prebeta">bluewaters</machine>
<<<<<<< HEAD
        <machine compiler="ibm" testtype="prebeta">cetus</machine>
        <machine compiler="intel" testtype="prebeta">edison</machine>
        <machine compiler="intel" testtype="prebeta">eos</machine>
        <machine compiler="ibm" testtype="prebeta">mira</machine>
        <machine compiler="intel" testtype="prebeta">redsky</machine>
=======
        <machine compiler="intel" testtype="prebeta">eos</machine>
>>>>>>> d97ef09e
        <machine compiler="pgi" testtype="prebeta">titan</machine>
        <machine compiler="intel" testtype="csltiming">yellowstone</machine>
        <machine compiler="gnu" testtype="prebeta">yellowstone</machine>
        <machine compiler="intel" testtype="prebeta">yellowstone</machine>
        <machine compiler="pgi" testtype="prebeta">yellowstone</machine>
      </test>
    </grid>
  </compset>
  <compset name="B1850C5L45BGC">
    <grid name="T31_g37">
      <test name="ERS_PT">
        <machine compiler="intel" testtype="prebeta" comment="start moving B compset tests to use CLM4.5/BGC">janus</machine>
      </test>
    </grid>
    <grid name="f19_g16">
      <test name="ERS_D">
        <machine compiler="pgi" testtype="prebeta">goldbach</machine>
      </test>
      <test name="SMS">
        <machine compiler="pgi" testtype="prebeta">goldbach</machine>
      </test>
    </grid>
    <grid name="ne30_g16">
      <test name="ERS">
        <machine compiler="intel" testtype="prebeta" comment="start moving B compset tests to use CLM4.5/BGC">yellowstone</machine>
      </test>
      <test name="PFS">
        <machine compiler="ibm" testtype="prebeta" comment="start moving B compset tests to use CLM4.5/BGC">mira</machine>
      </test>
    </grid>
  </compset>
  <compset name="B1850CN">
    <grid name="T31_g37">
      <test name="CME">
        <machine compiler="pgi" testtype="prerelease">hopper</machine>
        <machine compiler="ibm" testtype="prerelease">intrepid</machine>
        <machine compiler="intel" testtype="prebeta">janus</machine>
        <machine compiler="intel" testtype="prebeta">redsky</machine>
        <machine compiler="intel" testtype="aux_drv">yellowstone</machine>
        <machine compiler="gnu" testtype="prebeta">yellowstone</machine>
        <machine compiler="intel" testtype="prebeta">yellowstone</machine>
        <machine compiler="pgi" testtype="prebeta">yellowstone</machine>
      </test>
      <test name="ERI_PT">
        <machine compiler="intel" testtype="prebeta">goldbach</machine>
        <machine compiler="pgi" testtype="prebeta">goldbach</machine>
        <machine compiler="pgi" testtype="prerelease">hopper</machine>
        <machine compiler="ibm" testtype="prerelease">intrepid</machine>
        <machine compiler="intel" testtype="prebeta">janus</machine>
        <machine compiler="intel" testtype="prebeta">redsky</machine>
        <machine compiler="gnu" testtype="prebeta">yellowstone</machine>
        <machine compiler="intel" testtype="prebeta">yellowstone</machine>
        <machine compiler="pgi" testtype="prebeta">yellowstone</machine>
      </test>
      <test name="ERS_D_E">
        <machine compiler="intel" testtype="prebeta">goldbach</machine>
        <machine compiler="pgi" testtype="prebeta">goldbach</machine>
        <machine compiler="pgi" testtype="prerelease">hopper</machine>
        <machine compiler="ibm" testtype="prerelease">intrepid</machine>
        <machine compiler="intel" testtype="prebeta">janus</machine>
        <machine compiler="intel" testtype="prebeta">redsky</machine>
        <machine compiler="gnu" testtype="prebeta">yellowstone</machine>
        <machine compiler="intel" testtype="prebeta">yellowstone</machine>
        <machine compiler="pgi" testtype="prebeta">yellowstone</machine>
      </test>
      <test name="ERS_Ld7">
        <machine compiler="pgi" testtype="prealpha">goldbach</machine>
        <machine compiler="lahey" testtype="prebeta">goldbach</machine>
        <machine compiler="pgi" testtype="prerelease">goldbach</machine>
      </test>
      <test name="ERS_N2_D">
        <machine compiler="ibm" testtype="prerelease">intrepid</machine>
      </test>
      <test name="ERS_PT">
        <machine compiler="intel" testtype="prebeta">goldbach</machine>
        <machine compiler="pgi" testtype="prebeta">goldbach</machine>
        <machine compiler="pgi" testtype="prerelease">hopper</machine>
        <machine compiler="ibm" testtype="prerelease">intrepid</machine>
<<<<<<< HEAD
        <machine compiler="intel" testtype="prebeta">janus</machine>
        <machine compiler="intel" testtype="prebeta">redsky</machine>
=======
>>>>>>> d97ef09e
        <machine compiler="gnu" testtype="prealpha">yellowstone</machine>
        <machine compiler="intel" testtype="prealpha">yellowstone</machine>
        <machine compiler="pgi" testtype="prealpha">yellowstone</machine>
        <machine compiler="gnu" testtype="prebeta">yellowstone</machine>
        <machine compiler="intel" testtype="prebeta">yellowstone</machine>
        <machine compiler="pgi" testtype="prebeta">yellowstone</machine>
      </test>
      <test name="NCR_P4x1D">
        <machine compiler="gnu" testtype="prebeta">yellowstone</machine>
        <machine compiler="intel" testtype="prebeta">yellowstone</machine>
        <machine compiler="pgi" testtype="prebeta">yellowstone</machine>
      </test>
      <test name="NOC">
        <machine compiler="intel" testtype="prebeta" comment="Tony added the test script as of scripts4_131106">redsky</machine>
        <machine compiler="intel" testtype="prebeta" comment="Tony added the test script as of scripts4_131106">yellowstone</machine>
      </test>
      <test name="SMS_D">
        <machine compiler="intel" testtype="aux_drv">yellowstone</machine>
      </test>
    </grid>
    <grid name="f09_g16">
      <test name="CME">
        <machine compiler="intel" testtype="aux_esmf">yellowstone</machine>
      </test>
      <test name="ERI_PT">
        <machine compiler="pgi" testtype="prebeta">bluewaters</machine>
        <machine compiler="intel" testtype="prebeta">edison</machine>
        <machine compiler="intel" testtype="prebeta">eos</machine>
        <machine compiler="pgi" testtype="prebeta">hopper</machine>
        <machine compiler="ibm" testtype="prerelease">intrepid</machine>
        <machine compiler="pgi" testtype="prebeta">lawrencium-lr2</machine>
        <machine compiler="pgi" testtype="prebeta">titan</machine>
        <machine compiler="pgi" testtype="prerelease">titan</machine>
      </test>
      <test name="ERS">
        <machine compiler="intel" testtype="aux_science">yellowstone</machine>
      </test>
      <test name="ERS_PT">
        <machine compiler="ibm" testtype="prebeta">cetus</machine>
        <machine compiler="ibm" testtype="prerelease">intrepid</machine>
        <machine compiler="ibm" testtype="prebeta">mira</machine>
      </test>
      <test name="ERT">
        <machine compiler="intel" testtype="aux_drv">yellowstone</machine>
      </test>
      <test name="PFS">
        <machine compiler="intel" testtype="csltiming">yellowstone</machine>
      </test>
    </grid>
    <grid name="f19_g16">
      <test name="ERH">
        <machine compiler="intel" testtype="aux_pop2">yellowstone</machine>
      </test>
      <test name="ERI">
        <machine compiler="pgi" testtype="prerelease">hopper</machine>
        <machine compiler="ibm" testtype="prerelease">intrepid</machine>
      </test>
      <test name="ERS">
        <machine compiler="intel" testtype="aux_science">yellowstone</machine>
      </test>
      <test name="ERS_D">
        <machine compiler="intel " testtype="prebeta">yellowstone</machine>
      </test>
      <test name="ERS_N2">
        <machine compiler="pgi" testtype="prerelease">hopper</machine>
        <machine compiler="ibm" testtype="prerelease">intrepid</machine>
      </test>
      <test name="ERT">
        <machine compiler="intel" testtype="aux_pop2">yellowstone</machine>
      </test>
      <test name="PET_PT">
        <machine compiler="intel" testtype="prebeta">goldbach</machine>
        <machine compiler="pgi" testtype="prebeta">goldbach</machine>
        <machine compiler="pgi" testtype="prerelease">hopper</machine>
        <machine compiler="ibm" testtype="prerelease">intrepid</machine>
        <machine compiler="intel" testtype="prebeta">janus</machine>
        <machine compiler="intel" testtype="prebeta">redsky</machine>
        <machine compiler="gnu" testtype="prebeta">yellowstone</machine>
        <machine compiler="intel" testtype="prebeta">yellowstone</machine>
        <machine compiler="pgi" testtype="prebeta">yellowstone</machine>
      </test>
      <test name="SMS_D">
        <machine compiler="ibm" testtype="prerelease">intrepid</machine>
      </test>
    </grid>
    <grid name="f45_g37">
      <test name="ERS_Ld7">
        <machine compiler="intel" testtype="prealpha">goldbach</machine>
        <machine compiler="intel" testtype="prerelease">goldbach</machine>
      </test>
    </grid>
    <grid name="ne30_g16">
      <test name="ERS">
        <machine compiler="pgi" testtype="prebeta">bluewaters</machine>
        <machine compiler="intel" testtype="prebeta">edison</machine>
        <machine compiler="intel" testtype="prebeta">eos</machine>
        <machine compiler="pgi" testtype="prebeta">hopper</machine>
        <machine compiler="ibm" testtype="prerelease">intrepid</machine>
        <machine compiler="pgi" testtype="prebeta">lawrencium-lr2</machine>
        <machine compiler="pgi" testtype="prebeta">titan</machine>
        <machine compiler="pgi" testtype="prerelease">titan</machine>
      </test>
      <test name="ERS_IOP">
        <machine compiler="intel" testtype="prebeta">redsky</machine>
        <machine compiler="gnu" testtype="prebeta">yellowstone</machine>
        <machine compiler="intel" testtype="prebeta">yellowstone</machine>
        <machine compiler="pgi" testtype="prebeta">yellowstone</machine>
      </test>
      <test name="ERS_IOP4c">
        <machine compiler="intel" testtype="prebeta">redsky</machine>
        <machine compiler="intel" testtype="prebeta">yellowstone</machine>
      </test>
      <test name="ERS_IOP4p">
        <machine compiler="intel" testtype="prebeta">redsky</machine>
        <machine compiler="intel" testtype="prebeta">yellowstone</machine>
      </test>
      <test name="ERS_Ld7">
        <machine compiler="intel" testtype="prebeta">goldbach</machine>
        <machine compiler="pgi" testtype="prebeta">goldbach</machine>
        <machine compiler="intel" testtype="prealpha">janus</machine>
        <machine compiler="intel" testtype="prebeta">janus</machine>
        <machine compiler="intel" testtype="prebeta">redsky</machine>
        <machine compiler="intel" testtype="aux_waccm">yellowstone</machine>
        <machine compiler="gnu" testtype="prealpha">yellowstone</machine>
        <machine compiler="intel" testtype="prealpha">yellowstone</machine>
        <machine compiler="pgi" testtype="prealpha">yellowstone</machine>
        <machine compiler="gnu" testtype="prebeta">yellowstone</machine>
        <machine compiler="pgi" testtype="prebeta">yellowstone</machine>
      </test>
      <test name="ERT">
        <machine compiler="intel" testtype="prebeta">yellowstone</machine>
      </test>
      <test name="SMS_D">
        <machine compiler="ibm" testtype="prebeta">cetus</machine>
        <machine compiler="ibm" testtype="prebeta">mira</machine>
      </test>
    </grid>
  </compset>
  <compset name="B1850CNCHM">
    <grid name="f09_g16">
      <test name="ERS">
        <machine compiler="intel" testtype="aux_science">yellowstone</machine>
      </test>
      <test name="ERS_Ld7">
        <machine compiler="ibm" testtype="prebeta">cetus</machine>
        <machine compiler="intel" testtype="prebeta">goldbach</machine>
        <machine compiler="pgi" testtype="prebeta">goldbach</machine>
        <machine compiler="ibm" testtype="prerelease">intrepid</machine>
        <machine compiler="intel" testtype="prealpha">janus</machine>
        <machine compiler="intel" testtype="prebeta">janus</machine>
        <machine compiler="ibm" testtype="prebeta">mira</machine>
        <machine compiler="intel" testtype="prebeta">redsky</machine>
        <machine compiler="gnu" testtype="prealpha">yellowstone</machine>
        <machine compiler="intel" testtype="prealpha">yellowstone</machine>
        <machine compiler="pgi" testtype="prealpha">yellowstone</machine>
        <machine compiler="gnu" testtype="prebeta">yellowstone</machine>
        <machine compiler="intel" testtype="prebeta">yellowstone</machine>
        <machine compiler="pgi" testtype="prebeta">yellowstone</machine>
      </test>
    </grid>
  </compset>
  <compset name="B1850RMCN">
    <grid name="f09_g16">
      <test name="ERI">
        <machine compiler="ibm" testtype="prebeta">cetus</machine>
        <machine compiler="ibm" testtype="prerelease">intrepid</machine>
        <machine compiler="ibm" testtype="prebeta">mira</machine>
      </test>
      <test name="ERS">
        <machine compiler="intel" testtype="aux_science">yellowstone</machine>
      </test>
    </grid>
    <grid name="f19_g16">
      <test name="ERS">
        <machine compiler="pgi" testtype="prebeta">bluewaters</machine>
        <machine compiler="intel" testtype="prebeta">edison</machine>
        <machine compiler="intel" testtype="prebeta">eos</machine>
        <machine compiler="intel" testtype="prebeta">goldbach</machine>
        <machine compiler="pgi" testtype="prebeta">goldbach</machine>
        <machine compiler="pgi" testtype="prebeta">hopper</machine>
        <machine compiler="ibm" testtype="prerelease">intrepid</machine>
        <machine compiler="pgi" testtype="prebeta">lawrencium-lr2</machine>
        <machine compiler="pgi" testtype="prebeta">titan</machine>
        <machine compiler="pgi" testtype="prerelease">titan</machine>
        <machine compiler="intel" testtype="aux_science">yellowstone</machine>
      </test>
    </grid>
  </compset>
  <compset name="B1850W5CN">
    <grid name="f19_g16">
<<<<<<< HEAD
      <test name="ERS_D">
        <machine compiler="intel" testtype="prebeta">redsky</machine>
=======
      <test name="ERS_D_Ld3">
>>>>>>> d97ef09e
        <machine compiler="intel" testtype="prebeta">yellowstone</machine>
        <machine compiler="intel" testtype="prerelease">yellowstone</machine>
      </test>
    </grid>
  </compset>
  <compset name="B1850WCN">
    <grid name="f19_g16">
      <test name="ERS">
        <machine compiler="intel" testtype="aux_science">yellowstone</machine>
      </test>
      <test name="ERS_PT">
        <machine compiler="intel" testtype="prebeta">goldbach</machine>
        <machine compiler="pgi" testtype="prebeta">goldbach</machine>
        <machine compiler="pgi" testtype="prerelease">hopper</machine>
        <machine compiler="ibm" testtype="prerelease">intrepid</machine>
        <machine compiler="intel" testtype="prebeta">janus</machine>
        <machine compiler="intel" testtype="prebeta">redsky</machine>
        <machine compiler="gnu" testtype="prebeta">yellowstone</machine>
        <machine compiler="intel" testtype="prebeta">yellowstone</machine>
        <machine compiler="pgi" testtype="prebeta">yellowstone</machine>
      </test>
    </grid>
  </compset>
  <compset name="B1850WSCCN">
    <grid name="f19_g16">
      <test name="ERS_D">
        <machine compiler="intel" testtype="prebeta">redsky</machine>
        <machine compiler="intel" testtype="prebeta">yellowstone</machine>
        <machine compiler="intel" testtype="prerelease">yellowstone</machine>
      </test>
    </grid>
  </compset>
  <compset name="B2000CNCHM">
    <grid name="f19_g16">
      <test name="ERS_Ld7">
        <machine compiler="intel" testtype="prebeta">goldbach</machine>
        <machine compiler="pgi" testtype="prebeta">goldbach</machine>
        <machine compiler="pgi" testtype="prerelease">hopper</machine>
        <machine compiler="ibm" testtype="prerelease">intrepid</machine>
        <machine compiler="intel" testtype="prebeta">janus</machine>
        <machine compiler="intel" testtype="prebeta">redsky</machine>
        <machine compiler="gnu" testtype="prebeta">yellowstone</machine>
        <machine compiler="intel" testtype="prebeta">yellowstone</machine>
        <machine compiler="pgi" testtype="prebeta">yellowstone</machine>
      </test>
    </grid>
  </compset>
  <compset name="B2013WBCCN">
    <grid name="f19_g16">
      <test name="ERS_D">
        <machine compiler="intel" testtype="prebeta">janus</machine>
        <machine compiler="intel" testtype="prerelease">janus</machine>
      </test>
    </grid>
  </compset>
  <compset name="B20TR">
    <grid name="f19_g16">
      <test name="ERS_PT">
        <machine compiler="intel" testtype="prealpha">janus</machine>
        <machine compiler="intel" testtype="prebeta">janus</machine>
      </test>
      <test name="ERS_PT_E">
        <machine compiler="pgi" testtype="prerelease">hopper</machine>
        <machine compiler="ibm" testtype="prerelease">intrepid</machine>
      </test>
    </grid>
  </compset>
  <compset name="B20TRBDRD">
    <grid name="f09_g16">
      <test name="ERS">
        <machine compiler="pgi" testtype="prebeta">bluewaters</machine>
        <machine compiler="intel" testtype="prebeta">edison</machine>
        <machine compiler="intel" testtype="prebeta">eos</machine>
        <machine compiler="pgi" testtype="prebeta">hopper</machine>
        <machine compiler="ibm" testtype="prerelease">intrepid</machine>
        <machine compiler="pgi" testtype="prebeta">lawrencium-lr2</machine>
        <machine compiler="pgi" testtype="prebeta">titan</machine>
        <machine compiler="pgi" testtype="prerelease">titan</machine>
        <machine compiler="intel" testtype="aux_science">yellowstone</machine>
      </test>
    </grid>
  </compset>
  <compset name="B20TRBPRP">
    <grid name="f09_g16">
      <test name="CME">
        <machine compiler="intel" testtype="prebeta">edison</machine>
        <machine compiler="pgi" testtype="prebeta">hopper</machine>
        <machine compiler="pgi" testtype="prerelease">hopper</machine>
        <machine compiler="pgi" testtype="prebeta">lawrencium-lr2</machine>
      </test>
      <test name="ERS">
        <machine compiler="intel" testtype="aux_drv">yellowstone</machine>
        <machine compiler="intel" testtype="aux_science">yellowstone</machine>
      </test>
      <test name="ERS_IOP">
        <machine compiler="intel" testtype="prebeta">janus</machine>
        <machine compiler="intel" testtype="prebeta">redsky</machine>
        <machine compiler="gnu" testtype="prebeta">yellowstone</machine>
        <machine compiler="intel" testtype="prebeta">yellowstone</machine>
        <machine compiler="pgi" testtype="prebeta">yellowstone</machine>
      </test>
      <test name="ERS_Ld7">
        <machine compiler="pgi" testtype="prerelease">hopper</machine>
        <machine compiler="ibm" testtype="prerelease">intrepid</machine>
      </test>
    </grid>
  </compset>
  <compset name="B20TRC5">
    <grid name="f19_g16">
      <test name="ERI_E">
        <machine compiler="intel" testtype="aux_esmf">yellowstone</machine>
      </test>
      <test name="ERS_N2">
        <machine compiler="pgi" testtype="prebeta">bluewaters</machine>
        <machine compiler="intel" testtype="prebeta">edison</machine>
        <machine compiler="intel" testtype="prebeta">eos</machine>
        <machine compiler="pgi" testtype="prebeta">hopper</machine>
        <machine compiler="ibm" testtype="prerelease">intrepid</machine>
        <machine compiler="pgi" testtype="prebeta">lawrencium-lr2</machine>
        <machine compiler="pgi" testtype="prebeta">titan</machine>
        <machine compiler="pgi" testtype="prerelease">titan</machine>
      </test>
      <test name="SMS_D">
        <machine compiler="intel" testtype="prebeta">goldbach</machine>
        <machine compiler="pgi" testtype="prebeta">goldbach</machine>
        <machine compiler="pgi" testtype="acme_integration">hopper</machine>
        <machine compiler="pgi" testtype="prerelease">hopper</machine>
        <machine compiler="ibm" testtype="prerelease">intrepid</machine>
        <machine compiler="intel" testtype="prebeta">janus</machine>
        <machine compiler="intel" testtype="acme_integration">redsky</machine>
        <machine compiler="intel" testtype="prebeta">redsky</machine>
        <machine compiler="gnu" testtype="prebeta">yellowstone</machine>
        <machine compiler="intel" testtype="prebeta">yellowstone</machine>
        <machine compiler="pgi" testtype="prebeta">yellowstone</machine>
      </test>
    </grid>
  </compset>
  <compset name="B20TRC5CN">
    <grid name="f09_g16">
      <test name="ERS">
        <machine compiler="pgi" testtype="prebeta">bluewaters</machine>
        <machine compiler="intel" testtype="prebeta">edison</machine>
        <machine compiler="intel" testtype="prebeta">eos</machine>
        <machine compiler="pgi" testtype="prebeta">hopper</machine>
        <machine compiler="ibm" testtype="prerelease">intrepid</machine>
        <machine compiler="pgi" testtype="prebeta">lawrencium-lr2</machine>
        <machine compiler="pgi" testtype="prebeta">titan</machine>
        <machine compiler="pgi" testtype="prerelease">titan</machine>
      </test>
    </grid>
    <grid name="f19_g16">
      <test name="ERS_IOP">
        <machine compiler="intel" testtype="prebeta">redsky</machine>
        <machine compiler="gnu" testtype="prebeta">yellowstone</machine>
        <machine compiler="pgi" testtype="prebeta">yellowstone</machine>
      </test>
      <test name="ERS_IOP4c">
        <machine compiler="intel" testtype="prebeta">redsky</machine>
        <machine compiler="intel" testtype="prebeta">yellowstone</machine>
      </test>
      <test name="ERS_IOP4p">
        <machine compiler="intel" testtype="prebeta">redsky</machine>
        <machine compiler="intel" testtype="prebeta">yellowstone</machine>
      </test>
      <test name="ERS_N2">
        <machine compiler="intel" testtype="prebeta">goldbach</machine>
        <machine compiler="pgi" testtype="prebeta">goldbach</machine>
        <machine compiler="pgi" testtype="prerelease">hopper</machine>
        <machine compiler="ibm" testtype="prerelease">intrepid</machine>
<<<<<<< HEAD
        <machine compiler="intel" testtype="prebeta">janus</machine>
        <machine compiler="intel" testtype="prebeta">redsky</machine>
=======
>>>>>>> d97ef09e
        <machine compiler="gnu" testtype="prebeta">yellowstone</machine>
        <machine compiler="intel" testtype="prebeta">yellowstone</machine>
        <machine compiler="pgi" testtype="prebeta">yellowstone</machine>
      </test>
    </grid>
  </compset>
  <compset name="B20TRCN">
    <grid name="f09_g16">
      <test name="ERS">
        <machine compiler="intel" testtype="aux_science">yellowstone</machine>
      </test>
      <test name="ERT">
        <machine compiler="pgi" testtype="prebeta">bluewaters</machine>
        <machine compiler="intel" testtype="prebeta">eos</machine>
        <machine compiler="ibm" testtype="prerelease">intrepid</machine>
<<<<<<< HEAD
        <machine compiler="pgi" testtype="prebeta">lawrencium-lr2</machine>
        <machine compiler="pgi" testtype="prebeta">titan</machine>
=======
>>>>>>> d97ef09e
        <machine compiler="pgi" testtype="prerelease">titan</machine>
      </test>
      <test name="SMS_D">
        <machine compiler="intel" testtype="prebeta">edison</machine>
        <machine compiler="pgi" testtype="prebeta">hopper</machine>
        <machine compiler="pgi" testtype="prerelease">hopper</machine>
        <machine compiler="pgi" testtype="prebeta">lawrencium-lr2</machine>
      </test>
    </grid>
    <grid name="f19_g16">
      <test name="ERS">
        <machine compiler="intel" testtype="aux_science">yellowstone</machine>
      </test>
    </grid>
  </compset>
  <compset name="B20TRCNCHM">
    <grid name="f09_g16">
      <test name="ERS">
        <machine compiler="intel" testtype="aux_science">yellowstone</machine>
      </test>
      <test name="ERS_Ld7">
        <machine compiler="pgi" testtype="prebeta">bluewaters</machine>
        <machine compiler="intel" testtype="prebeta">eos</machine>
        <machine compiler="ibm" testtype="prerelease">intrepid</machine>
        <machine compiler="pgi" testtype="prebeta">titan</machine>
        <machine compiler="pgi" testtype="prerelease">titan</machine>
      </test>
    </grid>
    <grid name="f19_g16">
      <test name="ERS_Ld7">
        <machine compiler="intel" testtype="prebeta">edison</machine>
        <machine compiler="pgi" testtype="prebeta">hopper</machine>
        <machine compiler="pgi" testtype="prerelease">hopper</machine>
        <machine compiler="pgi" testtype="prebeta">lawrencium-lr2</machine>
      </test>
    </grid>
  </compset>
  <compset name="B20TRWCN">
    <grid name="f19_g16">
      <test name="ERS">
        <machine compiler="ibm" testtype="prerelease">intrepid</machine>
        <machine compiler="intel" testtype="aux_science">yellowstone</machine>
      </test>
    </grid>
  </compset>
  <compset name="B55TRWCN">
    <grid name="f19_g16">
      <test name="ERI">
        <machine compiler="pgi" testtype="prebeta">bluewaters</machine>
        <machine compiler="intel" testtype="prebeta">edison</machine>
        <machine compiler="intel" testtype="prebeta">eos</machine>
        <machine compiler="pgi" testtype="prebeta">hopper</machine>
        <machine compiler="ibm" testtype="prerelease">intrepid</machine>
        <machine compiler="pgi" testtype="prebeta">lawrencium-lr2</machine>
        <machine compiler="pgi" testtype="prebeta">titan</machine>
        <machine compiler="pgi" testtype="prerelease">titan</machine>
        <machine compiler="intel" testtype="aux_drv">yellowstone</machine>
        <machine compiler="intel" testtype="aux_waccm">yellowstone</machine>
      </test>
      <test name="ERS_Ld7">
        <machine compiler="intel" testtype="prebeta">edison</machine>
        <machine compiler="pgi" testtype="prebeta">hopper</machine>
        <machine compiler="pgi" testtype="prerelease">hopper</machine>
        <machine compiler="pgi" testtype="prebeta">lawrencium-lr2</machine>
      </test>
    </grid>
  </compset>
  <compset name="B55TRWSCCN">
    <grid name="f19_g16">
      <test name="ERS_D">
        <machine compiler="intel" testtype="prebeta">janus</machine>
        <machine compiler="intel" testtype="prerelease">janus</machine>
      </test>
    </grid>
  </compset>
  <compset name="BC5">
    <grid name="ne120_t12">
      <test name="SBN">
        <machine compiler="null" testtype="null">null</machine>
      </test>
    </grid>
  </compset>
  <compset name="BCN">
    <grid name="T31_g37">
      <test name="ERS_PT">
        <machine compiler="intel" testtype="aux_drv">yellowstone</machine>
      </test>
      <test name="ERT">
        <machine compiler="pgi" testtype="prerelease">hopper</machine>
        <machine compiler="ibm" testtype="prerelease">intrepid</machine>
      </test>
      <test name="SMS_DE">
        <machine compiler="intel" testtype="aux_esmf">yellowstone</machine>
      </test>
    </grid>
    <grid name="f19_g16">
      <test name="ERS_PT_E">
        <machine compiler="intel" testtype="aux_esmf">yellowstone</machine>
      </test>
    </grid>
    <grid name="ne120_g16">
      <test name="SMS_Ld6">
        <machine compiler="pgi" testtype="prerelease">hopper</machine>
        <machine compiler="ibm" testtype="prerelease">intrepid</machine>
        <machine compiler="pgi" testtype="prerelease">titan</machine>
      </test>
    </grid>
  </compset>
  <compset name="BG1850CN">
    <grid name="T31_g37">
      <test name="NCK">
        <machine compiler="pgi" testtype="prerelease">hopper</machine>
        <machine compiler="ibm" testtype="prerelease">intrepid</machine>
      </test>
      <test name="NCK_D">
        <machine compiler="intel" testtype="prebeta">goldbach</machine>
        <machine compiler="pgi" testtype="prebeta">goldbach</machine>
        <machine compiler="pgi" testtype="prerelease">hopper</machine>
        <machine compiler="ibm" testtype="prerelease">intrepid</machine>
        <machine compiler="intel" testtype="prebeta">janus</machine>
        <machine compiler="intel" testtype="prebeta">redsky</machine>
        <machine compiler="gnu" testtype="prebeta">yellowstone</machine>
        <machine compiler="intel" testtype="prebeta">yellowstone</machine>
        <machine compiler="pgi" testtype="prebeta">yellowstone</machine>
      </test>
      <test name="NCK_E">
        <machine compiler="intel" testtype="aux_esmf">yellowstone</machine>
      </test>
      <test name="SMS_D">
        <machine compiler="pgi" testtype="prerelease">hopper</machine>
        <machine compiler="ibm" testtype="prerelease">intrepid</machine>
        <machine compiler="intel" testtype="aux_glc">yellowstone</machine>
      </test>
    </grid>
    <grid name="f09_g16">
      <test name="NCK">
        <machine compiler="ibm" testtype="prebeta">cetus</machine>
        <machine compiler="ibm" testtype="prebeta">mira</machine>
      </test>
    </grid>
    <grid name="f19_g16">
      <test name="NCK">
        <machine compiler="intel" testtype="prebeta">goldbach</machine>
        <machine compiler="pgi" testtype="prebeta">goldbach</machine>
        <machine compiler="ibm" testtype="prerelease">intrepid</machine>
      </test>
    </grid>
  </compset>
  <compset name="BG20TRCN">
    <grid name="f09_g16">
      <test name="ERT">
        <machine compiler="intel" testtype="prebeta">edison</machine>
        <machine compiler="pgi" testtype="prebeta">hopper</machine>
        <machine compiler="pgi" testtype="prebeta">titan</machine>
      </test>
    </grid>
  </compset>
  <compset name="BGCN">
    <grid name="T31_g37">
      <test name="SMS_D">
        <machine compiler="intel" testtype="prebeta">goldbach</machine>
        <machine compiler="pgi" testtype="prebeta">goldbach</machine>
        <machine compiler="intel" testtype="prebeta">janus</machine>
        <machine compiler="intel" testtype="prebeta">redsky</machine>
        <machine compiler="gnu" testtype="prebeta">yellowstone</machine>
        <machine compiler="intel" testtype="prebeta">yellowstone</machine>
        <machine compiler="pgi" testtype="prebeta">yellowstone</machine>
      </test>
    </grid>
  </compset>
  <compset name="BGCNIS2">
    <grid name="T31_g37_gl10">
      <test name="SMS">
        <machine compiler="intel" testtype="prebeta">redsky</machine>
        <machine compiler="intel" testtype="prealpha">yellowstone</machine>
        <machine compiler="intel" testtype="prebeta">yellowstone</machine>
      </test>
      <test name="SMS_D">
        <machine compiler="pgi" testtype="aux_glc">hopper</machine>
        <machine compiler="pgi" testtype="aux_glc">titan</machine>
      </test>
    </grid>
  </compset>
  <compset name="BGRCP26CN">
    <grid name="f09_g16">
      <test name="ERS_Ld7">
        <machine compiler="ibm" testtype="prebeta">cetus</machine>
        <machine compiler="ibm" testtype="prebeta">mira</machine>
      </test>
    </grid>
    <grid name="f19_g16">
      <test name="ERS_Ld7">
        <machine compiler="ibm" testtype="prerelease">intrepid</machine>
      </test>
    </grid>
  </compset>
  <compset name="BGRCP45CN">
    <grid name="f09_g16">
      <test name="SMS_D">
        <machine compiler="intel" testtype="aux_esmf">yellowstone</machine>
      </test>
      <test name="SMS_DE">
        <machine compiler="intel" testtype="aux_esmf">yellowstone</machine>
      </test>
    </grid>
    <grid name="f19_g16">
      <test name="ERS_Ld7">
        <machine compiler="pgi" testtype="prebeta">bluewaters</machine>
        <machine compiler="intel" testtype="prebeta">edison</machine>
        <machine compiler="intel" testtype="prebeta">eos</machine>
        <machine compiler="pgi" testtype="prebeta">hopper</machine>
        <machine compiler="ibm" testtype="prerelease">intrepid</machine>
        <machine compiler="pgi" testtype="prebeta">lawrencium-lr2</machine>
        <machine compiler="pgi" testtype="prebeta">titan</machine>
        <machine compiler="pgi" testtype="prerelease">titan</machine>
      </test>
    </grid>
  </compset>
  <compset name="BGRCP60CN">
    <grid name="f19_g16">
      <test name="ERS">
        <machine compiler="pgi" testtype="prerelease">hopper</machine>
        <machine compiler="ibm" testtype="prerelease">intrepid</machine>
      </test>
    </grid>
  </compset>
  <compset name="BGRCP85CN">
    <grid name="f19_g16">
      <test name="ERS_Ld7">
        <machine compiler="intel" testtype="prebeta">goldbach</machine>
        <machine compiler="pgi" testtype="prebeta">goldbach</machine>
        <machine compiler="pgi" testtype="prerelease">hopper</machine>
        <machine compiler="ibm" testtype="prerelease">intrepid</machine>
        <machine compiler="intel" testtype="prebeta">janus</machine>
        <machine compiler="intel" testtype="prebeta">redsky</machine>
        <machine compiler="gnu" testtype="prebeta">yellowstone</machine>
        <machine compiler="intel" testtype="prebeta">yellowstone</machine>
        <machine compiler="pgi" testtype="prebeta">yellowstone</machine>
      </test>
    </grid>
  </compset>
  <compset name="BMOZ">
    <grid name="f45_g37">
      <test name="ERI">
        <machine compiler="intel" testtype="prebeta">goldbach</machine>
        <machine compiler="pgi" testtype="prebeta">goldbach</machine>
        <machine compiler="pgi" testtype="prerelease">hopper</machine>
        <machine compiler="ibm" testtype="prerelease">intrepid</machine>
        <machine compiler="intel" testtype="prebeta">janus</machine>
        <machine compiler="intel" testtype="prebeta">redsky</machine>
        <machine compiler="intel" testtype="aux_waccm">yellowstone</machine>
        <machine compiler="gnu" testtype="prebeta">yellowstone</machine>
        <machine compiler="intel" testtype="prebeta">yellowstone</machine>
        <machine compiler="pgi" testtype="prebeta">yellowstone</machine>
      </test>
    </grid>
  </compset>
  <compset name="BPIPDC5L45BGC">
    <grid name="f19_g16">
      <test name="ERS_IOP">
        <machine compiler="intel" testtype="prebeta" comment="start moving B compset tests to use CLM4.5/BGC">yellowstone</machine>
      </test>
      <test name="ERS_N2">
        <machine compiler="intel" testtype="prebeta" comment="start moving B compset tests to use CLM4.5/BGC">janus</machine>
      </test>
    </grid>
  </compset>
  <compset name="BRCP26CN">
    <grid name="f09_g16">
      <test name="ERS_PT">
        <machine compiler="intel" testtype="prebeta">goldbach</machine>
        <machine compiler="pgi" testtype="prebeta">goldbach</machine>
        <machine compiler="pgi" testtype="prerelease">hopper</machine>
        <machine compiler="ibm" testtype="prerelease">intrepid</machine>
        <machine compiler="intel" testtype="prebeta">janus</machine>
        <machine compiler="intel" testtype="prebeta">redsky</machine>
        <machine compiler="gnu" testtype="prebeta">yellowstone</machine>
        <machine compiler="intel" testtype="prebeta">yellowstone</machine>
        <machine compiler="pgi" testtype="prebeta">yellowstone</machine>
      </test>
    </grid>
  </compset>
  <compset name="BRCP26WCN">
    <grid name="f19_g16">
      <test name="ERI">
        <machine compiler="pgi" testtype="prebeta">bluewaters</machine>
        <machine compiler="intel" testtype="prebeta">edison</machine>
        <machine compiler="intel" testtype="prebeta">eos</machine>
        <machine compiler="pgi" testtype="prebeta">hopper</machine>
        <machine compiler="ibm" testtype="prerelease">intrepid</machine>
        <machine compiler="pgi" testtype="prebeta">lawrencium-lr2</machine>
        <machine compiler="pgi" testtype="prebeta">titan</machine>
        <machine compiler="pgi" testtype="prerelease">titan</machine>
      </test>
    </grid>
  </compset>
  <compset name="BRCP26WSCCN">
    <grid name="f19_g16">
      <test name="SMS">
        <machine compiler="pgi" testtype="prebeta">yellowstone</machine>
        <machine compiler="pgi" testtype="prerelease">yellowstone</machine>
      </test>
    </grid>
  </compset>
  <compset name="BRCP45BDRD">
    <grid name="f09_g16">
      <test name="ERS">
        <machine compiler="intel" testtype="prebeta">redsky</machine>
        <machine compiler="intel" testtype="prebeta">yellowstone</machine>
      </test>
    </grid>
  </compset>
  <compset name="BRCP45CN">
    <grid name="f09_g16">
      <test name="ERI">
        <machine compiler="intel" testtype="aux_drv">yellowstone</machine>
      </test>
      <test name="ERS_Ld7">
        <machine compiler="pgi" testtype="prerelease">hopper</machine>
        <machine compiler="ibm" testtype="prerelease">intrepid</machine>
      </test>
    </grid>
  </compset>
  <compset name="BRCP45WCN">
    <grid name="f19_g16">
      <test name="ERI">
        <machine compiler="intel" testtype="prebeta">goldbach</machine>
        <machine compiler="pgi" testtype="prebeta">goldbach</machine>
        <machine compiler="pgi" testtype="prerelease">hopper</machine>
        <machine compiler="ibm" testtype="prerelease">intrepid</machine>
        <machine compiler="intel" testtype="prebeta">janus</machine>
        <machine compiler="intel" testtype="prebeta">redsky</machine>
        <machine compiler="intel" testtype="aux_waccm">yellowstone</machine>
        <machine compiler="gnu" testtype="prebeta">yellowstone</machine>
        <machine compiler="intel" testtype="prebeta">yellowstone</machine>
        <machine compiler="pgi" testtype="prebeta">yellowstone</machine>
      </test>
      <test name="ERI_PT">
        <machine compiler="intel" testtype="prebeta">janus</machine>
        <machine compiler="intel" testtype="prebeta">redsky</machine>
        <machine compiler="gnu" testtype="prebeta">yellowstone</machine>
        <machine compiler="intel" testtype="prebeta">yellowstone</machine>
        <machine compiler="pgi" testtype="prebeta">yellowstone</machine>
      </test>
    </grid>
  </compset>
  <compset name="BRCP45WSCCN">
    <grid name="f19_g16">
      <test name="ERS_D">
        <machine compiler="pgi" testtype="prebeta">yellowstone</machine>
        <machine compiler="pgi" testtype="prerelease">yellowstone</machine>
      </test>
    </grid>
  </compset>
  <compset name="BRCP60CN">
    <grid name="f09_g16">
      <test name="ERI_E">
        <machine compiler="pgi" testtype="prebeta">bluewaters</machine>
        <machine compiler="intel" testtype="prebeta">edison</machine>
        <machine compiler="intel" testtype="prebeta">eos</machine>
        <machine compiler="pgi" testtype="prebeta">hopper</machine>
        <machine compiler="ibm" testtype="prerelease">intrepid</machine>
        <machine compiler="pgi" testtype="prebeta">lawrencium-lr2</machine>
        <machine compiler="pgi" testtype="prebeta">titan</machine>
        <machine compiler="pgi" testtype="prerelease">titan</machine>
      </test>
    </grid>
  </compset>
  <compset name="BRCP85BDRD">
    <grid name="f09_g16">
      <test name="ERS_D">
        <machine compiler="intel" testtype="prebeta">redsky</machine>
        <machine compiler="intel" testtype="prebeta">yellowstone</machine>
      </test>
    </grid>
  </compset>
  <compset name="BRCP85BPRP">
    <grid name="f09_g16">
      <test name="SMS">
        <machine compiler="intel" testtype="prebeta">redsky</machine>
        <machine compiler="intel" testtype="prebeta">yellowstone</machine>
      </test>
    </grid>
  </compset>
  <compset name="BRCP85CN">
    <grid name="f09_g16">
      <test name="ERI">
        <machine compiler="ibm" testtype="prebeta">cetus</machine>
        <machine compiler="ibm" testtype="prerelease">intrepid</machine>
        <machine compiler="ibm" testtype="prebeta">mira</machine>
      </test>
      <test name="ERS_PT">
        <machine compiler="intel" testtype="prebeta">edison</machine>
        <machine compiler="pgi" testtype="prebeta">hopper</machine>
        <machine compiler="pgi" testtype="prerelease">hopper</machine>
        <machine compiler="pgi" testtype="prebeta">lawrencium-lr2</machine>
      </test>
    </grid>
  </compset>
  <compset name="BRCP85WCN">
    <grid name="f19_g16">
      <test name="ERI_PT">
        <machine compiler="pgi" testtype="prerelease">hopper</machine>
        <machine compiler="ibm" testtype="prerelease">intrepid</machine>
      </test>
    </grid>
  </compset>
  <compset name="BRCP85WSCCN">
    <grid name="f19_g16">
      <test name="SMS_D">
        <machine compiler="ibm" testtype="prebeta">cetus</machine>
        <machine compiler="ibm" testtype="prebeta">mira</machine>
        <machine compiler="ibm" testtype="prerelease">mira</machine>
      </test>
    </grid>
  </compset>
  <compset name="C">
    <grid name="T62_g16">
      <test name="ERS">
        <machine compiler="pgi" testtype="aux_rasm">eastwind</machine>
        <machine compiler="intel" testtype="aux_rasm">evergreen</machine>
        <machine compiler="pgi" testtype="aux_rasm">olympus</machine>
        <machine compiler="intel" testtype="aux_pop2">yellowstone</machine>
        <machine compiler="intel" testtype="aux_rasm">yellowstone</machine>
        <machine compiler="intel" testtype="aux_science">yellowstone</machine>
      </test>
      <test name="ERT">
        <machine compiler="intel" testtype="prebeta">edison</machine>
        <machine compiler="pgi" testtype="prebeta">hopper</machine>
        <machine compiler="pgi" testtype="prerelease">hopper</machine>
        <machine compiler="pgi" testtype="prebeta">lawrencium-lr2</machine>
        <machine compiler="intel" testtype="aux_pop2">yellowstone</machine>
      </test>
      <test name="PET_PT">
        <machine compiler="pgi" testtype="prerelease">hopper</machine>
        <machine compiler="ibm" testtype="prerelease">intrepid</machine>
      </test>
      <test name="PFS">
        <machine compiler="intel" testtype="aux_pop2">yellowstone</machine>
        <machine compiler="intel" testtype="csltiming">yellowstone</machine>
      </test>
    </grid>
    <grid name="T62_s11">
      <test name="ERS">
        <machine compiler="pgi" testtype="prebeta">bluewaters</machine>
        <machine compiler="intel" testtype="prebeta">edison</machine>
        <machine compiler="intel" testtype="prebeta">eos</machine>
        <machine compiler="pgi" testtype="prebeta">hopper</machine>
        <machine compiler="ibm" testtype="prerelease">intrepid</machine>
        <machine compiler="pgi" testtype="prebeta">lawrencium-lr2</machine>
        <machine compiler="pgi" testtype="prebeta">titan</machine>
        <machine compiler="pgi" testtype="prerelease">titan</machine>
      </test>
    </grid>
    <grid name="T62_t12">
      <test name="SBN">
        <machine compiler="null" testtype="null">null</machine>
      </test>
    </grid>
  </compset>
  <compset name="CECO">
    <grid name="T62_g16">
      <test name="ERI">
        <machine compiler="ibm" testtype="prerelease">intrepid</machine>
      </test>
      <test name="ERS">
        <machine compiler="intel" testtype="prebeta">goldbach</machine>
        <machine compiler="pgi" testtype="prebeta">goldbach</machine>
        <machine compiler="pgi" testtype="prerelease">hopper</machine>
        <machine compiler="ibm" testtype="prerelease">intrepid</machine>
        <machine compiler="intel" testtype="prebeta">janus</machine>
        <machine compiler="intel" testtype="prebeta">redsky</machine>
        <machine compiler="gnu" testtype="prebeta">yellowstone</machine>
        <machine compiler="intel" testtype="prebeta">yellowstone</machine>
        <machine compiler="pgi" testtype="prebeta">yellowstone</machine>
      </test>
      <test name="ERT">
        <machine compiler="pgi" testtype="prebeta">bluewaters</machine>
        <machine compiler="intel" testtype="prebeta">edison</machine>
        <machine compiler="intel" testtype="prebeta">eos</machine>
        <machine compiler="pgi" testtype="prebeta">hopper</machine>
        <machine compiler="ibm" testtype="prerelease">intrepid</machine>
        <machine compiler="pgi" testtype="prebeta">lawrencium-lr2</machine>
        <machine compiler="pgi" testtype="prebeta">titan</machine>
        <machine compiler="pgi" testtype="prerelease">titan</machine>
      </test>
      <test name="ERT_E">
        <machine compiler="intel" testtype="aux_esmf">yellowstone</machine>
      </test>
      <test name="OCP">
        <machine compiler="intel" testtype="aux_scripts">yellowstone</machine>
      </test>
      <test name="PFS">
        <machine compiler="intel" testtype="csltiming">yellowstone</machine>
      </test>
      <test name="SMS">
        <machine compiler="intel" testtype="aux_drv">yellowstone</machine>
      </test>
    </grid>
  </compset>
  <compset name="CIAF">
    <grid name="T62_g16">
      <test name="ERS_IOP">
        <machine compiler="intel" testtype="prebeta">janus</machine>
        <machine compiler="intel" testtype="prebeta">redsky</machine>
        <machine compiler="gnu" testtype="prebeta">yellowstone</machine>
        <machine compiler="intel" testtype="prebeta">yellowstone</machine>
        <machine compiler="pgi" testtype="prebeta">yellowstone</machine>
      </test>
      <test name="ERT">
        <machine compiler="intel" testtype="prebeta">goldbach</machine>
        <machine compiler="pgi" testtype="prebeta">goldbach</machine>
        <machine compiler="pgi" testtype="prerelease">hopper</machine>
        <machine compiler="ibm" testtype="prerelease">intrepid</machine>
        <machine compiler="intel" testtype="prebeta">janus</machine>
        <machine compiler="intel" testtype="prebeta">redsky</machine>
        <machine compiler="gnu" testtype="prebeta">yellowstone</machine>
        <machine compiler="intel" testtype="prebeta">yellowstone</machine>
        <machine compiler="pgi" testtype="prebeta">yellowstone</machine>
      </test>
      <test name="SMS_DE">
        <machine compiler="intel" testtype="aux_esmf">yellowstone</machine>
      </test>
    </grid>
  </compset>
  <compset name="DTEST">
    <grid name="T62_g16">
      <test name="ERB">
        <machine compiler="intel" testtype="aux_drv">yellowstone</machine>
      </test>
      <test name="ERI">
        <machine compiler="ibm" testtype="prerelease">intrepid</machine>
      </test>
      <test name="ERS_D">
        <machine compiler="intel" testtype="aux_cice">yellowstone</machine>
      </test>
      <test name="ERS_PT">
        <machine compiler="intel" testtype="prebeta">edison</machine>
        <machine compiler="pgi" testtype="prebeta">hopper</machine>
        <machine compiler="pgi" testtype="prerelease">hopper</machine>
        <machine compiler="pgi" testtype="prebeta">lawrencium-lr2</machine>
      </test>
      <test name="PET_PT">
        <machine compiler="pgi" testtype="prerelease">hopper</machine>
        <machine compiler="ibm" testtype="prerelease">intrepid</machine>
      </test>
      <test name="PET_PT_E">
        <machine compiler="intel" testtype="aux_esmf">yellowstone</machine>
      </test>
    </grid>
    <grid name="T62_g37">
      <test name="ERS">
        <machine compiler="pgi" testtype="aux_rasm">eastwind</machine>
        <machine compiler="intel" testtype="aux_rasm">evergreen</machine>
        <machine compiler="pgi" testtype="aux_rasm">olympus</machine>
        <machine compiler="intel" testtype="aux_rasm">yellowstone</machine>
      </test>
    </grid>
    <grid name="T62_s11">
      <test name="ERS">
        <machine compiler="intel" testtype="prebeta">goldbach</machine>
        <machine compiler="pgi" testtype="prebeta">goldbach</machine>
        <machine compiler="pgi" testtype="prerelease">hopper</machine>
        <machine compiler="ibm" testtype="prerelease">intrepid</machine>
      </test>
    </grid>
    <grid name="f45_g37_rx1">
      <test name="ERB">
        <machine compiler="intel" testtype="aux_cice">yellowstone</machine>
      </test>
      <test name="ERI">
        <machine compiler="pgi" testtype="prerelease">hopper</machine>
        <machine compiler="ibm" testtype="prerelease">intrepid</machine>
        <machine compiler="intel" testtype="prebeta">janus</machine>
        <machine compiler="intel" testtype="prebeta">redsky</machine>
        <machine compiler="gnu" testtype="prebeta">yellowstone</machine>
        <machine compiler="intel" testtype="prebeta">yellowstone</machine>
        <machine compiler="pgi" testtype="prebeta">yellowstone</machine>
      </test>
      <test name="ERS_IOP">
        <machine compiler="pgi" testtype="acme_integration">hopper</machine>
        <machine compiler="intel" testtype="prebeta">janus</machine>
        <machine compiler="intel" testtype="acme_integration">redsky</machine>
        <machine compiler="intel" testtype="prebeta">redsky</machine>
        <machine compiler="gnu" testtype="prebeta">yellowstone</machine>
        <machine compiler="intel" testtype="prebeta">yellowstone</machine>
        <machine compiler="pgi" testtype="prebeta">yellowstone</machine>
      </test>
    </grid>
  </compset>
  <compset name="E1850C5CNTEST">
    <grid name="f19_g16">
      <test name="ERS_Ld7">
        <machine compiler="intel" testtype="prebeta">goldbach</machine>
        <machine compiler="pgi" testtype="prebeta">goldbach</machine>
        <machine compiler="pgi" testtype="prerelease">hopper</machine>
        <machine compiler="ibm" testtype="prerelease">intrepid</machine>
        <machine compiler="intel" testtype="prebeta">janus</machine>
        <machine compiler="intel" testtype="prebeta">redsky</machine>
        <machine compiler="gnu" testtype="prebeta">yellowstone</machine>
        <machine compiler="intel" testtype="prebeta">yellowstone</machine>
        <machine compiler="pgi" testtype="prebeta">yellowstone</machine>
      </test>
    </grid>
  </compset>
  <compset name="ETEST">
    <grid name="f09_g16">
      <test name="ERS_Ld7">
        <machine compiler="ibm" testtype="prebeta">cetus</machine>
        <machine compiler="ibm" testtype="prerelease">intrepid</machine>
        <machine compiler="ibm" testtype="prebeta">mira</machine>
      </test>
    </grid>
    <grid name="f19_g16">
      <test name="ERI">
        <machine compiler="intel" testtype="aux_drv">yellowstone</machine>
      </test>
      <test name="ERS">
        <machine compiler="intel" testtype="aux_cice">yellowstone</machine>
      </test>
      <test name="PET_PT">
        <machine compiler="pgi" testtype="prebeta">bluewaters</machine>
        <machine compiler="intel" testtype="prebeta">edison</machine>
        <machine compiler="intel" testtype="prebeta">eos</machine>
        <machine compiler="pgi" testtype="prebeta">hopper</machine>
        <machine compiler="ibm" testtype="prerelease">intrepid</machine>
        <machine compiler="pgi" testtype="prebeta">lawrencium-lr2</machine>
        <machine compiler="pgi" testtype="prebeta">titan</machine>
        <machine compiler="pgi" testtype="prerelease">titan</machine>
      </test>
    </grid>
  </compset>
  <compset name="F">
    <grid name="f19_f19">
      <test name="ERB">
        <machine compiler="intel" testtype="aux_cice">yellowstone</machine>
      </test>
      <test name="ERS">
        <machine compiler="pgi" testtype="aux_rasm">eastwind</machine>
        <machine compiler="intel" testtype="aux_rasm">evergreen</machine>
        <machine compiler="pgi" testtype="aux_rasm">olympus</machine>
        <machine compiler="intel" testtype="aux_rasm">yellowstone</machine>
      </test>
      <test name="ERS_D">
        <machine compiler="nag" testtype="prealpha">goldbach</machine>
        <machine compiler="nag" testtype="prebeta">goldbach</machine>
        <machine compiler="intel" testtype="aux_drv">yellowstone</machine>
      </test>
      <test name="OEM_P120x1">
        <machine compiler="intel" testtype="prebeta">yellowstone</machine>
      </test>
      <test name="PET_PT">
        <machine compiler="pgi" testtype="prebeta">bluewaters</machine>
        <machine compiler="intel" testtype="prebeta">edison</machine>
        <machine compiler="intel" testtype="prebeta">eos</machine>
        <machine compiler="intel" testtype="prebeta">goldbach</machine>
        <machine compiler="pgi" testtype="prebeta">goldbach</machine>
        <machine compiler="pgi" testtype="prebeta">hopper</machine>
        <machine compiler="pgi" testtype="prerelease">hopper</machine>
        <machine compiler="ibm" testtype="prerelease">intrepid</machine>
        <machine compiler="intel" testtype="prebeta">janus</machine>
        <machine compiler="pgi" testtype="prebeta">lawrencium-lr2</machine>
        <machine compiler="intel" testtype="prebeta">redsky</machine>
        <machine compiler="pgi" testtype="prebeta">titan</machine>
        <machine compiler="pgi" testtype="prerelease">titan</machine>
        <machine compiler="intel" testtype="aux_drv">yellowstone</machine>
        <machine compiler="gnu" testtype="prebeta">yellowstone</machine>
        <machine compiler="intel" testtype="prebeta">yellowstone</machine>
        <machine compiler="pgi" testtype="prebeta">yellowstone</machine>
      </test>
      <test name="SMS_Ld2">
        <machine compiler="lahey" testtype="prebeta">goldbach</machine>
      </test>
    </grid>
    <grid name="f45_f45">
      <test name="ERB">
        <machine compiler="intel" testtype="aux_cice">yellowstone</machine>
      </test>
      <test name="ERH">
        <machine compiler="intel" testtype="aux_cice">yellowstone</machine>
      </test>
      <test name="ERS_D">
        <machine compiler="intel" testtype="aux_cice">yellowstone</machine>
      </test>
      <test name="PET_PT">
        <machine compiler="intel" testtype="aux_cice">yellowstone</machine>
      </test>
    </grid>
    <grid name="ne240_f02_g16">
      <test name="SMS_Ld2">
        <machine compiler="pgi" testtype="prebeta">bluewaters</machine>
        <machine compiler="intel" testtype="prebeta">edison</machine>
        <machine compiler="intel" testtype="prebeta">eos</machine>
        <machine compiler="pgi" testtype="prebeta">hopper</machine>
        <machine compiler="pgi" testtype="prerelease">hopper</machine>
        <machine compiler="ibm" testtype="prerelease">intrepid</machine>
        <machine compiler="pgi" testtype="prebeta">lawrencium-lr2</machine>
        <machine compiler="pgi" testtype="prebeta">titan</machine>
        <machine compiler="pgi" testtype="prerelease">titan</machine>
      </test>
    </grid>
    <grid name="ne30_f19_g16">
      <test name="SMS">
        <machine compiler="intel" testtype="aux_drv">yellowstone</machine>
      </test>
    </grid>
    <grid name="ne30_g16">
      <test name="ERS_PT">
        <machine compiler="intel" testtype="prebeta">redsky</machine>
        <machine compiler="gnu" testtype="prebeta">yellowstone</machine>
        <machine compiler="intel" testtype="prebeta">yellowstone</machine>
        <machine compiler="pgi" testtype="prebeta">yellowstone</machine>
      </test>
    </grid>
    <grid name="ne30_ne30">
      <test name="ERS">
        <machine compiler="intel" testtype="prebeta">janus</machine>
      </test>
      <test name="ERS_IOP4c">
        <machine compiler="intel" testtype="prebeta">redsky</machine>
        <machine compiler="intel" testtype="prebeta">yellowstone</machine>
      </test>
      <test name="ERS_IOP4p">
        <machine compiler="intel" testtype="prebeta">redsky</machine>
        <machine compiler="intel" testtype="prebeta">yellowstone</machine>
      </test>
    </grid>
  </compset>
  <compset name="F1850">
    <grid name="f09_f09">
      <test name="ERS_Ld3">
        <machine compiler="pgi" testtype="prerelease">hopper</machine>
        <machine compiler="ibm" testtype="prerelease">intrepid</machine>
      </test>
    </grid>
    <grid name="f19_f19">
      <test name="ERS">
        <machine compiler="intel" testtype="aux_cice">yellowstone</machine>
      </test>
    </grid>
    <grid name="ne120_g16">
      <test name="ERS_Ld3">
        <machine compiler="pgi" testtype="prebeta">bluewaters</machine>
        <machine compiler="intel" testtype="prebeta">edison</machine>
        <machine compiler="intel" testtype="prebeta">eos</machine>
        <machine compiler="pgi" testtype="prebeta">hopper</machine>
        <machine compiler="pgi" testtype="prerelease">hopper</machine>
        <machine compiler="ibm" testtype="prerelease">intrepid</machine>
        <machine compiler="pgi" testtype="prebeta">lawrencium-lr2</machine>
        <machine compiler="pgi" testtype="prebeta">titan</machine>
        <machine compiler="pgi" testtype="prerelease">titan</machine>
      </test>
    </grid>
    <grid name="ne30_ne30">
      <test name="ERS_IOP">
        <machine compiler="intel" testtype="prebeta">redsky</machine>
        <machine compiler="gnu" testtype="prebeta">yellowstone</machine>
        <machine compiler="intel" testtype="prebeta">yellowstone</machine>
        <machine compiler="pgi" testtype="prebeta">yellowstone</machine>
      </test>
      <test name="ERS_IOP4c">
        <machine compiler="intel" testtype="prebeta">redsky</machine>
        <machine compiler="intel" testtype="prebeta">yellowstone</machine>
      </test>
      <test name="ERS_IOP4p">
        <machine compiler="intel" testtype="prebeta">redsky</machine>
        <machine compiler="intel" testtype="prebeta">yellowstone</machine>
      </test>
      <test name="ERS_Ld3">
        <machine compiler="pgi" testtype="prerelease">hopper</machine>
        <machine compiler="ibm" testtype="prerelease">intrepid</machine>
      </test>
    </grid>
  </compset>
  <compset name="F1850C5">
    <grid name="f02_f02">
      <test name="ERS_Ld3">
        <machine compiler="pgi" testtype="prebeta">bluewaters</machine>
        <machine compiler="intel" testtype="prebeta">edison</machine>
        <machine compiler="intel" testtype="prebeta">eos</machine>
        <machine compiler="pgi" testtype="prebeta">hopper</machine>
        <machine compiler="pgi" testtype="prerelease">hopper</machine>
        <machine compiler="ibm" testtype="prerelease">intrepid</machine>
        <machine compiler="pgi" testtype="prebeta">lawrencium-lr2</machine>
        <machine compiler="pgi" testtype="prebeta">titan</machine>
        <machine compiler="pgi" testtype="prerelease">titan</machine>
      </test>
    </grid>
    <grid name="f19_f19">
      <test name="CME_Ld3">
        <machine compiler="pgi" testtype="prebeta">bluewaters</machine>
        <machine compiler="intel" testtype="prebeta">edison</machine>
        <machine compiler="intel" testtype="prebeta">eos</machine>
        <machine compiler="pgi" testtype="prebeta">hopper</machine>
        <machine compiler="ibm" testtype="prerelease">intrepid</machine>
        <machine compiler="pgi" testtype="prebeta">lawrencium-lr2</machine>
        <machine compiler="pgi" testtype="prebeta">titan</machine>
        <machine compiler="pgi" testtype="prerelease">titan</machine>
      </test>
    </grid>
    <grid name="ne120_ne120">
      <test name="SBN">
        <machine compiler="null" testtype="null">null</machine>
      </test>
    </grid>
  </compset>
  <compset name="F1850C5L45BGC">
    <grid name="ne30_ne30">
      <test name="ERS_Ld3">
        <machine compiler="intel" testtype="prebeta" comment="start moving F compset tests to use CLM4.5/BGC">yellowstone</machine>
      </test>
      <test name="PFS">
        <machine compiler="ibm" testtype="prebeta" comment="start moving F compset tests to use CLM4.5/BGC">mira</machine>
      </test>
    </grid>
  </compset>
  <compset name="F1850C5PM">
    <grid name="f19_f19">
      <test name="ERI">
        <machine compiler="intel" testtype="prebeta">redsky</machine>
        <machine compiler="gnu" testtype="prebeta">yellowstone</machine>
        <machine compiler="intel" testtype="prebeta">yellowstone</machine>
        <machine compiler="pgi" testtype="prebeta">yellowstone</machine>
      </test>
    </grid>
  </compset>
  <compset name="F1850CNCHM">
    <grid name="f19_f19">
      <test name="ERS_Ld3">
        <machine compiler="pgi" testtype="prerelease">hopper</machine>
        <machine compiler="ibm" testtype="prerelease">intrepid</machine>
      </test>
    </grid>
  </compset>
  <compset name="F1850PDC5">
    <grid name="f19_f19">
      <test name="ERS_IOP_Ld3">
        <machine compiler="intel" testtype="prebeta">janus</machine>
        <machine compiler="ibm" testtype="prebeta">mira</machine>
      </test>
    </grid>
    <grid name="ne30_ne30">
      <test name="ERS_Ld3">
        <machine compiler="pgi" testtype="prebeta">yellowstone</machine>
      </test>
    </grid>
  </compset>
  <compset name="F1850W">
    <grid name="f19_f19">
      <test name="ERI_E_Ld3">
        <machine compiler="intel" testtype="aux_esmf">yellowstone</machine>
      </test>
      <test name="ERI_Ld7">
        <machine compiler="intel" testtype="aux_waccm">yellowstone</machine>
      </test>
      <test name="ERS_Ld7">
        <machine compiler="intel" testtype="aux_waccm">yellowstone</machine>
      </test>
    </grid>
  </compset>
  <compset name="F20TRCN">
    <grid name="f19_f19">
      <test name="CME">
        <machine compiler="pgi" testtype="prerelease">hopper</machine>
        <machine compiler="ibm" testtype="prerelease">intrepid</machine>
      </test>
    </grid>
  </compset>
  <compset name="F55WCN">
    <grid name="f19_f19">
      <test name="SMS_D_Ld3">
        <machine compiler="pgi" testtype="prerelease">hopper</machine>
        <machine compiler="ibm" testtype="prerelease">intrepid</machine>
        <machine compiler="intel" testtype="aux_waccm">yellowstone</machine>
      </test>
    </grid>
  </compset>
  <compset name="FADIAB">
    <grid name="f19_f19">
      <test name="ERS">
        <machine compiler="pgi" testtype="prebeta">yellowstone</machine>
      </test>
    </grid>
  </compset>
  <compset name="FAMIPC5">
    <grid name="f09_f09">
      <test name="PFS">
        <machine compiler="intel" testtype="csltiming">yellowstone</machine>
      </test>
    </grid>
    <grid name="f19_f19">
      <test name="ERS">
        <machine compiler="pgi" testtype="acme_integration">hopper</machine>
        <machine compiler="intel" testtype="acme_integration">redsky</machine>
        <machine compiler="intel" testtype="prebeta" testmods="cam/cosp">redsky</machine>
        <machine compiler="intel" testtype="aux_science">yellowstone</machine>
        <machine compiler="intel" testtype="prebeta" testmods="cam/cosp">yellowstone</machine>
      </test>
      <test name="ERS_IOP_Ld3">
        <machine compiler="pgi" testtype="acme_integration">hopper</machine>
        <machine compiler="intel" testtype="prebeta">janus</machine>
        <machine compiler="intel" testtype="acme_integration">redsky</machine>
        <machine compiler="intel" testtype="prebeta">redsky</machine>
        <machine compiler="gnu" testtype="prebeta">yellowstone</machine>
        <machine compiler="intel" testtype="prebeta">yellowstone</machine>
        <machine compiler="pgi" testtype="prebeta">yellowstone</machine>
      </test>
      <test name="ERS_Ld3">
        <machine compiler="ibm" testtype="prerelease">intrepid</machine>
      </test>
      <test name="PFS">
        <machine compiler="intel" testtype="csltiming">yellowstone</machine>
      </test>
    </grid>
    <grid name="ne120_ne120">
      <test name="PFS">
        <machine compiler="intel" testtype="csltiming">yellowstone</machine>
      </test>
    </grid>
    <grid name="ne30_ne30">
      <test name="ERS_Ld3">
        <machine compiler="ibm" testtype="prebeta">cetus</machine>
        <machine compiler="ibm" testtype="prebeta">mira</machine>
      </test>
      <test name="PFS">
        <machine compiler="intel" testtype="csltiming">yellowstone</machine>
      </test>
    </grid>
  </compset>
  <compset name="FAMIPC5CN">
    <grid name="f09_f09">
      <test name="ERS_PT_Ld3">
        <machine compiler="pgi" testtype="prerelease">hopper</machine>
        <machine compiler="ibm" testtype="prerelease">intrepid</machine>
      </test>
      <test name="PFS">
        <machine compiler="intel" testtype="csltiming">yellowstone</machine>
      </test>
      <test name="SMS_D">
        <machine compiler="nag" testtype="prebeta">goldbach</machine>
      </test>
    </grid>
    <grid name="f19_f19">
      <test name="PFS">
        <machine compiler="intel" testtype="csltiming">yellowstone</machine>
      </test>
    </grid>
    <grid name="ne120_ne120">
      <test name="PFS">
        <machine compiler="intel" testtype="csltiming">yellowstone</machine>
      </test>
    </grid>
    <grid name="ne30_ne30">
      <test name="PFS">
        <machine compiler="intel" testtype="csltiming">yellowstone</machine>
      </test>
    </grid>
  </compset>
  <compset name="FAMIPC5L60">
    <grid name="ne30_ne30">
      <test name="ERS">
        <machine compiler="ibm" testtype="prebeta">cetus</machine>
        <machine compiler="ibm" testtype="prebeta">mira</machine>
      </test>
    </grid>
  </compset>
  <compset name="FAMIPCN">
    <grid name="f09_f09">
      <test name="ERS">
        <machine compiler="intel" testtype="aux_science">yellowstone</machine>
      </test>
      <test name="ERS_Ld3">
        <machine compiler="pgi" testtype="prebeta">bluewaters</machine>
        <machine compiler="intel" testtype="prebeta">edison</machine>
        <machine compiler="intel" testtype="prebeta">eos</machine>
        <machine compiler="pgi" testtype="prebeta">hopper</machine>
        <machine compiler="ibm" testtype="prerelease">intrepid</machine>
        <machine compiler="pgi" testtype="prebeta">lawrencium-lr2</machine>
        <machine compiler="pgi" testtype="prebeta">titan</machine>
        <machine compiler="pgi" testtype="prerelease">titan</machine>
      </test>
      <test name="ERS_PT">
        <machine compiler="intel" testtype="prebeta">edison</machine>
        <machine compiler="pgi" testtype="prebeta">hopper</machine>
        <machine compiler="pgi" testtype="prerelease">hopper</machine>
        <machine compiler="pgi" testtype="prebeta">lawrencium-lr2</machine>
      </test>
    </grid>
    <grid name="f19_f19">
      <test name="ERS">
        <machine compiler="intel" testtype="aux_drv">yellowstone</machine>
        <machine compiler="intel" testtype="aux_science">yellowstone</machine>
      </test>
      <test name="ERS_Ld3">
        <machine compiler="intel" testtype="prebeta">goldbach</machine>
        <machine compiler="pgi" testtype="prebeta">goldbach</machine>
        <machine compiler="pgi" testtype="prerelease">hopper</machine>
        <machine compiler="ibm" testtype="prerelease">intrepid</machine>
        <machine compiler="intel" testtype="prebeta">janus</machine>
        <machine compiler="intel" testtype="prebeta">redsky</machine>
        <machine compiler="gnu" testtype="prebeta">yellowstone</machine>
        <machine compiler="intel" testtype="prebeta">yellowstone</machine>
        <machine compiler="pgi" testtype="prebeta">yellowstone</machine>
      </test>
    </grid>
  </compset>
  <compset name="FC4AQUAP">
    <grid name="f19_f19">
      <test name="ERS">
        <machine compiler="intel" testtype="prebeta">redsky</machine>
        <machine compiler="intel" testtype="prealpha">yellowstone</machine>
        <machine compiler="intel" testtype="prebeta">yellowstone</machine>
        <machine compiler="pgi" testtype="prebeta">yellowstone</machine>
      </test>
      <test name="SMS">
        <machine compiler="pgi" testtype="prealpha">yellowstone</machine>
        <machine compiler="gnu" testtype="prebeta">yellowstone</machine>
      </test>
    </grid>
    <grid name="ne16_ne16">
      <test name="ERS_Ld3">
        <machine compiler="intel" testtype="prebeta">goldbach</machine>
        <machine compiler="pgi" testtype="prebeta">goldbach</machine>
      </test>
      <test name="SMS_D">
        <machine compiler="nag" testtype="prebeta">goldbach</machine>
        <machine compiler="intel" testtype="prealpha">janus</machine>
        <machine compiler="intel" testtype="prebeta">janus</machine>
        <machine compiler="gnu" testtype="prealpha">yellowstone</machine>
      </test>
    </grid>
  </compset>
  <compset name="FC5">
    <grid name="T31_T31">
      <test name="SMS_D_Ld3">
        <machine compiler="pgi" testtype="prebeta">bluewaters</machine>
        <machine compiler="intel" testtype="prebeta">edison</machine>
        <machine compiler="intel" testtype="prebeta">eos</machine>
        <machine compiler="intel" testtype="prebeta">goldbach</machine>
        <machine compiler="pgi" testtype="prebeta">goldbach</machine>
        <machine compiler="pgi" testtype="prebeta">hopper</machine>
        <machine compiler="ibm" testtype="prerelease">intrepid</machine>
        <machine compiler="pgi" testtype="prebeta">lawrencium-lr2</machine>
        <machine compiler="pgi" testtype="prebeta">titan</machine>
        <machine compiler="pgi" testtype="prerelease">titan</machine>
      </test>
    </grid>
    <grid name="f09_f09">
      <test name="PFS">
        <machine compiler="intel" testtype="csltiming">yellowstone</machine>
      </test>
    </grid>
    <grid name="f19_f19">
      <test name="CME_Ld3">
        <machine compiler="intel" testtype="aux_esmf">yellowstone</machine>
      </test>
      <test name="PET_PT_Ld3">
        <machine compiler="pgi" testtype="prerelease">hopper</machine>
        <machine compiler="ibm" testtype="prerelease">intrepid</machine>
      </test>
      <test name="PFS">
        <machine compiler="intel" testtype="csltiming">yellowstone</machine>
      </test>
      <test name="SMS_D_Ld3">
        <machine compiler="pgi" testtype="acme_integration">hopper</machine>
        <machine compiler="pgi" testtype="prerelease">hopper</machine>
        <machine compiler="ibm" testtype="prerelease">intrepid</machine>
        <machine compiler="intel" testtype="prebeta">janus</machine>
        <machine compiler="intel" testtype="acme_integration">redsky</machine>
        <machine compiler="intel" testtype="prebeta">redsky</machine>
        <machine compiler="gnu" testtype="prebeta">yellowstone</machine>
        <machine compiler="intel" testtype="prebeta">yellowstone</machine>
        <machine compiler="pgi" testtype="prebeta">yellowstone</machine>
      </test>
    </grid>
    <grid name="f19_g16">
      <test name="ERS_Ld3">
        <machine compiler="intel" testtype="prebeta">goldbach</machine>
        <machine compiler="pgi" testtype="prebeta">goldbach</machine>
        <machine compiler="pgi" testtype="acme_integration">hopper</machine>
        <machine compiler="intel" testtype="prealpha">janus</machine>
        <machine compiler="intel" testtype="prebeta">janus</machine>
        <machine compiler="intel" testtype="acme_integration">redsky</machine>
        <machine compiler="intel" testtype="prebeta">redsky</machine>
        <machine compiler="gnu" testtype="prealpha">yellowstone</machine>
        <machine compiler="intel" testtype="prealpha">yellowstone</machine>
        <machine compiler="pgi" testtype="prealpha">yellowstone</machine>
        <machine compiler="gnu" testtype="prebeta">yellowstone</machine>
        <machine compiler="intel" testtype="prebeta">yellowstone</machine>
        <machine compiler="pgi" testtype="prebeta">yellowstone</machine>
      </test>
    </grid>
    <grid name="ne120_ne120">
      <test name="PFS">
        <machine compiler="intel" testtype="csltiming">yellowstone</machine>
      </test>
    </grid>
    <grid name="ne30_ne30">
      <test name="ERS_Ld3">
        <machine compiler="intel" testtype="prebeta">goldbach</machine>
        <machine compiler="pgi" testtype="prebeta">goldbach</machine>
        <machine compiler="pgi" testtype="acme_integration">hopper</machine>
        <machine compiler="intel" testtype="prealpha">janus</machine>
<<<<<<< HEAD
        <machine compiler="intel" testtype="prebeta">janus</machine>
        <machine compiler="intel" testtype="acme_integration">redsky</machine>
        <machine compiler="intel" testtype="prebeta">redsky</machine>
=======
>>>>>>> d97ef09e
        <machine compiler="gnu" testtype="prealpha">yellowstone</machine>
        <machine compiler="intel" testtype="prealpha">yellowstone</machine>
        <machine compiler="pgi" testtype="prealpha">yellowstone</machine>
        <machine compiler="gnu" testtype="prebeta">yellowstone</machine>
        <machine compiler="pgi" testtype="prebeta">yellowstone</machine>
      </test>
      <test name="PFS">
        <machine compiler="pgi" testtype="prebeta">bluewaters</machine>
<<<<<<< HEAD
        <machine compiler="ibm" testtype="prebeta">cetus</machine>
        <machine compiler="intel" testtype="prebeta">edison</machine>
        <machine compiler="intel" testtype="prebeta">eos</machine>
        <machine compiler="pgi" testtype="acme_integration">hopper</machine>
        <machine compiler="ibm" testtype="prebeta">mira</machine>
        <machine compiler="intel" testtype="acme_integration">redsky</machine>
        <machine compiler="intel" testtype="prebeta">redsky</machine>
=======
        <machine compiler="intel" testtype="prebeta">eos</machine>
>>>>>>> d97ef09e
        <machine compiler="pgi" testtype="prebeta">titan</machine>
        <machine compiler="intel" testtype="csltiming">yellowstone</machine>
        <machine compiler="gnu" testtype="prebeta">yellowstone</machine>
        <machine compiler="intel" testtype="prebeta">yellowstone</machine>
        <machine compiler="pgi" testtype="prebeta">yellowstone</machine>
      </test>
    </grid>
  </compset>
  <compset name="FC5AQUAP">
    <grid name="f19_f19">
      <test name="ERS">
        <machine compiler="intel" testtype="prealpha">janus</machine>
        <machine compiler="intel" testtype="prebeta">janus</machine>
        <machine compiler="gnu" testtype="prealpha">yellowstone</machine>
      </test>
      <test name="SMS_D">
        <machine compiler="intel" testtype="prebeta">goldbach</machine>
        <machine compiler="pgi" testtype="prebeta">goldbach</machine>
      </test>
    </grid>
    <grid name="ne120_t12">
      <test name="PEA_D_E">
        <machine compiler="intel" testtype="aux_scripts">yellowstone</machine>
      </test>
    </grid>
    <grid name="ne16_g37">
      <test name="ERI_Ln10">
        <machine compiler="intel" testtype="aux_scripts">yellowstone</machine>
      </test>
    </grid>
    <grid name="ne16_ne16">
      <test name="ERS">
        <machine compiler="pgi" testtype="prealpha">yellowstone</machine>
        <machine compiler="gnu" testtype="prebeta">yellowstone</machine>
      </test>
      <test name="SMS">
        <machine compiler="pgi" testtype="acme_integration">hopper</machine>
        <machine compiler="intel" testtype="acme_integration">redsky</machine>
        <machine compiler="intel" testtype="prebeta">redsky</machine>
        <machine compiler="intel" testtype="prealpha">yellowstone</machine>
        <machine compiler="intel" testtype="prebeta">yellowstone</machine>
        <machine compiler="pgi" testtype="prebeta">yellowstone</machine>
      </test>
    </grid>
    <grid name="ne30_g16">
      <test name="ERT_N2">
        <machine compiler="intel" testtype="aux_scripts">yellowstone</machine>
      </test>
    </grid>
    <grid name="ne60_g16">
      <test name="NCK_D_E">
        <machine compiler="intel" testtype="aux_scripts">yellowstone</machine>
      </test>
    </grid>
  </compset>
  <compset name="FC5CLUBB">
    <grid name="f19_f19">
      <test name="ERI">
        <machine compiler="intel" testtype="prebeta">redsky</machine>
        <machine compiler="gnu" testtype="prebeta">yellowstone</machine>
        <machine compiler="intel" testtype="prebeta">yellowstone</machine>
        <machine compiler="pgi" testtype="prebeta">yellowstone</machine>
      </test>
    </grid>
  </compset>
  <compset name="FC5L45BGC">
    <grid name="ne30_ne30">
      <test name="ERS_Ld3">
        <machine compiler="intel" testtype="prebeta" comment="start moving F compset tests to use CLM4.5/BGC">janus</machine>
      </test>
    </grid>
  </compset>
  <compset name="FC5PM">
    <grid name="f19_f19">
      <test name="ERI">
        <machine compiler="intel" testtype="prebeta">redsky</machine>
        <machine compiler="gnu" testtype="prebeta">yellowstone</machine>
        <machine compiler="intel" testtype="prebeta">yellowstone</machine>
        <machine compiler="pgi" testtype="prebeta">yellowstone</machine>
      </test>
    </grid>
  </compset>
  <compset name="FCN">
    <grid name="f09_f09">
      <test name="SMS_D">
        <machine compiler="ibm" testtype="prebeta">cetus</machine>
        <machine compiler="ibm" testtype="prerelease">intrepid</machine>
        <machine compiler="ibm" testtype="prebeta">mira</machine>
      </test>
    </grid>
    <grid name="ne120_g16">
      <test name="SMS_Ld2">
        <machine compiler="ibm" testtype="prebeta">cetus</machine>
        <machine compiler="pgi" testtype="prerelease">hopper</machine>
        <machine compiler="ibm" testtype="prerelease">intrepid</machine>
        <machine compiler="ibm" testtype="prebeta">mira</machine>
        <machine compiler="pgi" testtype="prerelease">titan</machine>
      </test>
    </grid>
    <grid name="ne30_g16">
      <test name="SMS_D">
        <machine compiler="ibm" testtype="prebeta">cetus</machine>
        <machine compiler="ibm" testtype="prerelease">intrepid</machine>
        <machine compiler="ibm" testtype="prebeta">mira</machine>
      </test>
    </grid>
  </compset>
  <compset name="FG1850CN">
    <grid name="f09_f09">
      <test name="ERS">
        <machine compiler="ibm" testtype="prebeta">cetus</machine>
        <machine compiler="ibm" testtype="prebeta">mira</machine>
      </test>
      <test name="ERS_Ld3">
        <machine compiler="intel" testtype="prebeta">goldbach</machine>
        <machine compiler="pgi" testtype="prebeta">goldbach</machine>
        <machine compiler="ibm" testtype="prerelease">intrepid</machine>
      </test>
    </grid>
  </compset>
  <compset name="FG20TRCN">
    <grid name="f19_f19">
      <test name="SMS">
        <machine compiler="intel" testtype="aux_glc">yellowstone</machine>
      </test>
    </grid>
  </compset>
  <compset name="FGCN">
    <grid name="T31_T31">
      <test name="ERS_Ld3">
        <machine compiler="intel" testtype="prealpha">goldbach</machine>
        <machine compiler="intel" testtype="prerelease">goldbach</machine>
      </test>
    </grid>
    <grid name="f19_f19">
      <test name="ERS_Ld3">
        <machine compiler="intel" testtype="prebeta">goldbach</machine>
        <machine compiler="pgi" testtype="prebeta">goldbach</machine>
        <machine compiler="pgi" testtype="prerelease">hopper</machine>
        <machine compiler="ibm" testtype="prerelease">intrepid</machine>
        <machine compiler="intel" testtype="prealpha">janus</machine>
        <machine compiler="intel" testtype="prebeta">janus</machine>
      </test>
    </grid>
  </compset>
  <compset name="FGCNIS2">
    <grid name="f19_f19_gl10">
      <test name="SMS">
        <machine compiler="gnu" testtype="aux_glc">hopper</machine>
        <machine compiler="pgi" testtype="aux_glc">titan</machine>
      </test>
    </grid>
  </compset>
  <compset name="FIDEAL">
    <grid name="f19_f19">
      <test name="ERS">
        <machine compiler="pgi" testtype="prebeta">yellowstone</machine>
      </test>
    </grid>
  </compset>
  <compset name="FMOZ">
    <grid name="f19_f19">
      <test name="ERS_Ld3">
        <machine compiler="pgi" testtype="prebeta">bluewaters</machine>
        <machine compiler="intel" testtype="prebeta">edison</machine>
        <machine compiler="intel" testtype="prebeta">eos</machine>
        <machine compiler="pgi" testtype="prebeta">hopper</machine>
        <machine compiler="ibm" testtype="prerelease">intrepid</machine>
        <machine compiler="pgi" testtype="prebeta">lawrencium-lr2</machine>
        <machine compiler="pgi" testtype="prebeta">titan</machine>
        <machine compiler="pgi" testtype="prerelease">titan</machine>
        <machine compiler="intel" testtype="aux_waccm">yellowstone</machine>
      </test>
    </grid>
  </compset>
  <compset name="FMOZMAM">
    <grid name="f19_f19">
      <test name="ERS_Ld3">
        <machine compiler="pgi" testtype="prebeta">bluewaters</machine>
        <machine compiler="intel" testtype="prebeta">edison</machine>
        <machine compiler="intel" testtype="prebeta">eos</machine>
        <machine compiler="pgi" testtype="prebeta">hopper</machine>
        <machine compiler="ibm" testtype="prerelease">intrepid</machine>
        <machine compiler="pgi" testtype="prebeta">lawrencium-lr2</machine>
        <machine compiler="pgi" testtype="prebeta">titan</machine>
        <machine compiler="pgi" testtype="prerelease">titan</machine>
        <machine compiler="intel" testtype="aux_waccm">yellowstone</machine>
      </test>
    </grid>
  </compset>
  <compset name="FMOZSOA">
    <grid name="f19_f19">
      <test name="ERS_Ld3">
        <machine compiler="pgi" testtype="prebeta">bluewaters</machine>
        <machine compiler="intel" testtype="prebeta">edison</machine>
        <machine compiler="intel" testtype="prebeta">eos</machine>
        <machine compiler="pgi" testtype="prebeta">hopper</machine>
        <machine compiler="ibm" testtype="prerelease">intrepid</machine>
        <machine compiler="pgi" testtype="prebeta">lawrencium-lr2</machine>
        <machine compiler="pgi" testtype="prebeta">titan</machine>
        <machine compiler="pgi" testtype="prerelease">titan</machine>
        <machine compiler="intel" testtype="aux_waccm">yellowstone</machine>
      </test>
    </grid>
  </compset>
  <compset name="FSCM4A95">
    <grid name="T42_T42">
      <test name="SMS_Mmpi-serial">
        <machine compiler="intel" testtype="prebeta">redsky</machine>
        <machine compiler="intel" testtype="prebeta">yellowstone</machine>
      </test>
    </grid>
  </compset>
  <compset name="FSCM5A97">
    <grid name="T42_T42">
      <test name="SMS_D_Mmpi-serial">
        <machine compiler="nag" testtype="prealpha">goldbach</machine>
        <machine compiler="pgi" testtype="prealpha">yellowstone</machine>
      </test>
    </grid>
  </compset>
  <compset name="FSDBAM">
    <grid name="f19_f19">
      <test name="ERS_Ld3">
        <machine compiler="pgi" testtype="prebeta">bluewaters</machine>
        <machine compiler="intel" testtype="prebeta">edison</machine>
        <machine compiler="intel" testtype="prebeta">eos</machine>
        <machine compiler="pgi" testtype="prebeta">hopper</machine>
        <machine compiler="ibm" testtype="prerelease">intrepid</machine>
        <machine compiler="pgi" testtype="prebeta">lawrencium-lr2</machine>
        <machine compiler="pgi" testtype="prebeta">titan</machine>
        <machine compiler="pgi" testtype="prerelease">titan</machine>
      </test>
    </grid>
  </compset>
  <compset name="FSDCHM">
    <grid name="f19_f19">
      <test name="ERS_IOP">
        <machine compiler="intel" testtype="prebeta">janus</machine>
        <machine compiler="intel" testtype="prebeta">redsky</machine>
        <machine compiler="gnu" testtype="prebeta">yellowstone</machine>
        <machine compiler="intel" testtype="prebeta">yellowstone</machine>
        <machine compiler="pgi" testtype="prebeta">yellowstone</machine>
      </test>
      <test name="ERS_Ld3">
        <machine compiler="pgi" testtype="prerelease">hopper</machine>
        <machine compiler="ibm" testtype="prerelease">intrepid</machine>
      </test>
    </grid>
  </compset>
  <compset name="FSDSMAM">
    <grid name="f19_f19">
<<<<<<< HEAD
      <test name="ERS_D">
        <machine compiler="intel" testtype="prebeta">redsky</machine>
=======
      <test name="ERS_D_Ld3">
>>>>>>> d97ef09e
        <machine compiler="intel" testtype="prebeta">yellowstone</machine>
      </test>
    </grid>
  </compset>
  <compset name="FSDSSOA">
    <grid name="f19_f19">
<<<<<<< HEAD
      <test name="ERS_D">
        <machine compiler="intel" testtype="prebeta">redsky</machine>
=======
      <test name="ERS_D_Ld3">
>>>>>>> d97ef09e
        <machine compiler="intel" testtype="prebeta">yellowstone</machine>
      </test>
    </grid>
  </compset>
  <compset name="FSDW">
    <grid name="f19_f19">
      <test name="ERS_Ld3">
        <machine compiler="intel" testtype="prebeta">goldbach</machine>
        <machine compiler="pgi" testtype="prebeta">goldbach</machine>
        <machine compiler="pgi" testtype="prerelease">hopper</machine>
        <machine compiler="ibm" testtype="prerelease">intrepid</machine>
        <machine compiler="intel" testtype="prebeta">janus</machine>
        <machine compiler="intel" testtype="prebeta">redsky</machine>
        <machine compiler="gnu" testtype="prebeta">yellowstone</machine>
        <machine compiler="intel" testtype="prebeta">yellowstone</machine>
        <machine compiler="pgi" testtype="prebeta">yellowstone</machine>
      </test>
    </grid>
  </compset>
  <compset name="FSDWSF">
    <grid name="f19_f19">
<<<<<<< HEAD
      <test name="ERS_D">
        <machine compiler="intel" testtype="prebeta">redsky</machine>
=======
      <test name="ERS_D_Ld3">
>>>>>>> d97ef09e
        <machine compiler="intel" testtype="prebeta">yellowstone</machine>
        <machine compiler="intel" testtype="prerelease">yellowstone</machine>
      </test>
    </grid>
  </compset>
  <compset name="FSSOA">
    <grid name="f19_f19">
      <test name="ERI">
        <machine compiler="intel" testtype="prebeta">redsky</machine>
        <machine compiler="gnu" testtype="prebeta">yellowstone</machine>
        <machine compiler="intel" testtype="prebeta">yellowstone</machine>
        <machine compiler="pgi" testtype="prebeta">yellowstone</machine>
      </test>
    </grid>
  </compset>
  <compset name="FSTRATMAM3">
    <grid name="f19_f19">
      <test name="ERS_Ld3">
        <machine compiler="ibm" testtype="prerelease">intrepid</machine>
        <machine compiler="intel" testtype="aux_waccm">yellowstone</machine>
      </test>
    </grid>
    <grid name="ne30_ne30">
      <test name="ERS_Ld3">
        <machine compiler="ibm" testtype="prebeta">cetus</machine>
        <machine compiler="ibm" testtype="prebeta">mira</machine>
      </test>
    </grid>
  </compset>
  <compset name="FW">
    <grid name="f19_f19">
      <test name="SMS_D">
        <machine compiler="nag" testtype="prebeta">goldbach</machine>
      </test>
    </grid>
    <grid name="f45_g37">
      <test name="ERS_E_Ld3">
        <machine compiler="intel" testtype="aux_esmf">yellowstone</machine>
      </test>
      <test name="ERS_Ld3">
        <machine compiler="intel" testtype="aux_waccm">yellowstone</machine>
      </test>
    </grid>
  </compset>
  <compset name="FW5">
    <grid name="f19_f19">
      <test name="ERS_Ld3">
        <machine compiler="intel" testtype="prebeta">yellowstone</machine>
      </test>
    </grid>
  </compset>
  <compset name="FWSC">
    <grid name="f19_f19">
      <test name="ERS_PT_Ld3">
        <machine compiler="intel" testtype="prebeta">goldbach</machine>
        <machine compiler="pgi" testtype="prebeta">goldbach</machine>
        <machine compiler="pgi" testtype="prerelease">hopper</machine>
        <machine compiler="ibm" testtype="prerelease">intrepid</machine>
        <machine compiler="intel" testtype="prebeta">janus</machine>
        <machine compiler="intel" testtype="prebeta">redsky</machine>
        <machine compiler="intel" testtype="aux_waccm">yellowstone</machine>
        <machine compiler="gnu" testtype="prebeta">yellowstone</machine>
        <machine compiler="intel" testtype="prebeta">yellowstone</machine>
        <machine compiler="pgi" testtype="prebeta">yellowstone</machine>
      </test>
      <test name="SMS_D">
        <machine compiler="nag" testtype="prebeta">goldbach</machine>
      </test>
    </grid>
  </compset>
  <compset name="FWX">
    <grid name="f19_f19">
      <test name="ERS_IOP_Ld3">
        <machine compiler="intel" testtype="prebeta">janus</machine>
        <machine compiler="intel" testtype="prebeta">redsky</machine>
        <machine compiler="gnu" testtype="prebeta">yellowstone</machine>
        <machine compiler="pgi" testtype="prebeta">yellowstone</machine>
      </test>
      <test name="ERS_Ld3">
        <machine compiler="intel" testtype="aux_waccm">yellowstone</machine>
      </test>
    </grid>
  </compset>
  <compset name="FWX1996">
    <grid name="f19_f19">
      <test name="ERS_IOP_Ld3">
        <machine compiler="intel" testtype="prebeta">yellowstone</machine>
      </test>
    </grid>
  </compset>
  <compset name="G">
    <grid name="T62_g16">
      <test name="ERS">
        <machine compiler="intel" testtype="prebeta">goldbach</machine>
        <machine compiler="pgi" testtype="prebeta">goldbach</machine>
        <machine compiler="intel" testtype="prealpha">janus</machine>
        <machine compiler="intel" testtype="prebeta">janus</machine>
      </test>
      <test name="ERS_PT">
        <machine compiler="ibm" testtype="prerelease">intrepid</machine>
      </test>
      <test name="ICP">
        <machine compiler="intel" testtype="aux_scripts">yellowstone</machine>
      </test>
      <test name="PET_PT">
        <machine compiler="pgi" testtype="prebeta">bluewaters</machine>
        <machine compiler="intel" testtype="prebeta">edison</machine>
        <machine compiler="intel" testtype="prebeta">eos</machine>
        <machine compiler="intel" testtype="prebeta">goldbach</machine>
        <machine compiler="pgi" testtype="prebeta">goldbach</machine>
        <machine compiler="pgi" testtype="prebeta">hopper</machine>
        <machine compiler="pgi" testtype="prerelease">hopper</machine>
        <machine compiler="ibm" testtype="prerelease">intrepid</machine>
        <machine compiler="intel" testtype="prebeta">janus</machine>
        <machine compiler="pgi" testtype="prebeta">lawrencium-lr2</machine>
        <machine compiler="intel" testtype="prebeta">redsky</machine>
        <machine compiler="pgi" testtype="prebeta">titan</machine>
        <machine compiler="pgi" testtype="prerelease">titan</machine>
        <machine compiler="gnu" testtype="prebeta">yellowstone</machine>
        <machine compiler="intel" testtype="prebeta">yellowstone</machine>
        <machine compiler="pgi" testtype="prebeta">yellowstone</machine>
      </test>
      <test name="PFS">
        <machine compiler="intel" testtype="csltiming">yellowstone</machine>
      </test>
    </grid>
    <grid name="T62_g37">
      <test name="ERS">
        <machine compiler="intel" testtype="prebeta">redsky</machine>
        <machine compiler="gnu" testtype="prealpha">yellowstone</machine>
        <machine compiler="intel" testtype="prealpha">yellowstone</machine>
        <machine compiler="pgi" testtype="prealpha">yellowstone</machine>
        <machine compiler="gnu" testtype="prebeta">yellowstone</machine>
        <machine compiler="intel" testtype="prebeta">yellowstone</machine>
        <machine compiler="pgi" testtype="prebeta">yellowstone</machine>
      </test>
      <test name="ERS_Lm3">
        <machine compiler="intel" testtype="aux_cice">yellowstone</machine>
      </test>
      <test name="ERS_Lm3_E">
        <machine compiler="intel" testtype="aux_esmf">yellowstone</machine>
      </test>
    </grid>
    <grid name="T62_s11">
      <test name="ERS">
        <machine compiler="lahey" testtype="prebeta">goldbach</machine>
      </test>
      <test name="ERS_D">
        <machine compiler="ibm" testtype="prerelease">intrepid</machine>
      </test>
      <test name="ERS_IOP">
        <machine compiler="intel" testtype="prebeta">goldbach</machine>
        <machine compiler="pgi" testtype="prebeta">goldbach</machine>
        <machine compiler="intel" testtype="prebeta">janus</machine>
        <machine compiler="intel" testtype="prebeta">redsky</machine>
        <machine compiler="gnu" testtype="prebeta">yellowstone</machine>
        <machine compiler="intel" testtype="prebeta">yellowstone</machine>
        <machine compiler="pgi" testtype="prebeta">yellowstone</machine>
      </test>
      <test name="SMS_D">
        <machine compiler="pgi" testtype="prerelease">hopper</machine>
        <machine compiler="ibm" testtype="prerelease">intrepid</machine>
        <machine compiler="intel" testtype="prebeta">janus</machine>
        <machine compiler="intel" testtype="prebeta">redsky</machine>
        <machine compiler="gnu" testtype="prebeta">yellowstone</machine>
        <machine compiler="intel" testtype="prebeta">yellowstone</machine>
        <machine compiler="pgi" testtype="prebeta">yellowstone</machine>
      </test>
    </grid>
    <grid name="T62_t12">
      <test name="ERS">
        <machine compiler="pgi" testtype="prebeta">bluewaters</machine>
        <machine compiler="intel" testtype="prebeta">edison</machine>
        <machine compiler="intel" testtype="prebeta">eos</machine>
        <machine compiler="pgi" testtype="prebeta">hopper</machine>
        <machine compiler="pgi" testtype="prerelease">hopper</machine>
        <machine compiler="ibm" testtype="prerelease">intrepid</machine>
        <machine compiler="pgi" testtype="prebeta">lawrencium-lr2</machine>
        <machine compiler="pgi" testtype="prebeta">titan</machine>
        <machine compiler="pgi" testtype="prerelease">titan</machine>
      </test>
    </grid>
    <grid name="f19_g16_rx1">
      <test name="ERH">
        <machine compiler="intel" testtype="aux_cice">yellowstone</machine>
      </test>
    </grid>
    <grid name="f45_g37_rx1">
      <test name="PET_PT">
        <machine compiler="intel" testtype="aux_cice">yellowstone</machine>
      </test>
    </grid>
  </compset>
  <compset name="GECO">
    <grid name="T62_g16">
      <test name="OEM_P120x1">
        <machine compiler="intel" testtype="prebeta">yellowstone</machine>
      </test>
      <test name="PFS">
        <machine compiler="intel" testtype="csltiming">yellowstone</machine>
      </test>
      <test name="SBN">
        <machine compiler="null" testtype="null">null</machine>
      </test>
    </grid>
    <grid name="f19_g16_rx1">
      <test name="ERS">
        <machine compiler="intel" testtype="aux_cice">yellowstone</machine>
      </test>
      <test name="ERS_D">
        <machine compiler="intel" testtype="prebeta">edison</machine>
        <machine compiler="intel" testtype="prebeta">goldbach</machine>
        <machine compiler="pgi" testtype="prebeta">goldbach</machine>
        <machine compiler="pgi" testtype="prebeta">hopper</machine>
        <machine compiler="pgi" testtype="prerelease">hopper</machine>
        <machine compiler="ibm" testtype="prerelease">intrepid</machine>
        <machine compiler="pgi" testtype="prebeta">lawrencium-lr2</machine>
      </test>
    </grid>
  </compset>
  <compset name="GIAF">
    <grid name="T62_g16">
      <test name="ERT_PT">
        <machine compiler="pgi" testtype="prerelease">hopper</machine>
        <machine compiler="ibm" testtype="prerelease">intrepid</machine>
        <machine compiler="intel" testtype="prebeta">janus</machine>
        <machine compiler="intel" testtype="prebeta">redsky</machine>
        <machine compiler="gnu" testtype="prebeta">yellowstone</machine>
        <machine compiler="intel" testtype="prebeta">yellowstone</machine>
        <machine compiler="pgi" testtype="prebeta">yellowstone</machine>
      </test>
      <test name="SMS_D">
        <machine compiler="intel" testtype="aux_drv">yellowstone</machine>
      </test>
    </grid>
  </compset>
  <compset name="I">
    <grid name="1x1_brazil">
      <test name="ERS_Mmpi-serial_P1x1">
        <machine compiler="intel" testtype="aux_scripts">yellowstone</machine>
      </test>
      <test name="SBN">
        <machine compiler="null" testtype="null">null</machine>
      </test>
    </grid>
    <grid name="1x1_mexicocityMEX">
      <test name="SMS_D">
        <machine compiler="nag" testtype="aux_clm40">goldbach</machine>
      </test>
    </grid>
    <grid name="5amazon">
      <test name="ERS">
        <machine compiler="pgi" testtype="prerelease">hopper</machine>
        <machine compiler="ibm" testtype="prerelease">intrepid</machine>
      </test>
    </grid>
    <grid name="f09_g16">
      <test name="ERS">
        <machine compiler="intel" testtype="aux_science">yellowstone</machine>
      </test>
    </grid>
    <grid name="f10_f10">
      <test name="ERS_D">
        <machine compiler="intel" testtype="aux_clm_ys_pgi">edison</machine>
        <machine compiler="pgi" testtype="aux_clm40">yellowstone</machine>
      </test>
      <test name="NCK">
        <machine compiler="intel" testtype="aux_clm_ys_pgi">edison</machine>
        <machine compiler="pgi" testtype="aux_clm40">yellowstone</machine>
        <machine compiler="pgi" testtype="prealpha">yellowstone</machine>
      </test>
    </grid>
    <grid name="f45_f45">
      <test name="SMS">
        <machine compiler="intel" testtype="aux_clm_ys_intel" testmods="clm/ptsRLA">edison</machine>
        <machine compiler="intel" testtype="prebeta" testmods="clm/ptsRLA">goldbach</machine>
        <machine compiler="pgi" testtype="prebeta" testmods="clm/ptsRLA">goldbach</machine>
        <machine compiler="pgi" testtype="prerelease" testmods="clm/ptsRLA">hopper</machine>
        <machine compiler="pgi" testtype="prerelease" testmods="clm/ptsROA">hopper</machine>
        <machine compiler="ibm" testtype="prerelease" testmods="clm/ptsRLA">intrepid</machine>
        <machine compiler="ibm" testtype="prerelease" testmods="clm/ptsROA">intrepid</machine>
        <machine compiler="intel" testtype="prebeta" testmods="clm/ptsRLA">janus</machine>
        <machine compiler="intel" testtype="prebeta" testmods="clm/ptsRLA">redsky</machine>
        <machine compiler="intel" testtype="aux_clm40" testmods="clm/ptsRLA">yellowstone</machine>
        <machine compiler="intel" testtype="aux_clm40" testmods="clm/ptsROA">yellowstone</machine>
        <machine compiler="intel" testtype="aux_clm40" testmods="clm/ptsROA">yellowstone</machine>
        <machine compiler="pgi" testtype="aux_clm40" testmods="clm/ptsRLB">yellowstone</machine>
        <machine compiler="gnu" testtype="prebeta" testmods="clm/ptsRLA">yellowstone</machine>
        <machine compiler="intel" testtype="prebeta" testmods="clm/ptsRLA">yellowstone</machine>
        <machine compiler="pgi" testtype="prebeta" testmods="clm/ptsRLA">yellowstone</machine>
      </test>
      <test name="SMS">
        <machine compiler="intel" testtype="aux_clm_ys_pgi" testmods="clm/ptsRLB">edison</machine>
      </test>
      <test name="SMS">
        <machine compiler="intel" testtype="aux_clm_ys_intel" testmods="clm/ptsROA">edison</machine>
      </test>
    </grid>
    <grid name="f45_g37">
      <test name="ERB">
        <machine compiler="intel" testtype="aux_drv">yellowstone</machine>
      </test>
      <test name="ERB_E">
        <machine compiler="intel" testtype="aux_esmf">yellowstone</machine>
      </test>
    </grid>
  </compset>
  <compset name="I1850">
    <grid name="T31_g37">
      <test name="ERI_D">
        <machine compiler="intel" testtype="aux_clm40" testmods="clm/reduceOutput">goldbach</machine>
      </test>
    </grid>
    <grid name="T85_g16">
      <test name="SBN">
        <machine compiler="null" testtype="null">null</machine>
      </test>
    </grid>
    <grid name="f02_g16">
      <test name="SBN">
        <machine compiler="null" testtype="null">null</machine>
      </test>
    </grid>
    <grid name="f05_g16">
      <test name="SBN">
        <machine compiler="null" testtype="null">null</machine>
      </test>
    </grid>
    <grid name="f09_g16">
      <test name="SBN">
        <machine compiler="null" testtype="null">null</machine>
      </test>
    </grid>
    <grid name="f10_f10">
      <test name="SBN">
        <machine compiler="null" testtype="null">null</machine>
      </test>
    </grid>
    <grid name="f19_g16">
      <test name="ERS_E">
        <machine compiler="intel" testtype="aux_clm_ys_intel">edison</machine>
        <machine compiler="intel" testtype="aux_clm40">yellowstone</machine>
      </test>
      <test name="PET_P180x2">
        <machine compiler="pgi" testtype="aux_clm40">yellowstone</machine>
      </test>
      <test name="PET_P192x2">
        <machine compiler="intel" testtype="aux_clm_ys_pgi">edison</machine>
      </test>
    </grid>
    <grid name="f45_g37">
      <test name="SBN">
        <machine compiler="null" testtype="null">null</machine>
      </test>
    </grid>
    <grid name="ne120_g16">
      <test name="SBN">
        <machine compiler="null" testtype="null">null</machine>
      </test>
    </grid>
    <grid name="ne16_g37">
      <test name="SBN">
        <machine compiler="null" testtype="null">null</machine>
      </test>
    </grid>
    <grid name="ne240_g16">
      <test name="SBN">
        <machine compiler="null" testtype="null">null</machine>
      </test>
    </grid>
    <grid name="ne30_g16">
      <test name="SBN">
        <machine compiler="null" testtype="null">null</machine>
      </test>
    </grid>
    <grid name="ne60_g16">
      <test name="SBN">
        <machine compiler="null" testtype="null">null</machine>
      </test>
    </grid>
  </compset>
  <compset name="I1850CLM45">
    <grid name="1x1_tropicAtl">
      <test name="SBN">
        <machine compiler="null" testtype="null">null</machine>
      </test>
    </grid>
    <grid name="T31_g37">
      <test name="ERI_D">
        <machine compiler="intel" testtype="aux_clm45" testmods="clm/reduceOutput">goldbach</machine>
      </test>
    </grid>
    <grid name="f19_g16">
      <test name="PET_P180x2_D">
        <machine compiler="intel" testtype="aux_clm45">yellowstone</machine>
        <machine compiler="intel" testtype="prealpha">yellowstone</machine>
      </test>
      <test name="PET_P192x2_D">
        <machine compiler="intel" testtype="aux_clm_ys_intel">edison</machine>
      </test>
      <test name="SBN">
        <machine compiler="null" testtype="null">null</machine>
      </test>
    </grid>
  </compset>
  <compset name="I1850CLM45BGC">
    <grid name="f10_f10">
      <test name="CME_Ly4">
        <machine compiler="intel" testtype="aux_clm45" testmods="clm/monthly">yellowstone</machine>
      </test>
      <test name="CME_Ly5_P48x1">
        <machine compiler="intel" testtype="aux_clm_ys_intel" testmods="clm/default">edison</machine>
      </test>
      <test name="CME_N2">
        <machine compiler="intel" testtype="aux_clm_ys_intel" testmods="clm/default">edison</machine>
        <machine compiler="intel" testtype="aux_clm45" testmods="clm/default">yellowstone</machine>
      </test>
      <test name="ERI_D2">
        <machine compiler="gnu" testtype="aux_clm45" testmods="clm/default">yellowstone</machine>
      </test>
      <test name="ERS">
        <machine compiler="intel" testtype="aux_clm45" testmods="clm/default">goldbach</machine>
        <machine compiler="nag" testtype="aux_clm45" testmods="clm/ciso">goldbach</machine>
        <machine compiler="pgi" testtype="aux_clm45" testmods="clm/default">yellowstone</machine>
        <machine compiler="pgi" testtype="aux_clm45" testmods="clm/default">yellowstone</machine>
      </test>
      <test name="PET_P15x2_D">
        <machine compiler="pgi" testtype="aux_clm45" testmods="clm/ciso">yellowstone</machine>
        <machine compiler="intel" testtype="aux_clm_short" testmods="clm/ciso">yellowstone</machine>
        <machine compiler="pgi" testtype="aux_clm_short" testmods="clm/ciso">yellowstone</machine>
        <machine compiler="pgi" testtype="prealpha" testmods="clm/ciso">yellowstone</machine>
      </test>
      <test name="PET_P16x2_D">
        <machine compiler="intel" testtype="aux_clm_short" testmods="clm/ciso">goldbach</machine>
        <machine compiler="pgi" testtype="aux_clm_short" testmods="clm/ciso">goldbach</machine>
      </test>
      <test name="PET_P16x2_D">
        <machine compiler="nag" testtype="aux_clm_short" testmods="clm/ciso">goldbach</machine>
      </test>
      <test name="PET_P24x2_D">
        <machine compiler="intel" testtype="aux_clm_ys_pgi" testmods="clm/ciso">edison</machine>
      </test>
    </grid>
    <grid name="f19_g16">
      <test name="ERS">
        <machine compiler="intel" testtype="aux_clm_ys_intel" testmods="clm/default">edison</machine>
        <machine compiler="intel" testtype="aux_clm_ys_pgi" testmods="rtm/rtmOnFloodOnEffvelOff">edison</machine>
        <machine compiler="intel" testtype="aux_clm_ys_pgi" testmods="rtm/rtmOnIceOn">edison</machine>
        <machine compiler="intel" testtype="aux_clm45" testmods="rtm/rtmOff">goldbach</machine>
        <machine compiler="intel" testtype="aux_clm45" testmods="rtm/rtmOnFloodOnEffvelOn">goldbach</machine>
        <machine compiler="intel" testtype="aux_clm45" testmods="rtm/rtmOnIceOff">goldbach</machine>
        <machine compiler="intel" testtype="aux_clm45" testmods="clm/default">yellowstone</machine>
        <machine compiler="pgi" testtype="aux_clm45" testmods="rtm/rtmOnFloodOnEffvelOff">yellowstone</machine>
        <machine compiler="pgi" testtype="aux_clm45" testmods="rtm/rtmOnIceOn">yellowstone</machine>
      </test>
      <test name="ERS_D_E">
        <machine compiler="intel" testtype="aux_clm_ys_intel" testmods="rtm/rtmOnIceOff">edison</machine>
        <machine compiler="intel" testtype="aux_clm45" testmods="rtm/rtmOnIceOff">yellowstone</machine>
      </test>
      <test name="SSP">
        <machine compiler="intel" testtype="aux_clm_ys_pgi" testmods="clm/default">edison</machine>
        <machine compiler="intel" testtype="prebeta" testmods="clm/reduceOutput">goldbach</machine>
        <machine compiler="pgi" testtype="aux_clm45" testmods="clm/default">yellowstone</machine>
        <machine compiler="pgi" testtype="prebeta">yellowstone</machine>
      </test>
    </grid>
    <grid name="f19_g16_r01">
      <test name="ERS">
        <machine compiler="intel" testtype="aux_clm_ys_pgi" testmods="rtm/rtmOnFloodOnEffvelOff">edison</machine>
        <machine compiler="pgi" testtype="aux_clm45" testmods="rtm/rtmOnFloodOnEffvelOff">yellowstone</machine>
      </test>
    </grid>
  </compset>
  <compset name="I1850CLM45CN">
    <grid name="f09_g16">
      <test name="SBN">
        <machine compiler="null" testtype="null">null</machine>
      </test>
    </grid>
    <grid name="f19_g16">
      <test name="ERH_D">
        <machine compiler="intel" testtype="aux_clm_ys_pgi">edison</machine>
        <machine compiler="intel" testtype="aux_clm_ys_pgi" testmods="clm/default">edison</machine>
        <machine compiler="pgi" testtype="aux_clm45" testmods="clm/default">yellowstone</machine>
        <machine compiler="pgi" testtype="aux_clm45">yellowstone</machine>
      </test>
      <test name="SMS_D">
        <machine compiler="pgi" testtype="prebeta">goldbach</machine>
      </test>
    </grid>
  </compset>
  <compset name="I1850CLM45CNF">
    <grid name="f19_g16">
      <test name="ERS">
        <machine compiler="pgi" testtype="prebeta">goldbach</machine>
      </test>
    </grid>
  </compset>
  <compset name="I1850CN">
    <grid name="1x1_tropicAtl">
      <test name="SBN">
        <machine compiler="null" testtype="null">null</machine>
      </test>
    </grid>
    <grid name="f10_f10">
      <test name="ERS">
        <machine compiler="pgi" testtype="aux_clm40" testmods="clm/reduceOutput">goldbach</machine>
      </test>
    </grid>
    <grid name="f19_g16">
      <test name="ERH_D">
        <machine compiler="intel" testtype="aux_clm_ys_pgi">edison</machine>
        <machine compiler="pgi" testtype="aux_clm40">yellowstone</machine>
      </test>
      <test name="PET_P180x2">
        <machine compiler="pgi" testtype="aux_clm40">yellowstone</machine>
      </test>
      <test name="PET_P192x2">
        <machine compiler="intel" testtype="aux_clm_ys_pgi">edison</machine>
      </test>
    </grid>
    <grid name="f45_g37">
      <test name="ERS">
        <machine compiler="intel" testtype="aux_clm40" testmods="clm/reduceOutput">goldbach</machine>
      </test>
    </grid>
    <grid name="ne120_g16">
      <test name="ERS_Ld3">
        <machine compiler="intel" testtype="prebeta">edison</machine>
        <machine compiler="pgi" testtype="prebeta">hopper</machine>
        <machine compiler="pgi" testtype="prerelease">hopper</machine>
        <machine compiler="pgi" testtype="prebeta">lawrencium-lr2</machine>
      </test>
    </grid>
  </compset>
  <compset name="I1850CRUCLM45BGC">
    <grid name="f09_g16">
      <test name="ERI">
        <machine compiler="intel" testtype="aux_clm_ys_pgi">edison</machine>
        <machine compiler="pgi" testtype="aux_clm45">yellowstone</machine>
      </test>
    </grid>
    <grid name="hcru_hcru">
      <test name="SBN">
        <machine compiler="null" testtype="null">null</machine>
      </test>
    </grid>
  </compset>
  <compset name="I1850CRUCLM45BGCDV">
    <grid name="f09_g16">
      <test name="ERI_D">
        <machine compiler="pgi" testtype="prerelease">hopper</machine>
        <machine compiler="intel" testtype="prerelease">yellowstone</machine>
      </test>
    </grid>
  </compset>
  <compset name="I1850CRUCLM45CN">
    <grid name="f09_g16">
      <test name="SBN">
        <machine compiler="null" testtype="null">null</machine>
      </test>
    </grid>
    <grid name="f19_g16">
      <test name="ERS_E">
        <machine compiler="intel" testtype="aux_clm_ys_intel" testmods="clm/default">edison</machine>
        <machine compiler="intel" testtype="aux_clm45" testmods="clm/default">yellowstone</machine>
      </test>
    </grid>
  </compset>
  <compset name="I1850SPINUPCLM45BGC">
    <grid name="hcru_hcru">
      <test name="SBN">
        <machine compiler="null" testtype="null">null</machine>
      </test>
    </grid>
  </compset>
  <compset name="I1850SPINUPCN">
    <grid name="f09_g16">
      <test name="SMS">
        <machine compiler="pgi" testtype="prerelease">hopper</machine>
        <machine compiler="ibm" testtype="prerelease">intrepid</machine>
      </test>
    </grid>
    <grid name="f19_g16">
      <test name="SBN">
        <machine compiler="null" testtype="null">null</machine>
      </test>
    </grid>
  </compset>
  <compset name="I1PT">
    <grid name="1x1_mexicocityMEX">
      <test name="SMS">
        <machine compiler="nag" testtype="aux_clm40">goldbach</machine>
        <machine compiler="pgi" testtype="prerelease">hopper</machine>
        <machine compiler="ibm" testtype="prerelease">intrepid</machine>
        <machine compiler="intel" testtype="prebeta">janus</machine>
        <machine compiler="intel" testtype="prebeta">redsky</machine>
        <machine compiler="gnu" testtype="prebeta">yellowstone</machine>
        <machine compiler="intel" testtype="prebeta">yellowstone</machine>
        <machine compiler="pgi" testtype="prebeta">yellowstone</machine>
      </test>
    </grid>
    <grid name="1x1_urbanc_alpha">
      <test name="SBN">
        <machine compiler="null" testtype="null">null</machine>
      </test>
    </grid>
    <grid name="1x1_vancouverCAN">
      <test name="ERS_Lm3">
        <machine compiler="pgi" testtype="aux_clm40">goldbach</machine>
      </test>
    </grid>
  </compset>
  <compset name="I1PTCLM45">
    <grid name="1x1_mexicocityMEX">
      <test name="ERS_Mmpi-serial">
        <machine compiler="nag" testtype="aux_clm45" testmods="clm/default">goldbach</machine>
        <machine compiler="nag" testtype="prealpha" testmods="clm/default">goldbach</machine>
      </test>
      <test name="SMS">
        <machine compiler="intel" testtype="aux_clm_ys_intel" testmods="clm/default">edison</machine>
        <machine compiler="intel" testtype="aux_clm45" testmods="clm/default">yellowstone</machine>
      </test>
    </grid>
    <grid name="1x1_urbanc_alpha">
      <test name="SBN">
        <machine compiler="null" testtype="null">null</machine>
      </test>
    </grid>
    <grid name="1x1_vancouverCAN">
      <test name="ERS_Lm3">
        <machine compiler="intel" testtype="aux_clm_ys_intel" testmods="clm/default">edison</machine>
        <machine compiler="intel" testtype="aux_clm45" testmods="clm/default">yellowstone</machine>
      </test>
      <test name="SMS_D">
        <machine compiler="gnu" testtype="aux_clm45" testmods="clm/default">yellowstone</machine>
      </test>
      <test name="SMS_D_Mmpi-serial">
        <machine compiler="nag" testtype="aux_clm45" testmods="clm/default">goldbach</machine>
      </test>
    </grid>
    <grid name="CLM_USRDAT">
      <test name="SMS_D_Lm1_Mmpi-serial">
        <machine compiler="intel" testtype="aux_clm_ys_pgi" testmods="clm/USUMB">edison</machine>
        <machine compiler="pgi" testtype="aux_clm45" testmods="clm/USUMB">yellowstone</machine>
        <machine compiler="pgi" testtype="prebeta" testmods="clm/USUMB">yellowstone</machine>
      </test>
    </grid>
  </compset>
  <compset name="I1PTCLM50">
    <grid name="1x1_mexicocityMEX">
      <test name="SMS_D">
        <machine compiler="intel" testtype="aux_clm45" testmods="clm/default">yellowstone</machine>
      </test>
    </grid>
    <grid name="1x1_vancouverCAN">
      <test name="ERS_Lm3">
        <machine compiler="intel" testtype="aux_clm45" testmods="clm/default">yellowstone</machine>
      </test>
      <test name="SMS_D_Mmpi-serial">
        <machine compiler="nag" testtype="aux_clm45" testmods="clm/default">goldbach</machine>
      </test>
    </grid>
  </compset>
  <compset name="I20TR">
    <grid name="1x1_tropicAtl">
      <test name="SMS">
        <machine compiler="pgi" testtype="prerelease">hopper</machine>
        <machine compiler="ibm" testtype="prerelease">intrepid</machine>
      </test>
    </grid>
    <grid name="T31_g37">
      <test name="SMS_Ld2">
        <machine compiler="intel" testtype="prealpha">goldbach</machine>
        <machine compiler="intel" testtype="prerelease">goldbach</machine>
      </test>
    </grid>
    <grid name="f05_g16">
      <test name="SBN">
        <machine compiler="null" testtype="null">null</machine>
      </test>
    </grid>
    <grid name="f09_g16">
      <test name="SBN">
        <machine compiler="null" testtype="null">null</machine>
      </test>
    </grid>
    <grid name="f10_f10">
      <test name="SBN">
        <machine compiler="null" testtype="null">null</machine>
      </test>
    </grid>
    <grid name="ne16_g37">
      <test name="SBN">
        <machine compiler="null" testtype="null">null</machine>
      </test>
    </grid>
    <grid name="ne30_g16">
      <test name="SBN">
        <machine compiler="null" testtype="null">null</machine>
      </test>
    </grid>
    <grid name="ne60_g16">
      <test name="SBN">
        <machine compiler="null" testtype="null">null</machine>
      </test>
    </grid>
  </compset>
  <compset name="I20TRCLM45">
    <grid name="f09_g16">
      <test name="SBN">
        <machine compiler="null" testtype="null">null</machine>
      </test>
    </grid>
  </compset>
  <compset name="I20TRCLM45BGC">
    <grid name="1x1_tropicAtl">
      <test name="SMS_Ly3">
        <machine compiler="intel" testtype="aux_clm45" testmods="clm/tropicAtl_subsetLate">yellowstone</machine>
      </test>
      <test name="SMS_Ly5">
        <machine compiler="intel" testtype="aux_clm45" testmods="clm/tropicAtl_subsetMid">yellowstone</machine>
      </test>
      <test name="SMS_Ly8">
        <machine compiler="intel" testtype="aux_clm45" testmods="clm/tropicAtl_subsetEarly">yellowstone</machine>
      </test>
    </grid>
    <grid name="f10_f10">
      <test name="ERS">
        <machine compiler="nag" testtype="aux_clm45" testmods="clm/decStart">goldbach</machine>
        <machine compiler="intel" testtype="aux_clm_short" testmods="clm/reduceOutput">goldbach</machine>
        <machine compiler="pgi" testtype="aux_clm_short" testmods="clm/reduceOutput">goldbach</machine>
        <machine compiler="intel" testtype="aux_clm_short">yellowstone</machine>
        <machine compiler="pgi" testtype="aux_clm_short">yellowstone</machine>
      </test>
      <test name="ERS">
        <machine compiler="nag" testtype="aux_clm_short" testmods="clm/reduceOutput">goldbach</machine>
      </test>
      <test name="ERS_D">
        <machine compiler="intel" testtype="aux_clm_short" testmods="clm/reduceOutput">goldbach</machine>
        <machine compiler="pgi" testtype="aux_clm_short" testmods="clm/reduceOutput">goldbach</machine>
        <machine compiler="nag" testtype="prealpha">goldbach</machine>
        <machine compiler="nag" testtype="prebeta">goldbach</machine>
        <machine compiler="pgi" testtype="aux_clm45" testmods="clm/decStart">yellowstone</machine>
        <machine compiler="intel" testtype="aux_clm_short">yellowstone</machine>
        <machine compiler="pgi" testtype="aux_clm_short">yellowstone</machine>
        <machine compiler="pgi" testtype="aux_clm45" testmods="clm/decStart">yellowstone</machine>
      </test>
      <test name="ERS_D">
        <machine compiler="nag" testtype="aux_clm_short" testmods="clm/reduceOutput">goldbach</machine>
      </test>
      <test name="PET_P15x2_Lm13">
        <machine compiler="pgi" testtype="aux_clm45" testmods="clm/reduceOutput">yellowstone</machine>
      </test>
      <test name="PET_P24x2_Lm13">
        <machine compiler="intel" testtype="aux_clm_ys_pgi">edison</machine>
      </test>
    </grid>
  </compset>
  <compset name="I20TRCN">
    <grid name="f10_f10">
      <test name="ERI_D">
        <machine compiler="intel" testtype="aux_clm_ys_pgi">edison</machine>
        <machine compiler="intel" testtype="aux_clm40">yellowstone</machine>
        <machine compiler="pgi" testtype="aux_clm40">yellowstone</machine>
      </test>
    </grid>
    <grid name="f19_g16">
      <test name="ERS_Ld3">
        <machine compiler="pgi" testtype="prebeta">bluewaters</machine>
        <machine compiler="intel" testtype="prebeta">edison</machine>
        <machine compiler="intel" testtype="prebeta">eos</machine>
        <machine compiler="pgi" testtype="prebeta">hopper</machine>
        <machine compiler="ibm" testtype="prerelease">intrepid</machine>
        <machine compiler="pgi" testtype="prebeta">lawrencium-lr2</machine>
        <machine compiler="pgi" testtype="prebeta">titan</machine>
        <machine compiler="pgi" testtype="prerelease">titan</machine>
      </test>
    </grid>
    <grid name="ne120_g16">
      <test name="SBN">
        <machine compiler="null" testtype="null">null</machine>
      </test>
    </grid>
  </compset>
  <compset name="I20TRCRUCLM45BGC">
    <grid name="f10_f10">
      <test name="ERS_Ly5">
        <machine compiler="intel" testtype="aux_clm45" testmods="clm/monthly_noinitial">yellowstone</machine>
      </test>
      <test name="ERS_Ly5_P48x1">
        <machine compiler="intel" testtype="aux_clm_ys_intel">edison</machine>
      </test>
    </grid>
    <grid name="f19_g16">
      <test name="SBN">
        <machine compiler="null" testtype="null">null</machine>
      </test>
    </grid>
  </compset>
  <compset name="I4804">
    <grid name="5x5_amazon">
      <test name="SBN">
        <machine compiler="null" testtype="null">null</machine>
      </test>
    </grid>
    <grid name="f19_g16">
      <test name="SBN">
        <machine compiler="null" testtype="null">null</machine>
      </test>
    </grid>
    <grid name="f45_g37">
      <test name="ERH_Ld3">
        <machine compiler="pgi" testtype="prerelease">hopper</machine>
        <machine compiler="ibm" testtype="prerelease">intrepid</machine>
        <machine compiler="intel" testtype="prebeta">janus</machine>
        <machine compiler="intel" testtype="prebeta">redsky</machine>
        <machine compiler="gnu" testtype="prebeta">yellowstone</machine>
        <machine compiler="intel" testtype="prebeta">yellowstone</machine>
        <machine compiler="pgi" testtype="prebeta">yellowstone</machine>
      </test>
    </grid>
    <grid name="ne30_g16">
      <test name="ERB">
        <machine compiler="intel" testtype="aux_clm_ys_pgi">edison</machine>
        <machine compiler="pgi" testtype="aux_clm40">yellowstone</machine>
      </test>
      <test name="SBN">
        <machine compiler="null" testtype="null">null</machine>
      </test>
    </grid>
  </compset>
  <compset name="I4804CLM45">
    <grid name="5x5_amazon">
      <test name="SBN">
        <machine compiler="null" testtype="null">null</machine>
      </test>
    </grid>
    <grid name="ne30_g16">
      <test name="SBN">
        <machine compiler="null" testtype="null">null</machine>
      </test>
    </grid>
  </compset>
  <compset name="ICLM45">
    <grid name="1x1_brazil">
      <test name="SBN">
        <machine compiler="null" testtype="null">null</machine>
      </test>
    </grid>
    <grid name="1x1_camdenNJ">
      <test name="SBN">
        <machine compiler="null" testtype="null">null</machine>
      </test>
    </grid>
    <grid name="1x1_mexicocityMEX">
      <test name="SMS_D">
        <machine compiler="intel" testtype="aux_clm45" testmods="clm/default">goldbach</machine>
      </test>
    </grid>
    <grid name="1x1_vancouverCAN">
      <test name="SMS_D">
        <machine compiler="pgi" testtype="aux_clm45" testmods="clm/default">yellowstone</machine>
        <machine compiler="pgi" testtype="aux_clm45" testmods="clm/default">yellowstone</machine>
      </test>
    </grid>
    <grid name="5x5_amazon">
      <test name="SMS_P5x1">
        <machine compiler="intel" testtype="aux_scripts">yellowstone</machine>
      </test>
    </grid>
    <grid name="T31_g37">
      <test name="ERI_D">
        <machine compiler="intel" testtype="aux_clm_ys_intel" testmods="clm/SNICARFRC">edison</machine>
        <machine compiler="nag" testtype="aux_clm45" testmods="clm/SNICARFRC">goldbach</machine>
        <machine compiler="intel" testtype="aux_clm45" testmods="clm/SNICARFRC">yellowstone</machine>
      </test>
    </grid>
    <grid name="f10_f10">
      <test name="ERS_D">
        <machine compiler="intel" testtype="aux_clm45" testmods="clm/decStart">goldbach</machine>
      </test>
    </grid>
    <grid name="f19_g16">
      <test name="ERI_D">
        <machine compiler="pgi" testtype="aux_clm45" testmods="clm/reduceOutput">yellowstone</machine>
        <machine compiler="pgi" testtype="aux_clm45" testmods="clm/reduceOutput">yellowstone</machine>
      </test>
    </grid>
    <grid name="f45_f45">
      <test name="SMS">
        <machine compiler="nag" testtype="aux_clm45" testmods="clm/ptsRLA">goldbach</machine>
        <machine compiler="pgi" testtype="aux_clm45" testmods="clm/ptsRLB">yellowstone</machine>
        <machine compiler="pgi" testtype="aux_clm45" testmods="clm/ptsROA">yellowstone</machine>
        <machine compiler="pgi" testtype="aux_clm45" testmods="clm/ptsRLB">yellowstone</machine>
        <machine compiler="pgi" testtype="aux_clm45" testmods="clm/ptsROA">yellowstone</machine>
      </test>
      <test name="SMS_D_Mmpi-serial">
        <machine compiler="nag" testtype="aux_clm45" testmods="clm/ptsRLA">goldbach</machine>
        <machine compiler="intel" testtype="aux_clm45" testmods="clm/ptsRLA">yellowstone</machine>
        <machine compiler="pgi" testtype="aux_clm45" testmods="clm/ptsRLA">yellowstone</machine>
      </test>
      <test name="SMS_Mmpi-serial">
        <machine compiler="nag" testtype="aux_clm45" testmods="clm/ptsRLA">goldbach</machine>
        <machine compiler="nag" testtype="prealpha" testmods="clm/ptsRLA">goldbach</machine>
        <machine compiler="intel" testtype="aux_clm45" testmods="clm/ptsRLA">yellowstone</machine>
        <machine compiler="pgi" testtype="aux_clm45" testmods="clm/ptsRLA">yellowstone</machine>
        <machine compiler="intel" testtype="prealpha" testmods="clm/ptsRLA">yellowstone</machine>
        <machine compiler="pgi" testtype="prealpha" testmods="clm/ptsRLA">yellowstone</machine>
      </test>
    </grid>
  </compset>
  <compset name="ICLM45BGC">
    <grid name="T31_g37">
      <test name="LAR">
        <machine compiler="intel" testtype="aux_scripts">yellowstone</machine>
      </test>
    </grid>
    <grid name="f09_g16">
      <test name="ERI">
        <machine compiler="intel" testtype="aux_clm_ys_pgi">edison</machine>
        <machine compiler="intel" testtype="aux_clm45">yellowstone</machine>
        <machine compiler="pgi" testtype="aux_clm45">yellowstone</machine>
      </test>
      <test name="ERI_D">
        <machine compiler="intel" testtype="aux_clm_ys_pgi">edison</machine>
        <machine compiler="intel" testtype="aux_clm45">yellowstone</machine>
        <machine compiler="pgi" testtype="aux_clm45">yellowstone</machine>
      </test>
    </grid>
    <grid name="f10_f10">
      <test name="ERI">
        <machine compiler="intel" testtype="aux_clm_ys_pgi">edison</machine>
        <machine compiler="intel" testtype="aux_clm45" testmods="clm/reduceOutput">goldbach</machine>
        <machine compiler="nag" testtype="aux_clm45" testmods="clm/reduceOutput">goldbach</machine>
        <machine compiler="intel" testtype="aux_clm45">yellowstone</machine>
        <machine compiler="pgi" testtype="aux_clm45">yellowstone</machine>
        <machine compiler="pgi" testtype="aux_clm45" testmods="clm/reduceOutput">yellowstone</machine>
        <machine compiler="pgi" testtype="aux_clm45" testmods="clm/reduceOutput">yellowstone</machine>
      </test>
      <test name="ERI_D">
        <machine compiler="intel" testtype="aux_clm_ys_intel">edison</machine>
        <machine compiler="intel" testtype="aux_clm45" testmods="clm/reduceOutput">goldbach</machine>
        <machine compiler="intel" testtype="aux_clm45">yellowstone</machine>
        <machine compiler="pgi" testtype="aux_clm45" testmods="clm/reduceOutput">yellowstone</machine>
        <machine compiler="pgi" testtype="aux_clm45" testmods="clm/reduceOutput">yellowstone</machine>
      </test>
      <test name="ERS_D">
        <machine compiler="intel" testtype="aux_clm_ys_intel" testmods="clm/rootlit">edison</machine>
        <machine compiler="intel" testtype="aux_clm45" testmods="clm/NoVSNoNI">goldbach</machine>
        <machine compiler="nag" testtype="aux_clm45" testmods="clm/reduceOutput">goldbach</machine>
        <machine compiler="nag" testtype="prebeta" testmods="clm/reduceOutput">goldbach</machine>
        <machine compiler="intel" testtype="aux_clm45" testmods="clm/rootlit">yellowstone</machine>
        <machine compiler="pgi" testtype="aux_clm45" testmods="clm/ciso">yellowstone</machine>
        <machine compiler="pgi" testtype="aux_clm45" testmods="clm/ciso">yellowstone</machine>
      </test>
      <test name="ERS_Ld42">
        <machine compiler="nag" testtype="aux_clm45" testmods="clm/reduceOutput">goldbach</machine>
      </test>
      <test name="SMS_Ln48_D">
        <machine compiler="nag" testtype="aux_clm45" testmods="clm/oldhyd">goldbach</machine>
      </test>
<<<<<<< HEAD
      <test name="SMS_D">
        <machine compiler="gnu" testtype="aux_clm45_np4" testmods="clm/default">mac</machine>
=======
      <test name="SSP">
        <machine compiler="intel" testtype="aux_scripts">yellowstone</machine>
>>>>>>> d97ef09e
      </test>
    </grid>
    <grid name="f19_g16">
      <test name="ERI">
        <machine compiler="intel" testtype="aux_clm_ys_pgi">edison</machine>
        <machine compiler="intel" testtype="aux_clm45" testmods="clm/reduceOutput">goldbach</machine>
        <machine compiler="nag" testtype="aux_clm45" testmods="clm/reduceOutput">goldbach</machine>
        <machine compiler="intel" testtype="aux_clm45">yellowstone</machine>
        <machine compiler="pgi" testtype="aux_clm45">yellowstone</machine>
        <machine compiler="pgi" testtype="aux_clm45" testmods="clm/reduceOutput">yellowstone</machine>
        <machine compiler="pgi" testtype="aux_clm45" testmods="clm/reduceOutput">yellowstone</machine>
      </test>
      <test name="ERI_D">
        <machine compiler="intel" testtype="aux_clm_ys_pgi">edison</machine>
        <machine compiler="intel" testtype="aux_clm45" testmods="clm/reduceOutput">goldbach</machine>
        <machine compiler="nag" testtype="aux_clm45" testmods="clm/reduceOutput">goldbach</machine>
        <machine compiler="intel" testtype="aux_clm45">yellowstone</machine>
        <machine compiler="pgi" testtype="aux_clm45">yellowstone</machine>
        <machine compiler="pgi" testtype="aux_clm45" testmods="clm/reduceOutput">yellowstone</machine>
        <machine compiler="pgi" testtype="aux_clm45" testmods="clm/reduceOutput">yellowstone</machine>
      </test>
    </grid>
    <grid name="ne30_g16">
      <test name="ERI_D">
        <machine compiler="intel" testtype="aux_clm_ys_intel">edison</machine>
        <machine compiler="intel" testtype="aux_clm_ys_intel" testmods="clm/vrtlay">edison</machine>
        <machine compiler="intel" testtype="aux_clm45" testmods="clm/vrtlay">yellowstone</machine>
        <machine compiler="intel" testtype="aux_clm45">yellowstone</machine>
      </test>
      <test name="ERS_D">
        <machine compiler="nag" testtype="prealpha">goldbach</machine>
        <machine compiler="nag" testtype="prebeta">goldbach</machine>
      </test>
      <test name="PFS">
        <machine compiler="intel" testtype="csltiming">yellowstone</machine>
      </test>
    </grid>
  </compset>
  <compset name="ICLM45BGCCROP">
    <grid name="1x1_numaIA">
      <test name="ERS_Lm3">
        <machine compiler="nag" testtype="aux_clm45">goldbach</machine>
        <machine compiler="gnu" testtype="aux_clm45">yellowstone</machine>
      </test>
    </grid>
    <grid name="1x1_smallvilleIA">
      <test name="ERS_Lm3">
        <machine compiler="pgi" testtype="aux_clm45">yellowstone</machine>
        <machine compiler="pgi" testtype="aux_clm45">yellowstone</machine>
      </test>
    </grid>
    <grid name="f10_f10">
      <test name="ERS_D">
        <machine compiler="nag" testtype="aux_clm45" testmods="clm/allActive">goldbach</machine>
      </test>
      <test name="ERS_Ly5">
        <machine compiler="intel" testtype="aux_clm45" testmods="clm/irrigOn_reduceOutput">yellowstone</machine>
      </test>
      <test name="PEM">
        <machine compiler="intel" testtype="aux_clm45" testmods="clm/crop">goldbach</machine>
        <machine compiler="intel" testtype="prebeta" testmods="clm/crop">goldbach</machine>
      </test>
      <test name="PET_P15x2_Ly3">
        <machine compiler="intel" testtype="aux_clm45" testmods="clm/irrigOn_reduceOutput">yellowstone</machine>
        <machine compiler="intel" testtype="prebeta" testmods="clm/irrigOn_reduceOutput">yellowstone</machine>
      </test>
      <test name="PET_P24x2_Ly3">
        <machine compiler="intel" testtype="aux_clm_ys_intel" testmods="clm/irrigOn_reduceOutput">edison</machine>
      </test>
    </grid>
    <grid name="f19_g16">
      <test name="SMS_Ly1">
        <machine compiler="intel" testtype="aux_clm_ys_intel">edison</machine>
        <machine compiler="nag" testtype="aux_clm45" testmods="clm/reduceOutput">goldbach</machine>
        <machine compiler="intel" testtype="aux_clm_short" testmods="clm/reduceOutput">goldbach</machine>
        <machine compiler="pgi" testtype="aux_clm_short" testmods="clm/reduceOutput">goldbach</machine>
        <machine compiler="intel" testtype="aux_clm45">yellowstone</machine>
        <machine compiler="intel" testtype="aux_clm_short">yellowstone</machine>
        <machine compiler="pgi" testtype="aux_clm_short">yellowstone</machine>
      </test>
      <test name="SMS_Ly1">
        <machine compiler="nag" testtype="aux_clm_short" testmods="clm/reduceOutput">goldbach</machine>
      </test>
    </grid>
  </compset>
  <compset name="ICLM45BGCDVCROP">
    <grid name="1x1_numaIA">
      <test name="ERS_Ly20">
        <machine compiler="intel" testtype="aux_clm45" testmods="clm/crop">goldbach</machine>
      </test>
      <test name="SMS_Ly3">
        <machine compiler="gnu" testtype="aux_clm45" testmods="clm/crop">yellowstone</machine>
      </test>
    </grid>
    <grid name="f10_f10">
      <test name="PET_P15x2_Lm25">
        <machine compiler="intel" testtype="aux_clm45" testmods="clm/reduceOutput">yellowstone</machine>
      </test>
      <test name="PET_P24x2_Lm25">
        <machine compiler="intel" testtype="aux_clm_ys_intel">edison</machine>
      </test>
    </grid>
    <grid name="f19_g16">
      <test name="PET_P180x2_D">
        <machine compiler="pgi" testtype="aux_clm45" testmods="clm/crop">yellowstone</machine>
      </test>
      <test name="PET_P192x2_D">
        <machine compiler="intel" testtype="aux_clm_ys_pgi" testmods="clm/crop">edison</machine>
      </test>
    </grid>
  </compset>
  <compset name="ICLM45CNCROP">
    <grid name="1x1_numaIA">
      <test name="SMS_Ly3">
        <machine compiler="intel" testtype="prerelease">yellowstone</machine>
        <machine compiler="pgi" testtype="prerelease">yellowstone</machine>
      </test>
    </grid>
    <grid name="1x1_smallvilleIA">
      <test name="SMS_Ly3_D">
        <machine compiler="intel" testtype="prerelease">yellowstone</machine>
        <machine compiler="pgi" testtype="prerelease">yellowstone</machine>
      </test>
    </grid>
    <grid name="f19_g16">
      <test name="ERI_D">
        <machine compiler="intel" testtype="prerelease">yellowstone</machine>
        <machine compiler="pgi" testtype="prerelease">yellowstone</machine>
      </test>
    </grid>
  </compset>
  <compset name="ICLM45CNDV">
    <grid name="1x1_numaIA">
      <test name="SMS_Ly3">
        <machine compiler="intel" testtype="prerelease">yellowstone</machine>
        <machine compiler="pgi" testtype="prerelease">yellowstone</machine>
      </test>
    </grid>
    <grid name="f19_g16">
      <test name="ERI_D">
        <machine compiler="intel" testtype="prerelease">yellowstone</machine>
        <machine compiler="pgi" testtype="prerelease">yellowstone</machine>
      </test>
    </grid>
  </compset>
  <compset name="ICLM45CNED">
    <grid name="1x1_brazil">
      <test name="ERS_D_Mmpi-serial">
        <machine compiler="intel" testtype="aux_clm45" testmods="clm/edTest">goldbach</machine>
        <machine compiler="nag" testtype="aux_clm45" testmods="clm/edTest">goldbach</machine>
        <machine compiler="intel" testtype="aux_clm45" testmods="clm/edTest">yellowstone</machine>
        <machine compiler="pgi" testtype="aux_clm45" testmods="clm/edTest">yellowstone</machine>
        <machine compiler="pgi" testtype="aux_clm45" testmods="clm/edTest">yellowstone</machine>
      </test>
    </grid>
    <grid name="5x5_amazon">
      <test name="SMS_D_Mmpi-serial">
        <machine compiler="intel" testtype="aux_clm45" testmods="clm/edTest">goldbach</machine>
        <machine compiler="nag" testtype="aux_clm45" testmods="clm/edTest">goldbach</machine>
        <machine compiler="intel" testtype="aux_clm45" testmods="clm/edTest">yellowstone</machine>
        <machine compiler="pgi" testtype="aux_clm45" testmods="clm/edTest">yellowstone</machine>
        <machine compiler="pgi" testtype="aux_clm45" testmods="clm/edTest">yellowstone</machine>
      </test>
    </grid>
    <grid name="f10_f10">
      <test name="SMS">
        <machine compiler="intel" testtype="aux_clm45" testmods="clm/edTest">yellowstone</machine>
        <machine compiler="pgi" testtype="aux_clm45" testmods="clm/edTest">yellowstone</machine>
      </test>
    </grid>
    <grid name="f19_g16">
      <test name="SMS">
        <machine compiler="intel" testtype="aux_clm45" testmods="clm/edTest">yellowstone</machine>
        <machine compiler="pgi" testtype="aux_clm45" testmods="clm/edTest">yellowstone</machine>
      </test>
    </grid>
  </compset>
  <compset name="ICLM45CNTEST">
    <grid name="1x1_camdenNJ">
      <test name="ERI_D">
        <machine compiler="intel" testtype="prebeta">redsky</machine>
        <machine compiler="intel" testtype="prebeta">yellowstone</machine>
      </test>
    </grid>
  </compset>
  <compset name="ICLM45CRUBGC">
    <grid name="f19_g16">
      <test name="SMS">
        <machine compiler="intel" testtype="prebeta">redsky</machine>
        <machine compiler="intel" testtype="prebeta">yellowstone</machine>
      </test>
    </grid>
  </compset>
  <compset name="ICLM45GLCMEC">
    <grid name="f19_g16">
      <test name="ERS_D">
        <machine compiler="intel" testtype="aux_clm_ys_intel" testmods="clm/glcMEC">edison</machine>
        <machine compiler="intel" testtype="aux_clm45" testmods="clm/glcMEC_changeFlags">yellowstone</machine>
      </test>
    </grid>
  </compset>
  <compset name="ICLM45VIC">
    <grid name="f09_g16">
      <test name="ERS">
        <machine compiler="intel" testtype="aux_clm_ys_pgi" testmods="clm/vrtlay">edison</machine>
        <machine compiler="pgi" testtype="aux_clm45" testmods="clm/vrtlay">yellowstone</machine>
      </test>
      <test name="ERS_D">
        <machine compiler="intel" testtype="aux_clm_ys_intel" testmods="clm/vrtlay">edison</machine>
        <machine compiler="intel" testtype="aux_clm45" testmods="clm/vrtlay">yellowstone</machine>
      </test>
    </grid>
    <grid name="f10_f10">
      <test name="ERS">
        <machine compiler="intel" testtype="aux_clm_ys_pgi" testmods="clm/decStart">edison</machine>
        <machine compiler="pgi" testtype="aux_clm45" testmods="clm/decStart">yellowstone</machine>
      </test>
      <test name="ERS_D">
        <machine compiler="intel" testtype="aux_clm_ys_intel" testmods="clm/vrtlay">edison</machine>
        <machine compiler="intel" testtype="aux_clm45" testmods="clm/vrtlay">yellowstone</machine>
      </test>
    </grid>
    <grid name="f19_g16">
      <test name="SMS">
        <machine compiler="intel" testtype="aux_clm_ys_intel" testmods="clm/default">edison</machine>
        <machine compiler="intel" testtype="aux_clm45" testmods="clm/default">yellowstone</machine>
      </test>
    </grid>
  </compset>
  <compset name="ICN">
    <grid name="f09_g16">
      <test name="ERS">
        <machine compiler="intel" testtype="aux_science">yellowstone</machine>
      </test>
    </grid>
    <grid name="f10_f10">
      <test name="CME">
        <machine compiler="intel" testtype="aux_clm_ys_intel">edison</machine>
        <machine compiler="intel" testtype="aux_clm40">yellowstone</machine>
      </test>
      <test name="ERS_D">
        <machine compiler="pgi" testtype="aux_clm40" testmods="clm/reduceOutput">goldbach</machine>
        <machine compiler="intel" testtype="aux_clm_short" testmods="clm/reduceOutput">goldbach</machine>
        <machine compiler="pgi" testtype="aux_clm_short" testmods="clm/reduceOutput">goldbach</machine>
        <machine compiler="intel" testtype="aux_clm_short">yellowstone</machine>
        <machine compiler="pgi" testtype="aux_clm_short">yellowstone</machine>
      </test>
      <test name="ERS_D">
        <machine compiler="nag" testtype="aux_clm_short" testmods="clm/reduceOutput">goldbach</machine>
      </test>
    </grid>
    <grid name="ne30_g16">
      <test name="ERS_Ld3_D_P48x24">
        <machine compiler="intel" testtype="aux_clm_ys_intel">edison</machine>
      </test>
      <test name="ERS_Ld3_D_P64x16">
        <machine compiler="intel" testtype="aux_clm40">yellowstone</machine>
      </test>
      <test name="PET_D_P4x24">
        <machine compiler="intel" testtype="aux_clm_ys_intel">edison</machine>
      </test>
      <test name="PET_D_P4x30">
        <machine compiler="intel" testtype="aux_clm40">yellowstone</machine>
      </test>
    </grid>
  </compset>
  <compset name="ICNCROP">
    <grid name="1x1_numaIA">
      <test name="ERS_Lm3">
        <machine compiler="pgi" testtype="aux_clm40" testmods="clm/reduceOutput">goldbach</machine>
      </test>
      <test name="SMS">
        <machine compiler="intel " testtype="aux_clm_ys_pgi">edison</machine>
        <machine compiler="pgi" testtype="prerelease">hopper</machine>
        <machine compiler="ibm" testtype="prerelease">intrepid</machine>
        <machine compiler="intel" testtype="prebeta">janus</machine>
        <machine compiler="intel" testtype="prebeta">redsky</machine>
        <machine compiler="pgi" testtype="aux_clm40">yellowstone</machine>
        <machine compiler="gnu" testtype="prebeta">yellowstone</machine>
        <machine compiler="intel" testtype="prebeta">yellowstone</machine>
        <machine compiler="pgi" testtype="prebeta">yellowstone</machine>
      </test>
    </grid>
    <grid name="1x1_smallvilleIA">
      <test name="ERS_D">
        <machine compiler="intel" testtype="prebeta">edison</machine>
        <machine compiler="intel" testtype="prebeta">eos</machine>
        <machine compiler="pgi" testtype="prebeta">hopper</machine>
        <machine compiler="ibm" testtype="prerelease">intrepid</machine>
        <machine compiler="pgi" testtype="prebeta">lawrencium-lr2</machine>
        <machine compiler="pgi" testtype="prebeta">titan</machine>
        <machine compiler="pgi" testtype="prerelease">titan</machine>
      </test>
    </grid>
    <grid name="f10_f10">
      <test name="ERS_Ld211_D_P112x1">
        <machine compiler="intel" testtype="aux_clm40" testmods="clm/crop">yellowstone</machine>
      </test>
      <test name="ERS_Ld211_D_P144x1">
        <machine compiler="intel" testtype="aux_clm_ys_intel" testmods="clm/crop">edison</machine>
      </test>
    </grid>
    <grid name="f19_g16">
      <test name="ERS">
        <machine compiler="intel" testtype="aux_clm_ys_pgi">edison</machine>
        <machine compiler="pgi" testtype="aux_clm40">yellowstone</machine>
      </test>
    </grid>
  </compset>
  <compset name="ICNDVCROP">
    <grid name="f19_g16">
      <test name="ERS_Ld211_P192x1">
        <machine compiler="intel" testtype="aux_clm_ys_intel" testmods="clm/crop">edison</machine>
        <machine compiler="intel" testtype="aux_clm40" testmods="clm/crop">yellowstone</machine>
      </test>
    </grid>
  </compset>
  <compset name="ICNTEST">
    <grid name="1x1_camdenNJ">
      <test name="SBN">
        <machine compiler="null" testtype="null">null</machine>
      </test>
    </grid>
  </compset>
  <compset name="ICRUCLM45">
    <grid name="f09_g16">
      <test name="SMS">
        <machine compiler="nag" testtype="aux_clm45" testmods="clm/af_bias_v5">goldbach</machine>
        <machine compiler="intel" testtype="aux_clm45" testmods="clm/af_bias_v5">yellowstone</machine>
      </test>
    </grid>
    <grid name="f10_f10">
      <test name="NCK">
        <machine compiler="intel" testtype="aux_clm_ys_intel">edison</machine>
        <machine compiler="intel" testtype="aux_clm45">yellowstone</machine>
        <machine compiler="intel" testtype="prealpha">yellowstone</machine>
      </test>
    </grid>
    <grid name="f19_g16">
      <test name="SBN">
        <machine compiler="null" testtype="null">null</machine>
      </test>
    </grid>
  </compset>
  <compset name="ICRUCLM45BGC">
    <grid name="f09_g16">
      <test name="ERI_D">
        <machine compiler="intel" testtype="prerelease">hopper</machine>
        <machine compiler="intel" testtype="prerelease">janus</machine>
        <machine compiler="intel" testtype="prerelease">yellowstone</machine>
      </test>
    </grid>
    <grid name="f19_g16">
      <test name="SMS">
        <machine compiler="intel" testtype="prebeta">edison</machine>
        <machine compiler="pgi" testtype="prebeta">hopper</machine>
        <machine compiler="intel" testtype="prebeta">janus</machine>
        <machine compiler="pgi" testtype="prebeta">lawrencium-lr2</machine>
      </test>
    </grid>
    <grid name="hcru_hcru">
      <test name="ERS_D">
        <machine compiler="intel" testtype="aux_clm_ys_pgi">edison</machine>
        <machine compiler="pgi" testtype="aux_clm45">yellowstone</machine>
      </test>
      <test name="PFS">
        <machine compiler="intel" testtype="aux_scripts">yellowstone</machine>
      </test>
      <test name="SBN">
        <machine compiler="null" testtype="null">null</machine>
      </test>
    </grid>
  </compset>
  <compset name="ICRUCLM45BGCCROP">
    <grid name="f19_g16">
      <test name="ERI_N2">
        <machine compiler="intel" testtype="aux_clm_ys_intel">edison</machine>
        <machine compiler="intel" testtype="aux_clm_ys_intel" testmods="clm/default">edison</machine>
        <machine compiler="intel" testtype="aux_clm45">yellowstone</machine>
        <machine compiler="intel" testtype="aux_clm45" testmods="clm/default">yellowstone</machine>
      </test>
    </grid>
  </compset>
  <compset name="ICRUCLM45BGCTEST">
    <grid name="f09_g16">
      <test name="SMS">
        <machine compiler="ibm" testtype="prerelease">intrepid</machine>
      </test>
    </grid>
    <grid name="f19_g16">
      <test name="SMS">
        <machine compiler="ibm" testtype="prerelease">intrepid</machine>
      </test>
    </grid>
  </compset>
  <compset name="ICRUCLM50BGC">
    <grid name="f10_f10">
      <test name="ERI">
        <machine compiler="intel" testtype="aux_clm_ys_pgi">edison</machine>
        <machine compiler="intel" testtype="aux_clm45" testmods="clm/reduceOutput">goldbach</machine>
        <machine compiler="intel" testtype="aux_clm45">yellowstone</machine>
        <machine compiler="pgi" testtype="aux_clm45">yellowstone</machine>
        <machine compiler="pgi" testtype="aux_clm45" testmods="clm/reduceOutput">yellowstone</machine>
        <machine compiler="pgi" testtype="aux_clm45" testmods="clm/reduceOutput">yellowstone</machine>
      </test>
      <test name="ERI_D">
        <machine compiler="intel" testtype="aux_clm_ys_intel">edison</machine>
        <machine compiler="intel" testtype="aux_clm45" testmods="clm/reduceOutput">goldbach</machine>
        <machine compiler="intel" testtype="aux_clm45">yellowstone</machine>
        <machine compiler="pgi" testtype="aux_clm45" testmods="clm/reduceOutput">yellowstone</machine>
        <machine compiler="pgi" testtype="aux_clm45" testmods="clm/reduceOutput">yellowstone</machine>
      </test>
    </grid>
    <grid name="f19_g16">
      <test name="ERI">
        <machine compiler="intel" testtype="aux_clm_ys_pgi">edison</machine>
        <machine compiler="intel" testtype="aux_clm45" testmods="clm/reduceOutput">goldbach</machine>
        <machine compiler="intel" testtype="aux_clm45">yellowstone</machine>
        <machine compiler="pgi" testtype="aux_clm45">yellowstone</machine>
        <machine compiler="pgi" testtype="aux_clm45" testmods="clm/reduceOutput">yellowstone</machine>
        <machine compiler="pgi" testtype="aux_clm45" testmods="clm/reduceOutput">yellowstone</machine>
      </test>
      <test name="ERI">
        <machine compiler="nag" testtype="aux_clm45" testmods="clm/reduceOutput">goldbach</machine>
      </test>
      <test name="ERI_D">
        <machine compiler="intel" testtype="aux_clm_ys_pgi">edison</machine>
        <machine compiler="intel" testtype="aux_clm45" testmods="clm/reduceOutput">goldbach</machine>
        <machine compiler="intel" testtype="aux_clm45">yellowstone</machine>
        <machine compiler="pgi" testtype="aux_clm45">yellowstone</machine>
        <machine compiler="pgi" testtype="aux_clm45" testmods="clm/reduceOutput">yellowstone</machine>
        <machine compiler="pgi" testtype="aux_clm45" testmods="clm/reduceOutput">yellowstone</machine>
      </test>
      <test name="ERI_D">
        <machine compiler="nag" testtype="aux_clm45" testmods="clm/reduceOutput">goldbach</machine>
      </test>
    </grid>
  </compset>
  <compset name="ICRUCLM50BGC">
    <grid name="f10_f10">
      <test name="ERI">
        <machine compiler="intel" testtype="aux_clm_ys_pgi">edison</machine>
        <machine compiler="intel" testtype="aux_clm45" testmods="clm/reduceOutput">goldbach</machine>
        <machine compiler="intel" testtype="aux_clm45">yellowstone</machine>
        <machine compiler="pgi" testtype="aux_clm45">yellowstone</machine>
      </test>
      <test name="ERI_D">
        <machine compiler="intel" testtype="aux_clm_ys_intel">edison</machine>
        <machine compiler="intel" testtype="aux_clm45" testmods="clm/reduceOutput">goldbach</machine>
        <machine compiler="intel" testtype="aux_clm45">yellowstone</machine>
      </test>
    </grid>
    <grid name="f19_g16">
      <test name="ERI">
        <machine compiler="intel" testtype="aux_clm_ys_pgi">edison</machine>
        <machine compiler="intel" testtype="aux_clm45" testmods="clm/reduceOutput">goldbach</machine>
        <machine compiler="nag" testtype="aux_clm45" testmods="clm/reduceOutput">goldbach</machine>
        <machine compiler="intel" testtype="aux_clm45">yellowstone</machine>
        <machine compiler="pgi" testtype="aux_clm45">yellowstone</machine>
      </test>
      <test name="ERI_D">
        <machine compiler="intel" testtype="aux_clm_ys_pgi">edison</machine>
        <machine compiler="intel" testtype="aux_clm45" testmods="clm/reduceOutput">goldbach</machine>
        <machine compiler="nag" testtype="aux_clm45" testmods="clm/reduceOutput">goldbach</machine>
        <machine compiler="intel" testtype="aux_clm45">yellowstone</machine>
        <machine compiler="pgi" testtype="aux_clm45">yellowstone</machine>
      </test>
    </grid>
  </compset>
  <compset name="ICRUCN">
    <grid name="hcru_hcru">
      <test name="ERS_D">
        <machine compiler="intel" testtype="aux_clm_ys_pgi">edison</machine>
        <machine compiler="pgi" testtype="aux_clm40">yellowstone</machine>
      </test>
      <test name="SBN">
        <machine compiler="null" testtype="null">null</machine>
      </test>
    </grid>
  </compset>
  <compset name="IG">
    <grid name="T31_g37">
      <test name="CME_Ly5">
        <machine compiler="intel" testtype="aux_glc" testmods="clm/reduceOutput">yellowstone</machine>
      </test>
      <test name="ERS">
        <machine compiler="pgi" testtype="prealpha">goldbach</machine>
        <machine compiler="pgi" testtype="prerelease">goldbach</machine>
        <machine compiler="pgi" testtype="prerelease">hopper</machine>
        <machine compiler="ibm" testtype="prerelease">intrepid</machine>
      </test>
    </grid>
    <grid name="f09_g16">
      <test name="SBN">
        <machine compiler="null" testtype="null">null</machine>
      </test>
    </grid>
    <grid name="f19_g16">
      <test name="ERI">
        <machine compiler="intel" testtype="aux_drv">yellowstone</machine>
      </test>
    </grid>
  </compset>
  <compset name="IG1850">
    <grid name="T31_g37">
      <test name="ERS">
        <machine compiler="lahey" testtype="prebeta">goldbach</machine>
      </test>
    </grid>
    <grid name="f09_g16">
      <test name="ERS_PT">
        <machine compiler="pgi" testtype="prebeta">bluewaters</machine>
        <machine compiler="intel" testtype="prebeta">edison</machine>
        <machine compiler="intel" testtype="prebeta">eos</machine>
        <machine compiler="pgi" testtype="prebeta">hopper</machine>
        <machine compiler="ibm" testtype="prerelease">intrepid</machine>
        <machine compiler="pgi" testtype="prebeta">lawrencium-lr2</machine>
        <machine compiler="pgi" testtype="prebeta">titan</machine>
        <machine compiler="pgi" testtype="prerelease">titan</machine>
      </test>
    </grid>
  </compset>
  <compset name="IG1850CLM45">
    <grid name="T31_g37">
      <test name="SMS_Lm37">
        <machine compiler="intel" testtype="aux_clm45" testmods="clm/glcMEC_long" comment="Long enough test for SMB to be generated in bare land areas; add a month beyond the 3rd year to allow time for CLM to respond to CISM forcing from the 3rd year. (Note: if we had spun-up initial conditions for an IG compset, we could test this with much shorter test, if it also used the glc override options - much of the need for this long test is to allow the snow pack to spin up.)">yellowstone</machine>
      </test>
    </grid>
    <grid name="f09_g16">
      <test name="PFS">
        <machine compiler="intel" testtype="csltiming">yellowstone</machine>
      </test>
      <test name="SBN">
        <machine compiler="null" testtype="null">null</machine>
      </test>
    </grid>
    <grid name="f19_g16">
      <test name="ERI">
        <machine compiler="intel" testtype="aux_clm_ys_pgi">edison</machine>
        <machine compiler="pgi" testtype="aux_clm45">yellowstone</machine>
      </test>
      <test name="PEM_D">
        <machine compiler="intel" testtype="aux_clm_ys_pgi">edison</machine>
        <machine compiler="pgi" testtype="aux_clm45" testmods="clm/glcMEC_increase">yellowstone</machine>
        <machine compiler="pgi" testtype="aux_clm45" testmods="clm/glcMEC">yellowstone</machine>
        <machine compiler="pgi" testtype="prebeta" testmods="clm/glcMEC">yellowstone</machine>
      </test>
    </grid>
  </compset>
  <compset name="IG1850CN">
    <grid name="f19_g16">
      <test name="ERI_D">
        <machine compiler="intel" testtype="aux_clm_ys_pgi">edison</machine>
        <machine compiler="pgi" testtype="aux_clm40">yellowstone</machine>
      </test>
    </grid>
  </compset>
  <compset name="IG20TR">
    <grid name="T31_g37">
      <test name="SBN">
        <machine compiler="null" testtype="null">null</machine>
      </test>
    </grid>
    <grid name="f09_g16">
      <test name="SMS_D">
        <machine compiler="pgi" testtype="aux_glc">yellowstone</machine>
        <machine compiler="intel" testtype="aux_glc_short">yellowstone</machine>
      </test>
    </grid>
    <grid name="f19_g16">
      <test name="SBN">
        <machine compiler="null" testtype="null">null</machine>
      </test>
    </grid>
  </compset>
  <compset name="IG20TRCLM45">
    <grid name="T31_g37">
      <test name="ERS_D_Ld10">
        <machine compiler="intel" testtype="aux_clm45" testmods="clm/glcMEC_decrease" comment="test transient PFTs (via 20TR) in conjunction with changing glacier area">yellowstone</machine>
      </test>
    </grid>
    <grid name="f19_g16">
      <test name="SBN">
        <machine compiler="null" testtype="null">null</machine>
      </test>
    </grid>
  </compset>
  <compset name="IG20TRCLM45CN">
    <grid name="f09_g16">
      <test name="SBN">
        <machine compiler="null" testtype="null">null</machine>
      </test>
    </grid>
  </compset>
  <compset name="IG20TRCN">
    <grid name="f09_g16">
      <test name="SBN">
        <machine compiler="null" testtype="null">null</machine>
      </test>
    </grid>
  </compset>
  <compset name="IGCLM45">
    <grid name="T31_g37">
      <test name="ERS_Ly5">
        <machine compiler="intel" testtype="aux_glc" testmods="clm/glcMEC_long" comment="Need IG ERS test to catch problems with fields sent before the end of the first year after restart. Also use glcMEC_long testmods to get shorter snow_persistence_max - the main motivation here is to have a long ERS test that checks restart of the snow_persistence stuff (which more belongs in the aux_clm test list, but was added here to avoid needing to add a long ERS test to that test list)... this is mainly needed because we do not have an IG test that uses spun-up initial conditions, so we currently need a long test to completely test the restartability of the snow_persistence stuff.">yellowstone</machine>
      </test>
    </grid>
    <grid name="f19_g16">
      <test name="ERS_D_Ld9">
        <machine compiler="pgi" testtype="aux_glc" testmods="cism/override_glc_frac" comment="Make sure glc override options work correctly, and restart properly">yellowstone</machine>
      </test>
      <test name="SBN">
        <machine compiler="null" testtype="null">null</machine>
      </test>
    </grid>
  </compset>
  <compset name="IGCLM45IS2">
    <grid name="f09_g16_gl10">
      <test name="SBN">
        <machine compiler="null" testtype="null">null</machine>
      </test>
    </grid>
  </compset>
  <compset name="IGCN">
    <grid name="T31_g37">
      <test name="ERI">
        <machine compiler="intel" testtype="prebeta">goldbach</machine>
        <machine compiler="pgi" testtype="prebeta">goldbach</machine>
        <machine compiler="intel" testtype="prebeta">redsky</machine>
        <machine compiler="gnu" testtype="prealpha">yellowstone</machine>
        <machine compiler="intel" testtype="prealpha">yellowstone</machine>
        <machine compiler="pgi" testtype="prealpha">yellowstone</machine>
        <machine compiler="gnu" testtype="prebeta">yellowstone</machine>
        <machine compiler="intel" testtype="prebeta">yellowstone</machine>
        <machine compiler="pgi" testtype="prebeta">yellowstone</machine>
      </test>
    </grid>
    <grid name="f19_g16">
      <test name="ERB_Ld3">
        <machine compiler="pgi" testtype="prerelease">hopper</machine>
        <machine compiler="ibm" testtype="prerelease">intrepid</machine>
        <machine compiler="intel" testtype="prebeta">janus</machine>
        <machine compiler="intel" testtype="prebeta">redsky</machine>
        <machine compiler="gnu" testtype="prebeta">yellowstone</machine>
        <machine compiler="intel" testtype="prebeta">yellowstone</machine>
        <machine compiler="pgi" testtype="prebeta">yellowstone</machine>
      </test>
    </grid>
  </compset>
  <compset name="IGIS2">
    <grid name="T31_g37_gl10">
      <test name="SMS_Ly3">
        <machine compiler="intel" testtype="aux_glc" testmods="clm/reduceOutput">yellowstone</machine>
      </test>
    </grid>
  </compset>
  <compset name="IGRCP26CN">
    <grid name="f09_g16">
      <test name="SBN">
        <machine compiler="null" testtype="null">null</machine>
      </test>
    </grid>
    <grid name="f19_g16">
      <test name="ERS_D">
        <machine compiler="pgi" testtype="aux_clm40" testmods="clm/reduceOutput">goldbach</machine>
      </test>
    </grid>
  </compset>
  <compset name="IGRCP45CLM45CN">
    <grid name="f09_g16">
      <test name="SBN">
        <machine compiler="null" testtype="null">null</machine>
      </test>
    </grid>
    <grid name="f19_g16">
      <test name="SBN">
        <machine compiler="null" testtype="null">null</machine>
      </test>
    </grid>
  </compset>
  <compset name="IGRCP45CN">
    <grid name="f09_g16">
      <test name="SBN">
        <machine compiler="null" testtype="null">null</machine>
      </test>
    </grid>
    <grid name="f19_g16">
      <test name="SBN">
        <machine compiler="null" testtype="null">null</machine>
      </test>
    </grid>
  </compset>
  <compset name="IGRCP60CN">
    <grid name="f09_g16">
      <test name="SBN">
        <machine compiler="null" testtype="null">null</machine>
      </test>
    </grid>
    <grid name="f19_g16">
      <test name="ERS_Lm3">
        <machine compiler="intel" testtype="aux_clm_ys_intel">edison</machine>
        <machine compiler="intel" testtype="aux_clm40">yellowstone</machine>
      </test>
    </grid>
  </compset>
  <compset name="IGRCP85CLM45CN">
    <grid name="f09_g16">
      <test name="SBN">
        <machine compiler="null" testtype="null">null</machine>
      </test>
    </grid>
    <grid name="f19_g16">
      <test name="SBN">
        <machine compiler="null" testtype="null">null</machine>
      </test>
    </grid>
  </compset>
  <compset name="IGRCP85CN">
    <grid name="f09_g16">
      <test name="SBN">
        <machine compiler="null" testtype="null">null</machine>
      </test>
    </grid>
    <grid name="f19_g16">
      <test name="ERI">
        <machine compiler="pgi" testtype="aux_glc">yellowstone</machine>
      </test>
    </grid>
  </compset>
  <compset name="IRCP26CLM45CN">
    <grid name="f09_g16">
      <test name="SBN">
        <machine compiler="null" testtype="null">null</machine>
      </test>
    </grid>
  </compset>
  <compset name="IRCP26CN">
    <grid name="f05_g16">
      <test name="SBN">
        <machine compiler="null" testtype="null">null</machine>
      </test>
    </grid>
    <grid name="f09_g16">
      <test name="SBN">
        <machine compiler="null" testtype="null">null</machine>
      </test>
    </grid>
    <grid name="f10_f10">
      <test name="SMS">
        <machine compiler="nag" testtype="aux_clm40" testmods="clm/reduceOutput">goldbach</machine>
      </test>
    </grid>
    <grid name="f19_g16">
      <test name="SBN">
        <machine compiler="null" testtype="null">null</machine>
      </test>
    </grid>
    <grid name="ne120_g16">
      <test name="SBN">
        <machine compiler="null" testtype="null">null</machine>
      </test>
    </grid>
    <grid name="ne30_g16">
      <test name="SBN">
        <machine compiler="null" testtype="null">null</machine>
      </test>
    </grid>
  </compset>
  <compset name="IRCP45CLM45BGC">
    <grid name="f19_g16">
      <test name="SMS_Ld5">
        <machine compiler="intel" testtype="aux_clm_ys_intel" testmods="clm/decStart">edison</machine>
        <machine compiler="intel" testtype="aux_clm45" testmods="clm/decStart">yellowstone</machine>
        <machine compiler="pgi" testtype="aux_clm45" testmods="clm/decStart">yellowstone</machine>
        <machine compiler="pgi" testtype="aux_clm45" testmods="clm/decStart">yellowstone</machine>
      </test>
    </grid>
  </compset>
  <compset name="IRCP45CN">
    <grid name="f05_g16">
      <test name="SBN">
        <machine compiler="null" testtype="null">null</machine>
      </test>
    </grid>
    <grid name="f09_g16">
      <test name="SBN">
        <machine compiler="null" testtype="null">null</machine>
      </test>
    </grid>
    <grid name="f10_f10">
      <test name="SMS">
        <machine compiler="pgi" testtype="aux_clm40" testmods="clm/reduceOutput">goldbach</machine>
      </test>
    </grid>
    <grid name="f19_g16">
      <test name="SMS">
        <machine compiler="intel" testtype="aux_clm_ys_pgi">edison</machine>
        <machine compiler="pgi" testtype="aux_clm40">yellowstone</machine>
      </test>
    </grid>
    <grid name="ne120_g16">
      <test name="SBN">
        <machine compiler="null" testtype="null">null</machine>
      </test>
    </grid>
    <grid name="ne30_g16">
      <test name="SBN">
        <machine compiler="null" testtype="null">null</machine>
      </test>
    </grid>
  </compset>
  <compset name="IRCP60CLM45CN">
    <grid name="f09_g16">
      <test name="SBN">
        <machine compiler="null" testtype="null">null</machine>
      </test>
    </grid>
  </compset>
  <compset name="IRCP60CN">
    <grid name="f05_g16">
      <test name="SBN">
        <machine compiler="null" testtype="null">null</machine>
      </test>
    </grid>
    <grid name="f09_g16">
      <test name="SBN">
        <machine compiler="null" testtype="null">null</machine>
      </test>
    </grid>
    <grid name="f19_g16">
      <test name="SBN">
        <machine compiler="null" testtype="null">null</machine>
      </test>
    </grid>
    <grid name="ne120_g16">
      <test name="SBN">
        <machine compiler="null" testtype="null">null</machine>
      </test>
    </grid>
    <grid name="ne30_g16">
      <test name="SBN">
        <machine compiler="null" testtype="null">null</machine>
      </test>
    </grid>
  </compset>
  <compset name="IRCP85CLM45BGC">
    <grid name="f09_g16">
      <test name="SBN">
        <machine compiler="null" testtype="null">null</machine>
      </test>
    </grid>
    <grid name="f19_g16">
      <test name="ERS_D">
        <machine compiler="intel" testtype="aux_clm_ys_pgi">edison</machine>
        <machine compiler="pgi" testtype="aux_clm45">yellowstone</machine>
      </test>
    </grid>
  </compset>
  <compset name="IRCP85CLM45CN">
    <grid name="f09_g16">
      <test name="SBN">
        <machine compiler="null" testtype="null">null</machine>
      </test>
    </grid>
  </compset>
  <compset name="IRCP85CN">
    <grid name="f05_g16">
      <test name="SBN">
        <machine compiler="null" testtype="null">null</machine>
      </test>
    </grid>
    <grid name="f09_g16">
      <test name="SBN">
        <machine compiler="null" testtype="null">null</machine>
      </test>
    </grid>
    <grid name="f19_g16">
      <test name="ERS_D">
        <machine compiler="intel" testtype="aux_clm_ys_pgi">edison</machine>
        <machine compiler="pgi" testtype="aux_clm40">yellowstone</machine>
      </test>
    </grid>
    <grid name="ne120_g16">
      <test name="SBN">
        <machine compiler="null" testtype="null">null</machine>
      </test>
    </grid>
    <grid name="ne30_g16">
      <test name="SBN">
        <machine compiler="null" testtype="null">null</machine>
      </test>
    </grid>
  </compset>
  <compset name="ITEST">
    <grid name="1x1_camdenNJ">
      <test name="SBN">
        <machine compiler="null" testtype="null">null</machine>
      </test>
    </grid>
    <grid name="5amazon">
      <test name="SMS_D">
        <machine compiler="intel" testtype="prebeta">janus</machine>
        <machine compiler="intel" testtype="prebeta">redsky</machine>
        <machine compiler="gnu" testtype="prebeta">yellowstone</machine>
        <machine compiler="intel" testtype="prebeta">yellowstone</machine>
        <machine compiler="pgi" testtype="prebeta">yellowstone</machine>
      </test>
    </grid>
    <grid name="5x5_amazon">
      <test name="SBN">
        <machine compiler="null" testtype="null">null</machine>
      </test>
    </grid>
    <grid name="f19_g16">
      <test name="ERI">
        <machine compiler="intel" testtype="prebeta">edison</machine>
        <machine compiler="intel" testtype="prebeta">goldbach</machine>
        <machine compiler="pgi" testtype="prebeta">goldbach</machine>
        <machine compiler="pgi" testtype="prebeta">hopper</machine>
        <machine compiler="pgi" testtype="prerelease">hopper</machine>
        <machine compiler="pgi" testtype="prebeta">lawrencium-lr2</machine>
      </test>
      <test name="ERS">
        <machine compiler="pgi" testtype="aux_rasm">eastwind</machine>
        <machine compiler="intel" testtype="aux_rasm">evergreen</machine>
        <machine compiler="pgi" testtype="aux_rasm">olympus</machine>
        <machine compiler="intel" testtype="aux_rasm">yellowstone</machine>
      </test>
      <test name="ERS_Ld3">
        <machine compiler="ibm" testtype="prerelease">intrepid</machine>
      </test>
    </grid>
    <grid name="f45_f45">
      <test name="SMS">
        <machine compiler="intel" testtype="prebeta" testmods="clm/ptsROA">edison</machine>
        <machine compiler="pgi" testtype="prebeta" testmods="clm/ptsROA">hopper</machine>
        <machine compiler="pgi" testtype="prerelease" testmods="clm/ptsROA">hopper</machine>
        <machine compiler="ibm" testtype="prerelease" testmods="clm/ptsROA">intrepid</machine>
        <machine compiler="intel" testtype="prebeta" testmods="clm/ptsRLB">janus</machine>
        <machine compiler="pgi" testtype="prebeta" testmods="clm/ptsROA">lawrencium-lr2</machine>
        <machine compiler="intel" testtype="prebeta" testmods="clm/ptsRLB">redsky</machine>
        <machine compiler="gnu" testtype="prebeta" testmods="clm/ptsRLB">yellowstone</machine>
        <machine compiler="intel" testtype="prebeta" testmods="clm/ptsRLB">yellowstone</machine>
        <machine compiler="pgi" testtype="prebeta" testmods="clm/ptsRLB">yellowstone</machine>
      </test>
    </grid>
    <grid name="f45_g37">
      <test name="ERI">
        <machine compiler="intel" testtype="prebeta">goldbach</machine>
        <machine compiler="pgi" testtype="prebeta">goldbach</machine>
        <machine compiler="intel" testtype="prealpha">janus</machine>
        <machine compiler="intel" testtype="prebeta">janus</machine>
      </test>
    </grid>
  </compset>
  <compset name="S">
    <grid name="f09_g16">
      <test name="CME_D">
        <machine compiler="intel" testtype="aux_scripts">yellowstone</machine>
      </test>
    </grid>
    <grid name="f19_g16">
      <test name="CME">
        <machine compiler="pgi" testtype="prerelease">hopper</machine>
        <machine compiler="ibm" testtype="prerelease">intrepid</machine>
        <machine compiler="intel" testtype="prebeta">janus</machine>
        <machine compiler="intel" testtype="prebeta">redsky</machine>
        <machine compiler="intel" testtype="aux_drv">yellowstone</machine>
        <machine compiler="gnu" testtype="prebeta">yellowstone</machine>
        <machine compiler="intel" testtype="prebeta">yellowstone</machine>
        <machine compiler="pgi" testtype="prebeta">yellowstone</machine>
      </test>
    </grid>
  </compset>
  <compset name="TG">
    <grid name="f09_g16">
      <test name="ERS_Ly21">
        <machine compiler="intel" testtype="prebeta">redsky</machine>
        <machine compiler="gnu" testtype="prealpha">yellowstone</machine>
        <machine compiler="intel" testtype="prealpha">yellowstone</machine>
        <machine compiler="pgi" testtype="prealpha">yellowstone</machine>
        <machine compiler="gnu" testtype="prebeta">yellowstone</machine>
        <machine compiler="intel" testtype="prebeta">yellowstone</machine>
        <machine compiler="pgi" testtype="prebeta">yellowstone</machine>
      </test>
      <test name="NCK">
        <machine compiler="intel" testtype="aux_glc">yellowstone</machine>
      </test>
      <test name="SMS_D">
        <machine compiler="intel" testtype="aux_glc">yellowstone</machine>
        <machine compiler="intel" testtype="aux_glc_short">yellowstone</machine>
      </test>
    </grid>
    <grid name="f09_g16_gl10">
      <test name="ERS_Ly20_N2_P2">
        <machine compiler="pgi" testtype="aux_glc">yellowstone</machine>
      </test>
      <test name="SMS_D">
        <machine compiler="pgi" testtype="aux_glc">yellowstone</machine>
      </test>
    </grid>
  </compset>
  <compset name="TG1850">
    <grid name="f09_g16">
      <test name="CME_Ly10">
        <machine compiler="intel" testtype="aux_esmf">yellowstone</machine>
      </test>
      <test name="CME_Ly10_N2_P2_D">
        <machine compiler="intel" testtype="aux_glc">yellowstone</machine>
      </test>
      <test name="ERS_Ly20">
        <machine compiler="intel" testtype="aux_glc" testmods="cism/oneway">yellowstone</machine>
        <machine compiler="intel" testtype="aux_glc_short">yellowstone</machine>
      </test>
    </grid>
  </compset>
  <compset name="TG1850IS2">
    <grid name="f09_g16_gl10">
      <test name="ERS_Ly11">
        <machine compiler="gnu" testtype="aux_glc">hopper</machine>
        <machine compiler="pgi" testtype="aux_glc">titan</machine>
      </test>
    </grid>
  </compset>
  <compset name="TG20TR">
    <grid name="f09_g16">
      <test name="ERS_Ly20_E">
        <machine compiler="intel" testtype="aux_glc">yellowstone</machine>
      </test>
      <test name="PEA_P1_M">
        <machine compiler="intel" testtype="aux_glc">yellowstone</machine>
      </test>
    </grid>
  </compset>
  <compset name="TG20TRIS2">
    <grid name="f09_g16_gl10">
      <test name="ERI_Ly15">
        <machine compiler="intel" testtype="aux_glc">yellowstone</machine>
      </test>
    </grid>
  </compset>
  <compset name="TGIS2">
    <grid name="f09_g16_gl10">
      <test name="SMS_D_Ly1">
        <machine compiler="gnu" testtype="aux_glc">hopper</machine>
        <machine compiler="pgi" testtype="aux_glc">hopper</machine>
        <machine compiler="pgi" testtype="aux_glc">titan</machine>
        <machine compiler="intel" testtype="aux_glc">yellowstone</machine>
        <machine compiler="intel" testtype="aux_glc_short">yellowstone</machine>
      </test>
      <test name="SMS_Ly2">
        <machine compiler="intel" testtype="prebeta">redsky</machine>
        <machine compiler="intel" testtype="prealpha">yellowstone</machine>
        <machine compiler="intel" testtype="prebeta">yellowstone</machine>
      </test>
    </grid>
  </compset>
  <compset name="TGIS2S">
    <grid name="f09_g16_gl10">
      <test name="PEA_P1_M_Ly2">
        <machine compiler="intel" testtype="aux_glc">yellowstone</machine>
      </test>
    </grid>
  </compset>
  <compset name="TGRCP85">
    <grid name="f09_g16">
      <test name="ERI_Ly44">
        <machine compiler="intel" testtype="aux_glc">yellowstone</machine>
      </test>
    </grid>
  </compset>
  <compset name="TGRCP85IS2">
    <grid name="f09_g16_gl10">
      <test name="CME_Ly3">
        <machine compiler="pgi" testtype="aux_glc">hopper</machine>
        <machine compiler="pgi" testtype="aux_glc">titan</machine>
      </test>
      <test name="NCK_Ly3">
        <machine compiler="intel" testtype="aux_glc" testmods="clm/reduceOutput">yellowstone</machine>
      </test>
    </grid>
  </compset>
  <compset name="X">
    <grid name="T31_g37">
      <test name="PEA_P1_M">
        <machine compiler="intel" testtype="prebeta">redsky</machine>
        <machine compiler="gnu" testtype="prebeta">yellowstone</machine>
        <machine compiler="intel" testtype="prebeta">yellowstone</machine>
        <machine compiler="pgi" testtype="prebeta">yellowstone</machine>
      </test>
    </grid>
    <grid name="f09_g16">
      <test name="CME">
        <machine compiler="pgi" testtype="prebeta">bluewaters</machine>
        <machine compiler="intel" testtype="prebeta">edison</machine>
        <machine compiler="intel" testtype="prebeta">eos</machine>
        <machine compiler="pgi" testtype="prebeta">hopper</machine>
        <machine compiler="ibm" testtype="prerelease">intrepid</machine>
        <machine compiler="pgi" testtype="prebeta">lawrencium-lr2</machine>
        <machine compiler="pgi" testtype="prebeta">titan</machine>
        <machine compiler="pgi" testtype="prerelease">titan</machine>
      </test>
      <test name="SEQ_PFC">
        <machine compiler="intel" testtype="prebeta">edison</machine>
        <machine compiler="pgi" testtype="prebeta">hopper</machine>
        <machine compiler="pgi" testtype="prerelease">hopper</machine>
        <machine compiler="pgi" testtype="prebeta">lawrencium-lr2</machine>
      </test>
    </grid>
    <grid name="f19_g16">
      <test name="CME">
        <machine compiler="intel" testtype="aux_drv">yellowstone</machine>
      </test>
      <test name="ERB">
        <machine compiler="pgi" testtype="aux_rasm">eastwind</machine>
        <machine compiler="intel" testtype="aux_rasm">evergreen</machine>
        <machine compiler="pgi" testtype="aux_rasm">olympus</machine>
      </test>
      <test name="ERS_D">
        <machine compiler="pgi" testtype="aux_rasm">eastwind</machine>
        <machine compiler="intel" testtype="aux_rasm">evergreen</machine>
        <machine compiler="intel" testtype="prealpha">goldbach</machine>
        <machine compiler="pgi" testtype="prealpha">goldbach</machine>
        <machine compiler="pgi" testtype="aux_rasm">olympus</machine>
        <machine compiler="intel" testtype="aux_drv">yellowstone</machine>
        <machine compiler="intel" testtype="prealpha">yellowstone</machine>
        <machine compiler="pgi" testtype="prealpha">yellowstone</machine>
      </test>
      <test name="PET_D_E_CG">
        <machine compiler="intel" testtype="aux_scripts">yellowstone</machine>
      </test>
      <test name="PET_PT">
        <machine compiler="intel" testtype="prebeta">goldbach</machine>
        <machine compiler="pgi" testtype="prebeta">goldbach</machine>
        <machine compiler="pgi" testtype="acme_integration">hopper</machine>
        <machine compiler="pgi" testtype="prerelease">hopper</machine>
        <machine compiler="ibm" testtype="prerelease">intrepid</machine>
        <machine compiler="intel" testtype="prebeta">janus</machine>
        <machine compiler="intel" testtype="acme_integration">redsky</machine>
        <machine compiler="intel" testtype="prebeta">redsky</machine>
        <machine compiler="gnu" testtype="prebeta">yellowstone</machine>
        <machine compiler="intel" testtype="prebeta">yellowstone</machine>
        <machine compiler="pgi" testtype="prebeta">yellowstone</machine>
      </test>
      <test name="SBN">
        <machine compiler="intel" testtype="aux_scripts">yellowstone</machine>
      </test>
      <test name="SEQ_IOP_PFC">
        <machine compiler="intel" testtype="prebeta">goldbach</machine>
        <machine compiler="pgi" testtype="prebeta">goldbach</machine>
        <machine compiler="pgi" testtype="acme_integration">hopper</machine>
        <machine compiler="intel" testtype="prebeta">janus</machine>
<<<<<<< HEAD
        <machine compiler="intel" testtype="acme_integration">redsky</machine>
        <machine compiler="intel" testtype="prebeta">redsky</machine>
=======
        <machine compiler="intel" testtype="aux_scripts">yellowstone</machine>
>>>>>>> d97ef09e
        <machine compiler="gnu" testtype="prebeta">yellowstone</machine>
        <machine compiler="intel" testtype="prebeta">yellowstone</machine>
        <machine compiler="pgi" testtype="prebeta">yellowstone</machine>
      </test>
      <test name="SEQ_PFC">
        <machine compiler="pgi" testtype="prerelease">hopper</machine>
        <machine compiler="ibm" testtype="prerelease">intrepid</machine>
        <machine compiler="intel" testtype="prebeta">janus</machine>
      </test>
      <test name="SMS_D">
        <machine compiler="pgi" testtype="prerelease">hopper</machine>
        <machine compiler="ibm" testtype="prerelease">intrepid</machine>
      </test>
    </grid>
    <grid name="f45_g37">
      <test name="ERS">
        <machine compiler="lahey" testtype="prebeta">goldbach</machine>
      </test>
      <test name="ERS_D">
        <machine compiler="intel" testtype="aux_rasm">yellowstone</machine>
      </test>
    </grid>
    <grid name="ne30_g16">
      <test name="ERI">
        <machine compiler="pgi" testtype="prebeta">yellowstone</machine>
      </test>
    </grid>
  </compset>
</testlist><|MERGE_RESOLUTION|>--- conflicted
+++ resolved
@@ -452,11 +452,8 @@
     </grid>
     <grid name="ne30_g16">
       <test name="ERI">
-<<<<<<< HEAD
         <machine compiler="ibm" testtype="prebeta">cetus</machine>
-=======
-        <machine compiler="intel" testtype="prebeta">edison</machine>
->>>>>>> d97ef09e
+        <machine compiler="intel" testtype="prebeta">edison</machine>
         <machine compiler="pgi" testtype="prebeta">hopper</machine>
         <machine compiler="pgi" testtype="prebeta">lawrencium-lr2</machine>
         <machine compiler="ibm" testtype="prebeta">mira</machine>
@@ -469,15 +466,11 @@
       </test>
       <test name="PFS">
         <machine compiler="pgi" testtype="prebeta">bluewaters</machine>
-<<<<<<< HEAD
         <machine compiler="ibm" testtype="prebeta">cetus</machine>
         <machine compiler="intel" testtype="prebeta">edison</machine>
         <machine compiler="intel" testtype="prebeta">eos</machine>
         <machine compiler="ibm" testtype="prebeta">mira</machine>
         <machine compiler="intel" testtype="prebeta">redsky</machine>
-=======
-        <machine compiler="intel" testtype="prebeta">eos</machine>
->>>>>>> d97ef09e
         <machine compiler="pgi" testtype="prebeta">titan</machine>
         <machine compiler="intel" testtype="csltiming">yellowstone</machine>
         <machine compiler="gnu" testtype="prebeta">yellowstone</machine>
@@ -556,11 +549,8 @@
         <machine compiler="pgi" testtype="prebeta">goldbach</machine>
         <machine compiler="pgi" testtype="prerelease">hopper</machine>
         <machine compiler="ibm" testtype="prerelease">intrepid</machine>
-<<<<<<< HEAD
-        <machine compiler="intel" testtype="prebeta">janus</machine>
-        <machine compiler="intel" testtype="prebeta">redsky</machine>
-=======
->>>>>>> d97ef09e
+        <machine compiler="intel" testtype="prebeta">janus</machine>
+        <machine compiler="intel" testtype="prebeta">redsky</machine>
         <machine compiler="gnu" testtype="prealpha">yellowstone</machine>
         <machine compiler="intel" testtype="prealpha">yellowstone</machine>
         <machine compiler="pgi" testtype="prealpha">yellowstone</machine>
@@ -751,12 +741,8 @@
   </compset>
   <compset name="B1850W5CN">
     <grid name="f19_g16">
-<<<<<<< HEAD
-      <test name="ERS_D">
-        <machine compiler="intel" testtype="prebeta">redsky</machine>
-=======
       <test name="ERS_D_Ld3">
->>>>>>> d97ef09e
+        <machine compiler="intel" testtype="prebeta">redsky</machine>
         <machine compiler="intel" testtype="prebeta">yellowstone</machine>
         <machine compiler="intel" testtype="prerelease">yellowstone</machine>
       </test>
@@ -926,11 +912,8 @@
         <machine compiler="pgi" testtype="prebeta">goldbach</machine>
         <machine compiler="pgi" testtype="prerelease">hopper</machine>
         <machine compiler="ibm" testtype="prerelease">intrepid</machine>
-<<<<<<< HEAD
-        <machine compiler="intel" testtype="prebeta">janus</machine>
-        <machine compiler="intel" testtype="prebeta">redsky</machine>
-=======
->>>>>>> d97ef09e
+        <machine compiler="intel" testtype="prebeta">janus</machine>
+        <machine compiler="intel" testtype="prebeta">redsky</machine>
         <machine compiler="gnu" testtype="prebeta">yellowstone</machine>
         <machine compiler="intel" testtype="prebeta">yellowstone</machine>
         <machine compiler="pgi" testtype="prebeta">yellowstone</machine>
@@ -946,11 +929,8 @@
         <machine compiler="pgi" testtype="prebeta">bluewaters</machine>
         <machine compiler="intel" testtype="prebeta">eos</machine>
         <machine compiler="ibm" testtype="prerelease">intrepid</machine>
-<<<<<<< HEAD
         <machine compiler="pgi" testtype="prebeta">lawrencium-lr2</machine>
         <machine compiler="pgi" testtype="prebeta">titan</machine>
-=======
->>>>>>> d97ef09e
         <machine compiler="pgi" testtype="prerelease">titan</machine>
       </test>
       <test name="SMS_D">
@@ -2054,12 +2034,9 @@
         <machine compiler="pgi" testtype="prebeta">goldbach</machine>
         <machine compiler="pgi" testtype="acme_integration">hopper</machine>
         <machine compiler="intel" testtype="prealpha">janus</machine>
-<<<<<<< HEAD
         <machine compiler="intel" testtype="prebeta">janus</machine>
         <machine compiler="intel" testtype="acme_integration">redsky</machine>
         <machine compiler="intel" testtype="prebeta">redsky</machine>
-=======
->>>>>>> d97ef09e
         <machine compiler="gnu" testtype="prealpha">yellowstone</machine>
         <machine compiler="intel" testtype="prealpha">yellowstone</machine>
         <machine compiler="pgi" testtype="prealpha">yellowstone</machine>
@@ -2068,7 +2045,6 @@
       </test>
       <test name="PFS">
         <machine compiler="pgi" testtype="prebeta">bluewaters</machine>
-<<<<<<< HEAD
         <machine compiler="ibm" testtype="prebeta">cetus</machine>
         <machine compiler="intel" testtype="prebeta">edison</machine>
         <machine compiler="intel" testtype="prebeta">eos</machine>
@@ -2076,9 +2052,6 @@
         <machine compiler="ibm" testtype="prebeta">mira</machine>
         <machine compiler="intel" testtype="acme_integration">redsky</machine>
         <machine compiler="intel" testtype="prebeta">redsky</machine>
-=======
-        <machine compiler="intel" testtype="prebeta">eos</machine>
->>>>>>> d97ef09e
         <machine compiler="pgi" testtype="prebeta">titan</machine>
         <machine compiler="intel" testtype="csltiming">yellowstone</machine>
         <machine compiler="gnu" testtype="prebeta">yellowstone</machine>
@@ -2331,24 +2304,16 @@
   </compset>
   <compset name="FSDSMAM">
     <grid name="f19_f19">
-<<<<<<< HEAD
-      <test name="ERS_D">
-        <machine compiler="intel" testtype="prebeta">redsky</machine>
-=======
       <test name="ERS_D_Ld3">
->>>>>>> d97ef09e
+        <machine compiler="intel" testtype="prebeta">redsky</machine>
         <machine compiler="intel" testtype="prebeta">yellowstone</machine>
       </test>
     </grid>
   </compset>
   <compset name="FSDSSOA">
     <grid name="f19_f19">
-<<<<<<< HEAD
-      <test name="ERS_D">
-        <machine compiler="intel" testtype="prebeta">redsky</machine>
-=======
       <test name="ERS_D_Ld3">
->>>>>>> d97ef09e
+        <machine compiler="intel" testtype="prebeta">redsky</machine>
         <machine compiler="intel" testtype="prebeta">yellowstone</machine>
       </test>
     </grid>
@@ -2370,12 +2335,8 @@
   </compset>
   <compset name="FSDWSF">
     <grid name="f19_f19">
-<<<<<<< HEAD
-      <test name="ERS_D">
-        <machine compiler="intel" testtype="prebeta">redsky</machine>
-=======
       <test name="ERS_D_Ld3">
->>>>>>> d97ef09e
+        <machine compiler="intel" testtype="prebeta">redsky</machine>
         <machine compiler="intel" testtype="prebeta">yellowstone</machine>
         <machine compiler="intel" testtype="prerelease">yellowstone</machine>
       </test>
@@ -3338,13 +3299,11 @@
       <test name="SMS_Ln48_D">
         <machine compiler="nag" testtype="aux_clm45" testmods="clm/oldhyd">goldbach</machine>
       </test>
-<<<<<<< HEAD
       <test name="SMS_D">
         <machine compiler="gnu" testtype="aux_clm45_np4" testmods="clm/default">mac</machine>
-=======
+      </test>
       <test name="SSP">
         <machine compiler="intel" testtype="aux_scripts">yellowstone</machine>
->>>>>>> d97ef09e
       </test>
     </grid>
     <grid name="f19_g16">
@@ -4497,12 +4456,9 @@
         <machine compiler="pgi" testtype="prebeta">goldbach</machine>
         <machine compiler="pgi" testtype="acme_integration">hopper</machine>
         <machine compiler="intel" testtype="prebeta">janus</machine>
-<<<<<<< HEAD
         <machine compiler="intel" testtype="acme_integration">redsky</machine>
         <machine compiler="intel" testtype="prebeta">redsky</machine>
-=======
         <machine compiler="intel" testtype="aux_scripts">yellowstone</machine>
->>>>>>> d97ef09e
         <machine compiler="gnu" testtype="prebeta">yellowstone</machine>
         <machine compiler="intel" testtype="prebeta">yellowstone</machine>
         <machine compiler="pgi" testtype="prebeta">yellowstone</machine>
