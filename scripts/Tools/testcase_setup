#!/usr/bin/env perl

#-----------------------------------------------------------------------------------------------
# testcase_setup - create the $caseroot/$case.test script 
#-----------------------------------------------------------------------------------------------

use strict;
use Cwd;
use English;
use Getopt::Long;
use IO::File;
use IO::Handle;

#-----------------------------------------------------------------------------------------------
# Setting autoflush (an IO::Handle method) on STDOUT helps in debugging.  It forces the test
# descriptions to be printed to STDOUT before the error messages start.

*STDOUT->autoflush();                  

#-----------------------------------------------------------------------------------------------
# Set the directory that contains this script.

my $eol = "\n";
my $banner = '-' x 80;

#-----------------------------------------------------------------------------------------------

sub usage {
    die <<EOF;

SYNOPSIS
     Creates batch test script (case.test) for target machine

USAGE
     testcase_setup [options]
OPTIONS
     -help [or -h]        Print usage to STDOUT.
     -caseroot            Full pathname of directory that contains this script
EOF
}

#-----------------------------------------------------------------------------------------------
# Parse command-line options.
my %opts = ();

GetOptions(
    "h|help"     => \$opts{'help'},
    "caseroot=s"   => \$opts{'caseroot'}, 	
)  or usage();

# Give usage message.
usage() if $opts{'help'};

# Check for unparsed argumentss
if (@ARGV) {
    print "ERROR: unrecognized arguments: @ARGV $eol";
    usage();
}

# Check for required arguments
my $caseroot;
if ($opts{'caseroot'}) {
    $caseroot = $opts{'caseroot'};
} else {
    die "ERROR:  caseroot must be a supplied argument $eol";
}

# Check for presence of xmlquery in caseroot
if (! -e "$caseroot/xmlquery" ) {
    die "ERROR:  xmlquery is not present in $caseroot $eol";
}

#-----------------------------------------------------------------------------------------------
# Test case setup
#-----------------------------------------------------------------------------------------------

my $mach		=  `./xmlquery MACH			-value`;
my $machdir	        =  `./xmlquery MACHDIR		        -value`;
my $cimeroot		=  `./xmlquery CIMEROOT			-value`;
my $rundir              =  `./xmlquery RUNDIR			-value`;
my $exeroot             =  `./xmlquery EXEROOT			-value`;
my $libroot             =  `./xmlquery LIBROOT			-value`;
my $dout_s_root         =  `./xmlquery DOUT_S_ROOT		-value`;
my $caseroot		=  `./xmlquery CASEROOT			-value`;
my $case		=  `./xmlquery CASE			-value`;
my $casebaseid		=  `./xmlquery CASEBASEID		-value`;
my $testcase		=  `./xmlquery TESTCASE			-value`;
my $test_argv		=  `./xmlquery TEST_ARGV		-value`;
my $test_testid		=  `./xmlquery TEST_TESTID		-value`;
my $baselineroot	=  `./xmlquery BASELINE_ROOT		-value`;
my $basegen_case	=  `./xmlquery BASEGEN_CASE		-value`;
my $basecmp_case        =  `./xmlquery BASECMP_CASE		-value`;
my $basegen_name	=  `./xmlquery BASELINE_NAME_GEN	-value`;
my $basecmp_name        =  `./xmlquery BASELINE_NAME_CMP	-value`;
my $compare_baseline	=  `./xmlquery COMPARE_BASELINE		-value`;
my $generate_baseline	=  `./xmlquery GENERATE_BASELINE	-value`;
my $cleanup             =  `./xmlquery CLEANUP	                -value`;
my $ccsm_baseline       =  `./xmlquery CCSM_BASELINE            -value`;
my $compiler            =  `./xmlquery COMPILER             -value`;
my $mpilib              =  `./xmlquery MPILIB               -value`;
<<<<<<< HEAD
my $build_threaded      =  `./xmlquery BUILD_THREADED       -value`;
=======
my $debug              =  `./xmlquery DEBUG               -value`;
>>>>>>> 3ddd595e

# generate baseline test flag
my $basegen_dir;
if ( "$generate_baseline" eq "TRUE" ) {
    $basegen_dir  = "$baselineroot/$basegen_case";
} else {
    $basegen_dir  = "";
}

# compare baseline test flag
my $basecmp_dir;
if ( "$compare_baseline" eq "TRUE" ) {
    $basecmp_dir  = "$baselineroot/$basecmp_case";
} else {
    $basecmp_dir  = "";
}

if (! $test_argv) {$test_argv = '/UNSET'};
if (! $test_testid) {$test_testid = ''};
if (! $baselineroot) {
    if ($ccsm_baseline) {
	$baselineroot = $ccsm_baseline;
    } else {
	$baselineroot = '/UNSET';
    }
}

chdir($caseroot); 

push(@INC, "$cimeroot/utils/perl5lib/");
require Batch::BatchMaker;
require Task::TaskMaker;

# ------------------ testcase_begin ------------------------------------------
# -- Make batch script using the BatchMaker module --- 

my $batchmaker = Batch::BatchFactory::getBatchMaker( caseroot => $caseroot, 
						     cimeroot => $cimeroot,
                                                     case     => $case,     
						     mpilib   => $mpilib,
						     machroot => $machdir,
                                                     machine  => $mach,        
						     compiler => $compiler,
                                                     threaded => $build_threaded);

my $batchdirectives = $batchmaker->getBatchDirectives();
                                                     

## create test file
my $sysmod;
my $testfile = "$caseroot/${case}.test";
my $testfh = new IO::File;
$testfh->open(">>$testfile") or die "can't open file: $testfile $eol";
print $testfh "#!/bin/csh -f $eol";
print $testfh "#$banner$eol";
print $testfh "# This is a CESM test-specific job script$eol";
print $testfh "#$banner$eol";
print $testfh $batchdirectives . $eol;

# cleanup option
if ( "$cleanup" eq "TRUE" ) {
    print $testfh "set cleanup  $eol";
} else {
    print $testfh "unset cleanup  $eol"; 
}

print $testfh " $eol cd $caseroot  $eol";

# interpolate variables in following EOF block
my $testcase_interp = <<END_INTERP;

    setenv CASEROOT  $caseroot
    setenv COMPILER  $compiler
    setenv MPILIB    $mpilib
    setenv DEBUG    $debug

    source .env_mach_specific.csh

    # valid test output states are:  
    #   PASS      Test passed
    #   FAIL      Test failed
    #   BFAIL     Baseline results do not exist for comparison
    #   GFAIL     Baseline generation failed
    #   GEN       Case generated
    #   ERROR     Error underfined, test may or may not have passed
    #   UNDEF     Undefined
    #   BUILT     Build completed                           NOT YET IMPLEMENTED
    #   PEND      Test submitted
    #   RUN       Test started running, it may or may not have completed

    ./Tools/check_lockedfiles || exit -1

    #======================================================================
    # (Don't) Remove test status files! create_test puts the namelist comparision 
    # status and output into these files, respectively.  
    #======================================================================

    set CASE			=  $case
    set CASEBASEID		=  $casebaseid
    set TEST_TESTID		=  $test_testid 
    set CIMEROOT		=  $cimeroot
    set SCRIPTSROOT             = "$cimeroot/scripts";
    set RUNDIR                  =  $rundir
    set EXEROOT                 =  $exeroot
    set LIBROOT                 =  $libroot
    set DOUT_S_ROOT             =  $dout_s_root
    set BASELINEROOT		=  ${baselineroot}
    set BASEGEN_DIR             =  ${baselineroot}/${basegen_case}
    set BASECMP_DIR             =  ${baselineroot}/${basecmp_case}
    set TEST_ARGV		= '$test_argv'
    set GENERATE_BASELINE	=  $generate_baseline
    set COMPARE_BASELINE	=  $compare_baseline
    set BASEGEN_NAME		=  $basegen_name
    set BASEGEN_CASE            =  $basegen_case
    set BASECMP_NAME		=  $basecmp_name
    set BASECMP_CASE            =  $basecmp_case
    set CCSM_BASELINE           =  $ccsm_baseline
    set CLEANUP                 =  $cleanup

END_INTERP

print $testfh $testcase_interp;

# do not interpolate variables in following EOF block
my $testcase_begin = <<'END_BEGIN';

    set TESTSTATUS_OUT          = $CASEROOT/TestStatus
    set TESTSTATUS_LOG          = $CASEROOT/TestStatus.log
    set TESTSTATUS_OUT_NLCOMP   = $CASEROOT/TestStatus.nlcomp

    echo "RUN ${CASE} " >&! $TESTSTATUS_OUT
    touch $TESTSTATUS_LOG

    set sdate = `date +"%Y-%m-%d %H:%M:%S"`
    set teststart = `date +"%Y-%m-%d %H:%M:%S"`
    @ teststart_sec = `date -u +%s`

    echo "" >>&  $TESTSTATUS_LOG
    echo "=====================================================">>&  $TESTSTATUS_LOG
    echo "test started $sdate"					>>&  $TESTSTATUS_LOG
    echo "=====================================================">>&  $TESTSTATUS_LOG

    echo "test started $sdate" >>&  CaseStatus

    #-------------------------------------------------------------
    # Always run non_IOP version of case
    #-------------------------------------------------------------

    unset IOP_ON

    # Reset all previous settings: obtain copy of original env_run.xml file
    if ( -e env_run.orig )  then
       cp env_run.orig env_run.xml
    else
       cp env_run.xml env_run.orig
    endif

    if ( $?IOP_ON ) then
       set add_iop = "-add_iop $IOP_TYPE"
       set msg = "iop_${IOP_TYPE}_test"
    else
       set add_iop = ''
       set testname = `./xmlquery TESTCASE -value`
       set msg = "${testname}_test"
    endif

END_BEGIN

print $testfh $testcase_begin;

my $file = "${cimeroot}/scripts/Testing/Testcases/${testcase}" . "_script";
(-f $file) or die "ERROR testcase_setup: $file does not exist \n"; 

$sysmod = "cat ${cimeroot}/scripts/Testing/Testcases/${testcase}" . "_script" . " >> $testfile";
system($sysmod) == 0 or die "ERROR: $sysmod failed: $? $eol";

my $testcase_iop = <<'END_IOP';

    # for now skip netcdf4p and netcdf4c tests
    set pio_type = `./xmlquery PIO_TYPENAME -value`
    set	IOP_TYPE = unset	
    if ("$pio_type" == "pnetcdf") set IOP_TYPE = netcdf
    if ("$pio_type" == "netcdf" ) set IOP_TYPE = pnetcdf 
    if ( "$IOP_TYPE" == unset ) then
        echo "ERROR in IOP setup : IOP_TYPE is unset"
	exit -1
    endif

    #-------------------------------------------------------------
    # Run IOP version of each case if apppropriate
    #-------------------------------------------------------------
    
    # Reset all previous settings: obtain copy of original env_run.xml file
    if ( -e env_run.orig )  then
	cp env_run.orig env_run.xml
    else
	cp env_run.xml env_run.orig
    endif
    # ********turn on IOP case***************
    set IOP_ON 
    ./xmlchange -file env_run.xml -id PIO_TYPENAME -val $IOP_TYPE
    # ***************************************

    if ( $?IOP_ON ) then
       set add_iop = "-add_iop $IOP_TYPE"
       set msg = "iop_${IOP_TYPE}_test"
    else
       set add_iop = ''
       set testname = `./xmlquery TESTCASE -value`
       set msg = "${testname}_test"
    endif

END_IOP

if ( "${case}" =~ /.+_IOP.+/ ) {
    print $testfh $testcase_iop;

    $sysmod = "cat ${cimeroot}/scripts/Testing/Testcases/${testcase}" . "_script" . " >> $testfile";
    system($sysmod) == 0 or die "ERROR: $sysmod failed: $? $eol";
}

my $testcase_end = <<'END_TEST';

    #======================================================================
    # Check for memory leaks
    #======================================================================

    if ( $?DETECT_MEMORY_LEAK ) then 
	if ( $?CplLogFile ) then
	   echo "Comparing memory highwater marks for consecutive days in $CplLogFile" >>& $TESTSTATUS_LOG
	   ${SCRIPTSROOT}/Tools/check_memory.pl -file1 $CplLogFile -m 1.5 >>& $TESTSTATUS_LOG
	   set pass = `tail -1 $TESTSTATUS_LOG | grep PASS | wc -l`
	   if ( $pass != 0 ) then
	      echo "PASS ${CASEBASEID}.memleak" >>& $TESTSTATUS_OUT
	   else
   	      echo "FAIL ${CASEBASEID}.memleak" >>& $TESTSTATUS_OUT
	   endif
	endif
    endif  

    #======================================================================
    # Compare with baseline if this is a regression test
    # NOTE:  "PASS" means both this test AND the regression test passed.  
    # NOTE:  "FAIL" can now be caused by memory leak/creep 
    #======================================================================

    set bbb2 = ""

    if ( "$COMPARE_BASELINE" == "TRUE" ) then
       echo "--- Baseline Comparison ---: " >>& $TESTSTATUS_OUT

       set continue_compare = 'yes'
       if ! ( -d $BASELINEROOT ) then
          echo "WARNING:  directory $BASELINEROOT does not exist" >>& $TESTSTATUS_LOG
	  set continue_compare = 'no'
       endif

       if ("$continue_compare" == 'yes') then
          if ! ( -d $BASECMP_DIR ) then
	     echo "WARNING: directory $BASECMP_DIR does not exist" >>& $TESTSTATUS_LOG
	     echo "BFAIL (baseline directory $BASECMP_DIR does not exist)" >>& $TESTSTATUS_OUT
	     set continue_compare = 'no'
	  endif
       endif

       if ("$continue_compare" == 'yes') then
          # compare component history fiels with baseline
          ${SCRIPTSROOT}/Tools/component_compgen_baseline.sh -baseline_dir $BASECMP_DIR -test_dir $RUNDIR -compare_tag $BASECMP_NAME -testcase $CASE -testcase_base $CASEBASEID -msg "baseline: compare .base file with $BASECMP_NAME file">>& $TESTSTATUS_OUT

	  if (-e $BASECMP_DIR/${TESTSTATUS_LOG:t}) then
	     set bbb1 = `grep perf $BASECMP_DIR/${TESTSTATUS_LOG:t} | grep CHECK | grep -v baseline`
	     set bbb2 = `echo $bbb1 baseline`
	  endif

	  if( $?COMPARE_MEMORY ) then 
	     echo ""								      >>& $TESTSTATUS_LOG 
	     echo "Comparing pes max memory value with baseline pes max memory value" >>& $TESTSTATUS_LOG 
	     echo "Comparing $CplLogFile and ${BASECMP_DIR}/cpl.log"		      >>& $TESTSTATUS_LOG
	     ${SCRIPTSROOT}/Tools/check_memory.pl -file1 $CplLogFile -file2 ${BASECMP_DIR}/cpl.log -m 1 -mbase 20 >>& $TESTSTATUS_LOG 
	     set pass = `tail -1 $TESTSTATUS_LOG | grep PASS | wc -l`
	     if ( $pass != 0 ) then
	        echo "PASS ${CASEBASEID}.memcomp.${BASECMP_NAME} " >>& $TESTSTATUS_OUT
		echo "result of memcomp  test is pass" >>& $TESTSTATUS_LOG
	     else
	        echo "FAIL ${CASEBASEID}.memcomp.${BASECMP_NAME} " >>& $TESTSTATUS_OUT
                echo "result of memcomp  test is fail" >>& $TESTSTATUS_LOG
	     endif
   	     echo "" $TESTSTATUS_LOG 
	  endif
       endif  

       if ( $?COMPARE_THROUGHPUT ) then
          echo ""										>>& $TESTSTATUS_LOG 
	  echo "Comparing throughput value with baseline throughput value"		        >>& $TESTSTATUS_LOG
	  echo "Comparing $CplLogFile and ${BASECMP_DIR}/cpl.log"			        >>& $TESTSTATUS_LOG
	  ${SCRIPTSROOT}/Tools/compare_throughput.pl -file1 $CplLogFile -file2 ${BASECMP_DIR}/cpl.log >>& $TESTSTATUS_LOG 
	  set pass = `tail -1 $TESTSTATUS_LOG | grep PASS | wc -l`
	  if ( $pass != 0 ) then
	      echo "PASS ${CASEBASEID}.tputcomp.${BASECMP_NAME} " >>& $TESTSTATUS_OUT
              echo "result of throughput compare test is pass"    >>& $TESTSTATUS_LOG
	  else
	      echo "FAIL ${CASEBASEID}.tputcomp.${BASECMP_NAME} " >>& $TESTSTATUS_OUT
              echo "result of throughput compare test is fail"    >>& $TESTSTATUS_LOG
          endif
	  echo "" >>& $TESTSTATUS_LOG 
      endif
    endif

    #======================================================================
    # Generate new baseline for regression testing
    #======================================================================

    if ( "$GENERATE_BASELINE" == "TRUE" ) then
       echo "--- Baseline Generation ---: " >>& $TESTSTATUS_OUT

       set continue_generate = 'yes'
       if ! ( -d $BASELINEROOT ) then
          echo "ERROR:  $BASELINEROOT does not exist " >>& $TESTSTATUS_LOG
	  echo "GFAIL:  baseline root directory $BASELINEROOT does not exist " >>& $TESTSTATUS_OUT
	  set continue_generate = 'no'
       endif

       if ("$continue_generate" == 'yes') then
          if  ! ( -d $BASEGEN_DIR ) then
	     echo "ERROR:  $BASEGEN_DIR does not exist " >>& $TESTSTATUS_LOG
	     echo "GFAIL:  baseline generate test directory does $BASEGEN_DIR not exist" >>& $TESTSTATUS_OUT
	     set continue_generate = 'no'
	  endif
       endif

       if ("$continue_generate" == 'yes') then
          if ( -e $BASEGEN_DIR/cpl.log ) then
	     echo "WARNING:  component model data already exists - WILL NOT OVERWRITE " >>& $TESTSTATUS_LOG
	     echo "" >>& $TESTSTATUS_LOG
	     echo "GFAIL:  component model data already exists " >>& $TESTSTATUS_OUT
	     set continue_generate = 'no'
	  endif
       endif

       if ("$continue_generate" == 'yes') then
          ${SCRIPTSROOT}/Tools/component_compgen_baseline.sh -baseline_dir $BASEGEN_DIR -test_dir $RUNDIR -generate_tag $BASEGEN_NAME -testcase $CASE -testcase_base $CASEBASEID >>& $TESTSTATUS_OUT

	  # save last coupler log file to baseline directory
	  cp $CplLogFile $BASEGEN_DIR/cpl.log || echo "WARNING: could not copy $CplLogFile to $BASEGEN_DIR " >>& $TESTSTATUS_LOG
	  chmod ug+w,a+r $BASEGEN_DIR/cpl.log
	  
	  if ($?CPLPROF_GENCMP) then # this variable is set in the test script
	     cp $CPLPROF_GENCMP $BASEGEN_DIR/timing_summary || echo "WARNING: could not copy $CPLPROF_GENCMP to $BASEGEN_CPLPROFFILE" >>& $TESTSTATUS_LOG
	     chmod ug+w,a+r $BASEGEN_DIR/timing_summary
	  endif

	  echo "Generated coupler log and relevant component history files in $BASEGEN_DIR" >>& $TESTSTATUS_LOG
	  echo "PASS ${CASEBASEID}.generate.${BASEGEN_NAME} : generate coupler logs" >>& $TESTSTATUS_OUT
       endif
   endif

   #======================================================================
   # Summary output
   #======================================================================

   if ( $?CplLogFile) then
      if (-e $CplLogFile) then

         echo "CplLogFile is $CplLogFile" >>& $TESTSTATUS_LOG
	 if( "$CplLogFile" =~ *gz ) then
	    gunzip -c $CplLogFile | tail -10	>>& $TESTSTATUS_LOG
	 else
  	    tail -10 $CplLogFile >>& $TESTSTATUS_LOG
	 endif

	 set npes = ""
	 set tag  = "unknown"
	 if ( $?TOTALPES)     set npes = `echo $TOTALPES`
	 if ( $?BASEGEN_NAME) set tag  = `echo $BASEGEN_NAME`

	 set tput = `zgrep "# simulated years "    $CplLogFile | cut -c 63-72`
	 set memh = `zgrep "max memory highwater"  $CplLogFile | cut -c 63-72`
	 set memr = `zgrep "max memory last usage" $CplLogFile | cut -c 63-72`
	 
	 echo "$bbb2" >>& $TESTSTATUS_LOG
	 echo "CHECK ${CASEBASEID}.perf npes=$npes tput=$tput memh=$memh memr=$memr tag=$tag" >>& $TESTSTATUS_LOG
	 if ( "${CASEBASEID}" =~ ERT* || "${CASEBASEID}" =~ PFS* ) then
            if ( "$bbb2" !~ "") then
               echo "$bbb2" >>& $TESTSTATUS_OUT
	    endif
	    echo "CHECK ${CASEBASEID}.perf npes=$npes tput=$tput memh=$memh memr=$memr tag=$tag" >>& $TESTSTATUS_OUT 
	 endif
	 echo " " >>& $TESTSTATUS_LOG
      endif
   endif

   set memleak		 = `grep "memleak ="		$TESTSTATUS_LOG | cut -c 1-15`
   set pesmaxmem_incr	 = `grep "pesmaxmem_incr ="	$TESTSTATUS_LOG | cut -c 1-21`
   set tput_decr	 = `grep "tput_decr ="		$TESTSTATUS_LOG | cut -c 1-21`
   set tput_percent_decr = `grep "tput_percent_decr ="	$TESTSTATUS_LOG | cut -c 1-24`
   
   if ( "$memleak" !~ "" || "$pesmaxmem_incr" != "" || "$tput_decr" !~ "" || "$tput_percent_decr" !~ "" ) then
      echo "COMMENT $memleak $pesmaxmem_incr $tput_decr $tput_percent_decr"  >>& $TESTSTATUS_OUT
   endif

   #
   # summarize failed differences if any
   ${SCRIPTSROOT}/Tools/component_write_comparefail.pl $RUNDIR $TESTSTATUS_LOG

   # determine and output test time
   @ testend_sec = `date -u +%s`
   @ testtime = $testend_sec - $teststart_sec
   echo "--- Test time is $testtime seconds ---" >>& $TESTSTATUS_OUT

   #======================================================================
   # Clean up
   #======================================================================

   if ($?cleanup ) then
      set fail_number = `grep compare_hist $TESTSTATUS_OUT | grep -w FAIL | wc`
      if ($fail_number != 0) then 
         rm -r -f $EXEROOT*/atm          >& /dev/null
	 rm -r -f $EXEROOT*/lnd          >& /dev/null
	 rm -r -f $EXEROOT*/ocn          >& /dev/null
	 rm -r -f $EXEROOT*/ice          >& /dev/null
	 rm -r -f $EXEROOT*/glc          >& /dev/null
	 rm -r -f $EXEROOT*/wav          >& /dev/null
	 rm -r -f $EXEROOT*/rof          >& /dev/null
	 rm -r -f $EXEROOT*/cpl          >& /dev/null
	 rm -r -f $EXEROOT*/cesm         >& /dev/null
	 rm -r -f $EXEROOT*/csm_share    >& /dev/null
	 rm -r -f $EXEROOT*/mct          >& /dev/null
	 rm -r -f $EXEROOT*/pio          >& /dev/null
	 rm -r -f $EXEROOT*/gptl         >& /dev/null
	 rm -r -f $LIBROOT               >& /dev/null
	 rm    -f $EXEROOT*/*/*.nc       >& /dev/null
	 rm    -f $EXEROOT*/*/*/*.nc     >& /dev/null
	 rm -r -f $DOUT_S_ROOT*          >& /dev/null
	 rm       $RUNDIR/*nc            >& /dev/null
	 echo "NOTE: Test passed, clean up done."  >>& $TESTSTATUS_LOG
      else
         echo "NOTE: Compare test failed, clean up NOT done."  >>& $TESTSTATUS_LOG
      endif
   else
      echo "NOTE:  At user request, clean up not done.  Use the following" >>& $TESTSTATUS_LOG
      echo "       commands to clean up by hand:" >>& $TESTSTATUS_LOG
      echo "         rm -rf $EXEROOT" >>& $TESTSTATUS_LOG
   endif

   if ( "$GENERATE_BASELINE" == "TRUE" ) then
      if (-e $BASEGEN_DIR) then
         cp $TESTSTATUS_LOG ${BASEGEN_DIR}/${TESTSTATUS_LOG:t}
         chmod ug+w,a+r ${BASEGEN_DIR}/${TESTSTATUS_LOG:t}
       endif
   endif

   if ( -e $TESTSTATUS_OUT_NLCOMP ) then
      cat $TESTSTATUS_OUT_NLCOMP >>& $TESTSTATUS_OUT
      # Do NOT delete the nlcomp file, so that the test can be "rerun" ##
      ###rm $TESTSTATUS_OUT_NLCOMP  #####################################
   endif

   set sdate = `date +"%Y-%m-%d %H:%M:%S"`
   echo "test completed $sdate" >>&  CaseStatus

END_TEST

print $testfh $testcase_end;

$testfh->close();

$sysmod= "chmod 755 $case* *pl";
system ($sysmod); if ($? == -1) {die "$sysmod failed: $! $eol";};

$sysmod = "chmod 755 $testfile";
system($sysmod) == 0 or die "ERROR: $sysmod failed: $? $eol";

chdir($caseroot);

exit;<|MERGE_RESOLUTION|>--- conflicted
+++ resolved
@@ -96,13 +96,10 @@
 my $generate_baseline	=  `./xmlquery GENERATE_BASELINE	-value`;
 my $cleanup             =  `./xmlquery CLEANUP	                -value`;
 my $ccsm_baseline       =  `./xmlquery CCSM_BASELINE            -value`;
-my $compiler            =  `./xmlquery COMPILER             -value`;
-my $mpilib              =  `./xmlquery MPILIB               -value`;
-<<<<<<< HEAD
-my $build_threaded      =  `./xmlquery BUILD_THREADED       -value`;
-=======
-my $debug              =  `./xmlquery DEBUG               -value`;
->>>>>>> 3ddd595e
+my $compiler            =  `./xmlquery COMPILER                 -value`;
+my $mpilib              =  `./xmlquery MPILIB                   -value`;
+my $build_threaded      =  `./xmlquery BUILD_THREADED           -value`;
+my $debug               =  `./xmlquery DEBUG                    -value`;
 
 # generate baseline test flag
 my $basegen_dir;
