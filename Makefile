--- conflicted
+++ resolved
@@ -668,14 +668,11 @@
 	@echo "    TAU=true      - builds version using TAU hooks for profiling. Default is off."
 	@echo "    AUTOCLEAN=true    - forces a clean of infrastructure prior to build new core."
 	@echo "    GEN_F90=true  - Generates intermediate .f90 files through CPP, and builds with them."
-<<<<<<< HEAD
 	@echo "    TIMER_LIB=opt - Selects the timer library interface to be used for profiling the model. Options are:"
 	@echo "                    TIMER_LIB=native - Uses native built-in timers in MPAS"
 	@echo "                    TIMER_LIB=gptl - Uses gptl for the timer interface instead of the native interface"
 	@echo "                    TIMER_LIB=tau - Uses TAU for the timer interface instead of the native interface"
-=======
 	@echo "    OPENMP=true   - builds and links with OpenMP flags. Default is to not use OpenMP."
->>>>>>> 2acdf276
 	@echo ""
 	@echo "Ensure that NETCDF, PNETCDF, PIO, and PAPI (if USE_PAPI=true) are environment variables"
 	@echo "that point to the absolute paths for the libraries."
