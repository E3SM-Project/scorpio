--- conflicted
+++ resolved
@@ -1,29 +1,3 @@
-<<<<<<< HEAD
-tree 7e6f7dfc40b4d16e6647ec6816a0e920789fcd01
-parent 401d0c4d3ccffb8a303b4f4b96c6ac760a214386
-parent e9ea2b2f1cf25498cca90b93e61029a2239b25ea
-author jayeshkrishna <jayesh@mcs.anl.gov> 1591120029 -0500
-committer GitHub <noreply@github.com> 1591120029 -0500
-gpgsig -----BEGIN PGP SIGNATURE-----
- 
- wsBcBAABCAAQBQJe1pCdCRBK7hj4Ov3rIwAAdHIIAJ/uUkOTfnmx1DUNpVIxdYM5
- PIXK18n6O51hgwqf36g5BAgHCuU5ljkrCHg2HS7TwHEFBzIc3oyZ9ECttDi4ooqz
- 0gMSwphLVHlcV5FjqpZ2KPrkjv/+3vF/ePR+Kq+SY5kg6o5zVa1hPbKFVtkf/DPG
- 1odvJ49kVp3NXLW+mCuDfysaRS8yQlv5HL+rQqV1ifzCAH6uyZeckpzpUJ59c+T3
- iqrYleaFtfad/dUeiEH9k5QztO1mvJNkuW3Req0thnYDUVcAfQHFji//INPqMPIY
- iWhGF1Xt3B8UnbVDh2MHLDPn6bWD1rFGCiV/akVEzFmi2TaKSRn8snifanmlFmg=
- =gx27
- -----END PGP SIGNATURE-----
- 
-
-Merge pull request #309 from E3SM-Project/jayeshkrishna/update_ver_1_1_1
-
-Updating version number and docs for version 1.1.1
-
-This version includes a fix to manually disable (if needed)
-the build of the Scorpio tools. This fix is required for
-standalone HOMME builds
-=======
 tree 2b31d2d116ee27b7fd9be8776f8121ccb3237827
 parent 846ac949e633bfa385fd501ba08edf205863ed6a
 parent c21bf595a4838f590995d1ed66c3eb7f204fbee3
@@ -43,11 +17,10 @@
 
 Merge pull request #329 from E3SM-Project/jayeshkrishna/rel_1_1_2
 
-Updating version and doc for Scorpio release 1.1.2.
-This release includes,
-
-* Fix for a memory corruption issue with the BOX rearranger
-* Fix for heap overflow during logging
-* Increases the range of I/O decomposition ids allowed
-* Better load balancing for the SUBSET rearranger
->>>>>>> 045cb66f
+Updating version and doc for Scorpio release 1.1.2.
+This release includes,
+
+* Fix for a memory corruption issue with the BOX rearranger
+* Fix for heap overflow during logging
+* Increases the range of I/O decomposition ids allowed
+* Better load balancing for the SUBSET rearranger