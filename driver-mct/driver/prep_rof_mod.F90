module prep_rof_mod

  use shr_kind_mod,     only: r8 => SHR_KIND_R8
  use shr_kind_mod,     only: cs => SHR_KIND_CS
  use shr_kind_mod,     only: cl => SHR_KIND_CL
  use shr_sys_mod,      only: shr_sys_abort, shr_sys_flush
  use seq_comm_mct,     only: num_inst_lnd, num_inst_rof, num_inst_frc
  use seq_comm_mct,     only: CPLID, ROFID, logunit
  use seq_comm_mct,     only: seq_comm_getData=>seq_comm_setptrs
  use seq_infodata_mod, only: seq_infodata_type, seq_infodata_getdata
  use seq_map_type_mod
  use seq_map_mod
  use seq_flds_mod
  use t_drv_timers_mod
  use mct_mod
  use perf_mod
  use component_type_mod, only: component_get_x2c_cx, component_get_c2x_cx
  use component_type_mod, only: rof, lnd

  implicit none
  save
  private

  !--------------------------------------------------------------------------
  ! Public interfaces
  !--------------------------------------------------------------------------

  public :: prep_rof_init
  public :: prep_rof_mrg

  public :: prep_rof_accum
  public :: prep_rof_accum_avg

  public :: prep_rof_calc_l2r_rx

  public :: prep_rof_get_l2racc_lx
  public :: prep_rof_get_l2racc_lx_cnt
  public :: prep_rof_get_mapper_Fl2r

  !--------------------------------------------------------------------------
  ! Private interfaces
  !--------------------------------------------------------------------------

  private :: prep_rof_merge

  !--------------------------------------------------------------------------
  ! Private data
  !--------------------------------------------------------------------------

  ! mappers
  type(seq_map), pointer :: mapper_Fl2r

  ! attribute vectors
  type(mct_aVect), pointer :: l2r_rx(:)

  ! accumulation variables
  type(mct_aVect), pointer :: l2racc_lx(:)   ! lnd export, lnd grid, cpl pes
  integer        , target  :: l2racc_lx_cnt  ! l2racc_lx: number of time samples accumulated

  ! other module variables
  integer :: mpicom_CPLID                            ! MPI cpl communicator
  !================================================================================================

contains

  !================================================================================================

  subroutine prep_rof_init(infodata, lnd_c2_rof)

    !---------------------------------------------------------------
    ! Description
    ! Initialize module attribute vectors and all other non-mapping
    ! module variables
    !
    ! Arguments
    type(seq_infodata_type) , intent(in)    :: infodata
    logical                 , intent(in)    :: lnd_c2_rof ! .true.  => lnd to rof coupling on
    !
    ! Local Variables
    integer                     :: lsize_r
    integer                     :: lsize_l
    integer                     :: eli, eri
    logical                     :: samegrid_lr   ! samegrid land and rof
    logical                     :: esmf_map_flag ! .true. => use esmf for mapping
    logical                     :: rof_present   ! .true.  => rof is present
    logical                     :: lnd_present   ! .true.  => lnd is present
    logical                     :: iamroot_CPLID ! .true. => CPLID masterproc
    character(CL)               :: lnd_gnam      ! lnd grid
    character(CL)               :: rof_gnam      ! rof grid
    type(mct_aVect) , pointer   :: l2x_lx
    type(mct_aVect) , pointer   :: x2r_rx
    character(*)    , parameter :: subname = '(prep_rof_init)'
    character(*)    , parameter :: F00 = "('"//subname//" : ', 4A )"
    !---------------------------------------------------------------

    call seq_infodata_getData(infodata , &
         esmf_map_flag=esmf_map_flag   , &
         rof_present=rof_present       , &
         lnd_present=lnd_present       , &
         lnd_gnam=lnd_gnam             , &
         rof_gnam=rof_gnam             )

    allocate(mapper_Fl2r)

    if (rof_present .and. lnd_present) then

       call seq_comm_getData(CPLID, &
            mpicom=mpicom_CPLID, iamroot=iamroot_CPLID)

       x2r_rx => component_get_x2c_cx(rof(1))
       lsize_r = mct_aVect_lsize(x2r_rx)

       l2x_lx => component_get_c2x_cx(lnd(1))
       lsize_l = mct_aVect_lsize(l2x_lx)

       allocate(l2racc_lx(num_inst_lnd))
       do eli = 1,num_inst_lnd
          call mct_aVect_initSharedFields(l2x_lx, x2r_rx, l2racc_lx(eli), lsize=lsize_l)
          call mct_aVect_zero(l2racc_lx(eli))
       end do
       l2racc_lx_cnt = 0

       allocate(l2r_rx(num_inst_rof))
       do eri = 1,num_inst_rof
          call mct_avect_init(l2r_rx(eri), rList=seq_flds_x2r_fields, lsize=lsize_r)
          call mct_avect_zero(l2r_rx(eri))
       end do

       samegrid_lr = .true.
       if (trim(lnd_gnam) /= trim(rof_gnam)) samegrid_lr = .false.

       if (lnd_c2_rof) then
          if (iamroot_CPLID) then
             write(logunit,*) ' '
             write(logunit,F00) 'Initializing mapper_Fl2r'
          end if
          call seq_map_init_rcfile(mapper_Fl2r, lnd(1), rof(1), &
               'seq_maps.rc','lnd2rof_fmapname:','lnd2rof_fmaptype:',samegrid_lr, &
               string='mapper_Fl2r initialization', esmf_map=esmf_map_flag)
       endif
       call shr_sys_flush(logunit)

    end if

  end subroutine prep_rof_init

  !================================================================================================

  subroutine prep_rof_accum(timer)

    !---------------------------------------------------------------
    ! Description
    ! Accumulate land input to river component
    !
    ! Arguments
    character(len=*), intent(in) :: timer
    !
    ! Local Variables
    integer :: eli
    type(mct_aVect), pointer :: l2x_lx
    character(*), parameter  :: subname = '(prep_rof_accum)'
    !---------------------------------------------------------------

    call t_drvstartf (trim(timer),barrier=mpicom_CPLID)
    do eli = 1,num_inst_lnd
       l2x_lx => component_get_c2x_cx(lnd(eli))
       if (l2racc_lx_cnt == 0) then
          call mct_avect_copy(l2x_lx, l2racc_lx(eli))
       else
          call mct_avect_accum(l2x_lx, l2racc_lx(eli))
       endif
    end do
    l2racc_lx_cnt = l2racc_lx_cnt + 1
    call t_drvstopf (trim(timer))

  end subroutine prep_rof_accum

  !================================================================================================

  subroutine prep_rof_accum_avg(timer)

    !---------------------------------------------------------------
    ! Description
    ! Finalize accumulation of land input to river component
    !
    ! Arguments
    character(len=*), intent(in) :: timer
    !
    ! Local Variables
    integer :: eri, eli
    character(*), parameter :: subname = '(prep_rof_accum_avg)'
    !---------------------------------------------------------------

    call t_drvstartf (trim(timer),barrier=mpicom_CPLID)
    do eri = 1,num_inst_rof
       eli = mod((eri-1),num_inst_lnd) + 1
       call mct_avect_avg(l2racc_lx(eli),l2racc_lx_cnt)
    end do
    l2racc_lx_cnt = 0
    call t_drvstopf (trim(timer))

  end subroutine prep_rof_accum_avg

  !================================================================================================

  subroutine prep_rof_mrg(infodata, fractions_rx, timer_mrg)

    !---------------------------------------------------------------
    ! Description
    ! Merge rof inputs
    !
    ! Arguments
    type(seq_infodata_type) , intent(in)    :: infodata
    type(mct_aVect)         , intent(in)    :: fractions_rx(:)
    character(len=*)        , intent(in)    :: timer_mrg
    !
    ! Local Variables
    integer                  :: eri, efi
    type(mct_aVect), pointer :: x2r_rx
    character(*), parameter  :: subname = '(prep_rof_mrg)'
    !---------------------------------------------------------------

    call t_drvstartf (trim(timer_mrg), barrier=mpicom_CPLID)
    do eri = 1,num_inst_rof
       efi = mod((eri-1),num_inst_frc) + 1

       x2r_rx => component_get_x2c_cx(rof(eri))  ! This is actually modifying x2r_rx
       call prep_rof_merge(l2r_rx(eri), fractions_rx(efi), x2r_rx)
    end do
    call t_drvstopf (trim(timer_mrg))

  end subroutine prep_rof_mrg

  !================================================================================================

  subroutine prep_rof_merge(l2x_r, fractions_r, x2r_r)

    !-----------------------------------------------------------------------
    ! Description
    ! Merge land rof and ice forcing for rof input
    !
    ! Arguments
    type(mct_aVect),intent(in)    :: l2x_r
    type(mct_aVect),intent(in)    :: fractions_r
    type(mct_aVect),intent(inout) :: x2r_r
    !
    ! Local variables
    integer       :: i
    integer, save :: index_l2x_Flrl_rofsur
    integer, save :: index_l2x_Flrl_rofgwl
    integer, save :: index_l2x_Flrl_rofsub
<<<<<<< HEAD
=======
    integer, save :: index_l2x_Flrl_rofdto
>>>>>>> 3419839a
    integer, save :: index_l2x_Flrl_rofi
    integer, save :: index_x2r_Flrl_rofsur
    integer, save :: index_x2r_Flrl_rofgwl
    integer, save :: index_x2r_Flrl_rofsub
<<<<<<< HEAD
=======
    integer, save :: index_x2r_Flrl_rofdto
>>>>>>> 3419839a
    integer, save :: index_x2r_Flrl_rofi
    integer, save :: index_l2x_Flrl_rofl_16O
    integer, save :: index_l2x_Flrl_rofi_16O
    integer, save :: index_x2r_Flrl_rofl_16O
    integer, save :: index_x2r_Flrl_rofi_16O
    integer, save :: index_l2x_Flrl_rofl_18O
    integer, save :: index_l2x_Flrl_rofi_18O
    integer, save :: index_x2r_Flrl_rofl_18O
    integer, save :: index_x2r_Flrl_rofi_18O
    integer, save :: index_l2x_Flrl_rofl_HDO
    integer, save :: index_l2x_Flrl_rofi_HDO
    integer, save :: index_x2r_Flrl_rofl_HDO
    integer, save :: index_x2r_Flrl_rofi_HDO
    integer, save :: index_lfrac
    logical, save :: first_time = .true.
    logical, save :: flds_wiso_rof = .false.
    real(r8)      :: lfrac
    integer       :: nflds,lsize
    logical       :: iamroot
    character(CL) :: field        ! field string
    character(CL),allocatable :: mrgstr(:)   ! temporary string
    character(*), parameter   :: subname = '(prep_rof_merge) '

    !-----------------------------------------------------------------------

    call seq_comm_getdata(CPLID, iamroot=iamroot)
    lsize = mct_aVect_lsize(x2r_r)

    if (first_time) then
       nflds = mct_aVect_nRattr(x2r_r)

       allocate(mrgstr(nflds))
       do i = 1,nflds
          field = mct_aVect_getRList2c(i, x2r_r)
          mrgstr(i) = subname//'x2r%'//trim(field)//' ='
       enddo

       index_l2x_Flrl_rofsur = mct_aVect_indexRA(l2x_r,'Flrl_rofsur' )
       index_l2x_Flrl_rofgwl = mct_aVect_indexRA(l2x_r,'Flrl_rofgwl' )
       index_l2x_Flrl_rofsub = mct_aVect_indexRA(l2x_r,'Flrl_rofsub' )
<<<<<<< HEAD
=======
       index_l2x_Flrl_rofdto = mct_aVect_indexRA(l2x_r,'Flrl_rofdto' )
>>>>>>> 3419839a
       index_l2x_Flrl_rofi   = mct_aVect_indexRA(l2x_r,'Flrl_rofi' )
       index_x2r_Flrl_rofsur = mct_aVect_indexRA(x2r_r,'Flrl_rofsur' )
       index_x2r_Flrl_rofgwl = mct_aVect_indexRA(x2r_r,'Flrl_rofgwl' )
       index_x2r_Flrl_rofsub = mct_aVect_indexRA(x2r_r,'Flrl_rofsub' )
<<<<<<< HEAD
       index_x2r_Flrl_rofi   = mct_aVect_indexRA(x2r_r,'Flrl_rofi' )
=======
       index_x2r_Flrl_rofdto = mct_aVect_indexRA(x2r_r,'Flrl_rofdto' )
       index_x2r_Flrl_rofi   = mct_aVect_indexRA(x2r_r,'Flrl_rofi' )
       index_l2x_Flrl_rofl_16O = mct_aVect_indexRA(l2x_r,'Flrl_rofl_16O', perrWith='quiet' )

       if ( index_l2x_Flrl_rofl_16O /= 0 ) flds_wiso_rof = .true.
       if ( flds_wiso_rof ) then
          index_l2x_Flrl_rofi_16O = mct_aVect_indexRA(l2x_r,'Flrl_rofi_16O' )
          index_x2r_Flrl_rofl_16O = mct_aVect_indexRA(x2r_r,'Flrl_rofl_16O' )
          index_x2r_Flrl_rofi_16O = mct_aVect_indexRA(x2r_r,'Flrl_rofi_16O' )

          index_l2x_Flrl_rofl_18O = mct_aVect_indexRA(l2x_r,'Flrl_rofl_18O' )
          index_l2x_Flrl_rofi_18O = mct_aVect_indexRA(l2x_r,'Flrl_rofi_18O' )
          index_x2r_Flrl_rofl_18O = mct_aVect_indexRA(x2r_r,'Flrl_rofl_18O' )
          index_x2r_Flrl_rofi_18O = mct_aVect_indexRA(x2r_r,'Flrl_rofi_18O' )

          index_l2x_Flrl_rofl_HDO = mct_aVect_indexRA(l2x_r,'Flrl_rofl_HDO' )
          index_l2x_Flrl_rofi_HDO = mct_aVect_indexRA(l2x_r,'Flrl_rofi_HDO' )
          index_x2r_Flrl_rofl_HDO = mct_aVect_indexRA(x2r_r,'Flrl_rofl_HDO' )
          index_x2r_Flrl_rofi_HDO = mct_aVect_indexRA(x2r_r,'Flrl_rofi_HDO' )
       end if
       index_lfrac = mct_aVect_indexRA(fractions_r,"lfrac")

>>>>>>> 3419839a
       index_lfrac = mct_aVect_indexRA(fractions_r,"lfrac")

       mrgstr(index_x2r_Flrl_rofsur) = trim(mrgstr(index_x2r_Flrl_rofsur))//' = '// &
          'lfrac*l2x%Flrl_rofsur'
       mrgstr(index_x2r_Flrl_rofgwl) = trim(mrgstr(index_x2r_Flrl_rofgwl))//' = '// &
          'lfrac*l2x%Flrl_rofgwl'
       mrgstr(index_x2r_Flrl_rofsub) = trim(mrgstr(index_x2r_Flrl_rofsub))//' = '// &
          'lfrac*l2x%Flrl_rofsub'
<<<<<<< HEAD
=======
       mrgstr(index_x2r_Flrl_rofdto) = trim(mrgstr(index_x2r_Flrl_rofdto))//' = '// &
          'lfrac*l2x%Flrl_rofdto'
>>>>>>> 3419839a
       mrgstr(index_x2r_Flrl_rofi) = trim(mrgstr(index_x2r_Flrl_rofi))//' = '// &
          'lfrac*l2x%Flrl_rofi'
       if ( flds_wiso_rof ) then
          mrgstr(index_x2r_Flrl_rofl_16O) = trim(mrgstr(index_x2r_Flrl_rofl_16O))//' = '// &
             'lfrac*l2x%Flrl_rofl_16O'
          mrgstr(index_x2r_Flrl_rofi_16O) = trim(mrgstr(index_x2r_Flrl_rofi_16O))//' = '// &
             'lfrac*l2x%Flrl_rofi_16O'
          mrgstr(index_x2r_Flrl_rofl_18O) = trim(mrgstr(index_x2r_Flrl_rofl_18O))//' = '// &
             'lfrac*l2x%Flrl_rofl_18O'
          mrgstr(index_x2r_Flrl_rofi_18O) = trim(mrgstr(index_x2r_Flrl_rofi_18O))//' = '// &
             'lfrac*l2x%Flrl_rofi_18O'
          mrgstr(index_x2r_Flrl_rofl_HDO) = trim(mrgstr(index_x2r_Flrl_rofl_HDO))//' = '// &
             'lfrac*l2x%Flrl_rofl_HDO'
          mrgstr(index_x2r_Flrl_rofi_HDO) = trim(mrgstr(index_x2r_Flrl_rofi_HDO))//' = '// &
             'lfrac*l2x%Flrl_rofi_HDO'
       end if
    end if

    do i = 1,lsize
       lfrac = fractions_r%rAttr(index_lfrac,i)
       x2r_r%rAttr(index_x2r_Flrl_rofsur,i) = l2x_r%rAttr(index_l2x_Flrl_rofsur,i) * lfrac
       x2r_r%rAttr(index_x2r_Flrl_rofgwl,i) = l2x_r%rAttr(index_l2x_Flrl_rofgwl,i) * lfrac
       x2r_r%rAttr(index_x2r_Flrl_rofsub,i) = l2x_r%rAttr(index_l2x_Flrl_rofsub,i) * lfrac
<<<<<<< HEAD
=======
       x2r_r%rAttr(index_x2r_Flrl_rofdto,i) = l2x_r%rAttr(index_l2x_Flrl_rofdto,i) * lfrac
>>>>>>> 3419839a
       x2r_r%rAttr(index_x2r_Flrl_rofi,i) = l2x_r%rAttr(index_l2x_Flrl_rofi,i) * lfrac
       if ( flds_wiso_rof ) then
          x2r_r%rAttr(index_x2r_Flrl_rofl_16O,i) = l2x_r%rAttr(index_l2x_Flrl_rofl_16O,i) * lfrac
          x2r_r%rAttr(index_x2r_Flrl_rofi_16O,i) = l2x_r%rAttr(index_l2x_Flrl_rofi_16O,i) * lfrac
          x2r_r%rAttr(index_x2r_Flrl_rofl_18O,i) = l2x_r%rAttr(index_l2x_Flrl_rofl_18O,i) * lfrac
          x2r_r%rAttr(index_x2r_Flrl_rofi_18O,i) = l2x_r%rAttr(index_l2x_Flrl_rofi_18O,i) * lfrac
          x2r_r%rAttr(index_x2r_Flrl_rofl_HDO,i) = l2x_r%rAttr(index_l2x_Flrl_rofl_HDO,i) * lfrac
          x2r_r%rAttr(index_x2r_Flrl_rofi_HDO,i) = l2x_r%rAttr(index_l2x_Flrl_rofi_HDO,i) * lfrac
       end if
    end do

    if (first_time) then
       if (iamroot) then
          write(logunit,'(A)') subname//' Summary:'
          do i = 1,nflds
             write(logunit,'(A)') trim(mrgstr(i))
          enddo
       endif
       deallocate(mrgstr)
    endif

    first_time = .false.

  end subroutine prep_rof_merge

  !================================================================================================

  subroutine prep_rof_calc_l2r_rx(fractions_lx, timer)
    !---------------------------------------------------------------
    ! Description
    ! Create l2r_rx (note that l2r_rx is a local module variable)
    !
    ! Arguments
    type(mct_aVect) , intent(in) :: fractions_lx(:)
    character(len=*), intent(in) :: timer
    !
    ! Local Variables
    integer :: eri, eli, efi
    character(*), parameter :: subname = '(prep_rof_calc_l2r_rx)'
    !---------------------------------------------------------------

    call t_drvstartf (trim(timer),barrier=mpicom_CPLID)
    do eri = 1,num_inst_rof
       eli = mod((eri-1),num_inst_lnd) + 1
       efi = mod((eri-1),num_inst_frc) + 1
       call seq_map_map(mapper_Fl2r, l2racc_lx(eli), l2r_rx(eri), &
            fldlist=seq_flds_x2r_fluxes, norm=.true., &
            avwts_s=fractions_lx(efi), avwtsfld_s='lfrin')
    end do
    call t_drvstopf  (trim(timer))

  end subroutine prep_rof_calc_l2r_rx

  !================================================================================================

  function prep_rof_get_l2racc_lx()
    type(mct_aVect), pointer :: prep_rof_get_l2racc_lx(:)
    prep_rof_get_l2racc_lx => l2racc_lx(:)
  end function prep_rof_get_l2racc_lx

  function prep_rof_get_l2racc_lx_cnt()
    integer, pointer :: prep_rof_get_l2racc_lx_cnt
    prep_rof_get_l2racc_lx_cnt => l2racc_lx_cnt
  end function prep_rof_get_l2racc_lx_cnt

  function prep_rof_get_mapper_Fl2r()
    type(seq_map), pointer :: prep_rof_get_mapper_Fl2r
    prep_rof_get_mapper_Fl2r => mapper_Fl2r
  end function prep_rof_get_mapper_Fl2r

end module prep_rof_mod<|MERGE_RESOLUTION|>--- conflicted
+++ resolved
@@ -249,18 +249,12 @@
     integer, save :: index_l2x_Flrl_rofsur
     integer, save :: index_l2x_Flrl_rofgwl
     integer, save :: index_l2x_Flrl_rofsub
-<<<<<<< HEAD
-=======
     integer, save :: index_l2x_Flrl_rofdto
->>>>>>> 3419839a
     integer, save :: index_l2x_Flrl_rofi
     integer, save :: index_x2r_Flrl_rofsur
     integer, save :: index_x2r_Flrl_rofgwl
     integer, save :: index_x2r_Flrl_rofsub
-<<<<<<< HEAD
-=======
     integer, save :: index_x2r_Flrl_rofdto
->>>>>>> 3419839a
     integer, save :: index_x2r_Flrl_rofi
     integer, save :: index_l2x_Flrl_rofl_16O
     integer, save :: index_l2x_Flrl_rofi_16O
@@ -301,17 +295,11 @@
        index_l2x_Flrl_rofsur = mct_aVect_indexRA(l2x_r,'Flrl_rofsur' )
        index_l2x_Flrl_rofgwl = mct_aVect_indexRA(l2x_r,'Flrl_rofgwl' )
        index_l2x_Flrl_rofsub = mct_aVect_indexRA(l2x_r,'Flrl_rofsub' )
-<<<<<<< HEAD
-=======
        index_l2x_Flrl_rofdto = mct_aVect_indexRA(l2x_r,'Flrl_rofdto' )
->>>>>>> 3419839a
        index_l2x_Flrl_rofi   = mct_aVect_indexRA(l2x_r,'Flrl_rofi' )
        index_x2r_Flrl_rofsur = mct_aVect_indexRA(x2r_r,'Flrl_rofsur' )
        index_x2r_Flrl_rofgwl = mct_aVect_indexRA(x2r_r,'Flrl_rofgwl' )
        index_x2r_Flrl_rofsub = mct_aVect_indexRA(x2r_r,'Flrl_rofsub' )
-<<<<<<< HEAD
-       index_x2r_Flrl_rofi   = mct_aVect_indexRA(x2r_r,'Flrl_rofi' )
-=======
        index_x2r_Flrl_rofdto = mct_aVect_indexRA(x2r_r,'Flrl_rofdto' )
        index_x2r_Flrl_rofi   = mct_aVect_indexRA(x2r_r,'Flrl_rofi' )
        index_l2x_Flrl_rofl_16O = mct_aVect_indexRA(l2x_r,'Flrl_rofl_16O', perrWith='quiet' )
@@ -334,7 +322,6 @@
        end if
        index_lfrac = mct_aVect_indexRA(fractions_r,"lfrac")
 
->>>>>>> 3419839a
        index_lfrac = mct_aVect_indexRA(fractions_r,"lfrac")
 
        mrgstr(index_x2r_Flrl_rofsur) = trim(mrgstr(index_x2r_Flrl_rofsur))//' = '// &
@@ -343,11 +330,8 @@
           'lfrac*l2x%Flrl_rofgwl'
        mrgstr(index_x2r_Flrl_rofsub) = trim(mrgstr(index_x2r_Flrl_rofsub))//' = '// &
           'lfrac*l2x%Flrl_rofsub'
-<<<<<<< HEAD
-=======
        mrgstr(index_x2r_Flrl_rofdto) = trim(mrgstr(index_x2r_Flrl_rofdto))//' = '// &
           'lfrac*l2x%Flrl_rofdto'
->>>>>>> 3419839a
        mrgstr(index_x2r_Flrl_rofi) = trim(mrgstr(index_x2r_Flrl_rofi))//' = '// &
           'lfrac*l2x%Flrl_rofi'
        if ( flds_wiso_rof ) then
@@ -371,10 +355,7 @@
        x2r_r%rAttr(index_x2r_Flrl_rofsur,i) = l2x_r%rAttr(index_l2x_Flrl_rofsur,i) * lfrac
        x2r_r%rAttr(index_x2r_Flrl_rofgwl,i) = l2x_r%rAttr(index_l2x_Flrl_rofgwl,i) * lfrac
        x2r_r%rAttr(index_x2r_Flrl_rofsub,i) = l2x_r%rAttr(index_l2x_Flrl_rofsub,i) * lfrac
-<<<<<<< HEAD
-=======
        x2r_r%rAttr(index_x2r_Flrl_rofdto,i) = l2x_r%rAttr(index_l2x_Flrl_rofdto,i) * lfrac
->>>>>>> 3419839a
        x2r_r%rAttr(index_x2r_Flrl_rofi,i) = l2x_r%rAttr(index_l2x_Flrl_rofi,i) * lfrac
        if ( flds_wiso_rof ) then
           x2r_r%rAttr(index_x2r_Flrl_rofl_16O,i) = l2x_r%rAttr(index_l2x_Flrl_rofl_16O,i) * lfrac
