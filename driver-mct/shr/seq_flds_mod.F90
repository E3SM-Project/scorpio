module seq_flds_mod

  !====================================================================
  !   New standardized naming convention
  !====================================================================
  !
  !  ---------
  !  definitions:
  !  ---------
  !  state-prefix
  !    first 3 characters: Sx_, Sa_, Si_, Sl_, So_
  !    one letter indices: x,a,l,i,o,g,r
  !    x => coupler (mapping, merging, atm/ocn flux calc done on coupler procs)
  !    a => atm
  !    l => lnd
  !    i => ice
  !    o => ocn
  !    g => glc
  !    r => rof
  !    w => wav
  !
  !  state-name
  !    what follows state prefix
  !
  !  flux-prefix
  !    first 5 characters: Flmn__
  !    lm => between components l and m
  !    n  => computed by component n
  !    example: Fioi => ice/ocn flux computed by ice
  !    example: Fall => atm/lnd flux computed by lnd
  !    If flux prefix has first letter of P (so first five characters are PFlmn_)
  !    then flux is passed straight through without scaling by the corresponding fraction)
  !
  !  flux-name
  !    what follows flux-prefix
  !
  !  ---------
  !  rules:
  !  ---------
  !  1) states:
  !     a) atm attributes fields that HAVE a state-prefix of Sx_ in seq_flds_x2a_states
  !        rule: will merge all identical values of the state-names from
  !           seq_flds_i2x_states
  !           seq_flds_l2x_states
  !           seq_flds_o2x_states
  !           seq_flds_xao_states
  !         to obtain output state-name in seq_flds_x2a_states
  !
  !        rule: to merge input states that originate in the
  !           lnd (l2x_a) will be scaled by the lndfrac
  !           ice (i2x_a) will be scaled by the icefrac
  !           cpl (xao_a) will be scaled by the ocnfrac
  !           ocn (o2x_a) will be scaled by the ocnfrac
  !
  !        example:
  !           seq_flds_l2x_states = "Sl_t"
  !           seq_flds_i2x_states = "Si_t"
  !           seq_flds_o2x_states = "So_t"
  !           seq_flds_x2a_states = "Sx_t"
  !           attribute fields Sl_t, Si_t, So_t, in
  !           attribute vectors l2x_a, i2x_a, o2x_a will be
  !           merged to obtain attribute Sx_t in attribute vector x2a_a
  !
  !     b) atm attribute fields that DO NOT HAVE a state-prefix of Sx_ in seq_flds_x2a_states
  !        rule: copy directly all variables that identical state-prefix
  !               AND state-name in
  !           seq_flds_i2x_states and seq_flds_x2a_states
  !           seq_flds_l2x_states and seq_flds_x2a_states
  !           seq_flds_o2x_states and seq_flds_x2a_states
  !           seq_flds_xao_states and seq_flds_x2a_states
  !
  !        example
  !           seq_flds_i2x_states = ":Si_snowh"
  !           seq_flds_x2a_states = ":Si_snowh"
  !           attribute field of Si_snowh in i2x_a will be copied to
  !           attribute field Si_snowh in x2a_a
  !
  !  2) fluxes:
  !     rule: will merge all identical values of the flux-names from
  !         seq_flds_i2x_states
  !         seq_flds_l2x_states
  !         seq_flds_o2x_states
  !         seq_flds_xao_states
  !       to obtain output state-name in seq_flds_x2a_states
  !
  !     rule: input flux fields that originate in the
  !         lnd (l2x_a) will be scaled by the lndfrac
  !         ice (i2x_a) will be scaled by the icefrac
  !            - ignore all fluxes that are ice/ocn fluxes (e.g. Fioi_)
  !         cpl (xao_a) will be scaled by the ocnfrac
  !         ocn (o2x_a) will be scaled by the ocnfrac+icefrac
  !
  !====================================================================
  !
  !   New user specified fields
  !
  !====================================================================
  ! New fields that are user specidied can be added as namelist variables
  ! by the user in the cpl namelist seq_flds_user using the namelist variable
  ! array cplflds_customs. The user specified new fields must follow the
  ! above naming convention.
  ! As an example, say you want to add a new state 'foo' that is passed
  ! from the land to the atm - you would do this as follows
  !    &seq_flds_user
  !       cplflds_custom = 'Sa_foo->a2x', 'Sa_foo->x2a'
  !    /
  ! This would add the field 'Sa_foo' to the character strings defining the
  ! attribute vectors a2x and x2a. It is assumed that code would need to be
  ! introduced in the atm and land components to deal with this new attribute
  ! vector field.
  ! Currently, the only way to add this is to edit $CASEROOT/user_nl_cpl
  !====================================================================
  !
  !   Coupler fields use cases
  !
  !====================================================================
  ! Previously, new fields that were needed to be passed between components
  ! for certain compsets were specified by cpp-variables. This has been
  ! modified to now be use cases. The use cases are specified in the
  ! namelist cpl_flds_inparm and are currently triggered by the xml
  ! variables CCSM_VOC, CCSM_BGC and GLC_NEC.
  !====================================================================

  use shr_kind_mod      , only : CS => shr_kind_CS, CX => shr_kind_CX, CXX => shr_kind_CXX
  use shr_sys_mod       , only : shr_sys_abort
  use seq_comm_mct      , only : seq_comm_iamroot, seq_comm_setptrs, logunit
  use seq_drydep_mod    , only : seq_drydep_init, seq_drydep_readnl, lnd_drydep
  use shr_megan_mod     , only : shr_megan_readnl, shr_megan_mechcomps_n
  use shr_fire_emis_mod , only : shr_fire_emis_readnl, shr_fire_emis_mechcomps_n, shr_fire_emis_ztop_token
  use shr_carma_mod     , only : shr_carma_readnl
  use shr_ndep_mod      , only : shr_ndep_readnl
  use shr_flds_mod      , only : seq_flds_dom_coord=>shr_flds_dom_coord, seq_flds_dom_other=>shr_flds_dom_other

  implicit none
  public

  interface seq_flds_lookup; module procedure &
       seq_flds_esmf_metadata_get
  end interface seq_flds_lookup

  integer, parameter, private :: CSS = 256  ! use longer short character
  integer, parameter, private :: CLL = 1024
  character(len=CXX) :: seq_drydep_fields   ! List of dry-deposition fields
  character(len=CXX) :: megan_voc_fields    ! List of MEGAN VOC emission fields
  character(len=CXX) :: fire_emis_fields    ! List of fire emission fields
  character(len=CX)  :: carma_fields        ! List of CARMA fields from lnd->atm
  character(len=CX)  :: ndep_fields         ! List of nitrogen deposition fields from atm->lnd/ocn
  integer            :: ice_ncat            ! number of sea ice thickness categories
  logical            :: seq_flds_i2o_per_cat! .true. if select per ice thickness category fields are passed from ice to ocean

  logical            :: rof_heat            ! .true. if river model includes temperature
  logical            :: add_ndep_fields     ! .true. => add ndep fields

  character(len=CS)  :: atm_flux_method     ! explicit => no extra fields needed
                                            ! implicit_stress => atm provides wsresp and tau_est
  logical            :: atm_gustiness       ! .true. if the atmosphere model produces gustiness
  logical            :: rof2ocn_nutrients   ! .true. if the runoff model passes nutrient fields to the ocn

  !----------------------------------------------------------------------------
  ! metadata
  !----------------------------------------------------------------------------

  character(len=*),parameter :: undef     = 'undefined'
  integer         ,parameter :: nmax      = 1000        ! maximum number of entries in lookup_entry
  integer                    :: n_entries = 0           ! actual number of entries in lookup_entry
  character(len=CSS), dimension(nmax, 4) :: lookup_entry = undef

  !----------------------------------------------------------------------------
  ! state + flux fields
  !----------------------------------------------------------------------------

  character(CXX) :: seq_flds_a2x_states
  character(CXX) :: seq_flds_a2x_fluxes
  character(CXX) :: seq_flds_a2x_states_to_rof
  character(CXX) :: seq_flds_a2x_fluxes_to_rof
  character(CXX) :: seq_flds_x2a_states
  character(CXX) :: seq_flds_x2a_fluxes

  character(CXX) :: seq_flds_i2x_states
  character(CXX) :: seq_flds_i2x_fluxes
  character(CXX) :: seq_flds_x2i_states
  character(CXX) :: seq_flds_x2i_fluxes

  character(CXX) :: seq_flds_l2x_states
  character(CXX) :: seq_flds_l2x_states_to_glc
  character(CXX) :: seq_flds_l2x_fluxes
  character(CXX) :: seq_flds_l2x_fluxes_to_glc
  character(CXX) :: seq_flds_l2x_fluxes_to_rof
  character(CXX) :: seq_flds_x2l_states
  character(CXX) :: seq_flds_x2l_states_from_glc
  character(CXX) :: seq_flds_x2l_fluxes
  character(CXX) :: seq_flds_x2l_fluxes_from_glc

  character(CXX) :: seq_flds_o2x_states
  character(CXX) :: seq_flds_o2x_fluxes
  character(CXX) :: seq_flds_x2o_states
  character(CXX) :: seq_flds_x2o_fluxes

  character(CXX) :: seq_flds_g2x_states
  character(CXX) :: seq_flds_g2x_states_to_lnd
  character(CXX) :: seq_flds_g2x_fluxes
  character(CXX) :: seq_flds_g2x_fluxes_to_lnd
  character(CXX) :: seq_flds_g2o_liq_fluxes
  character(CXX) :: seq_flds_g2o_ice_fluxes
  character(CXX) :: seq_flds_x2g_states
  character(CXX) :: seq_flds_x2g_states_from_lnd
  character(CXX) :: seq_flds_x2g_states_from_ocn
  character(CXX) :: seq_flds_x2g_fluxes
  character(CXX) :: seq_flds_x2g_fluxes_from_lnd

  character(CXX) :: seq_flds_w2x_states
  character(CXX) :: seq_flds_w2x_fluxes
  character(CXX) :: seq_flds_x2w_states
  character(CXX) :: seq_flds_x2w_fluxes

  character(CXX) :: seq_flds_xao_albedo
  character(CXX) :: seq_flds_xao_states
  character(CXX) :: seq_flds_xao_fluxes
  character(CXX) :: seq_flds_xao_diurnl  ! for diurnal cycle

  character(CXX) :: seq_flds_r2x_states
  character(CXX) :: seq_flds_r2x_fluxes
  character(CXX) :: seq_flds_x2r_states
  character(CXX) :: seq_flds_x2r_fluxes
  character(CXX) :: seq_flds_r2o_liq_fluxes
  character(CXX) :: seq_flds_r2o_ice_fluxes

  !character(CXX) :: seq_flds_x2z_states
  !character(CXX) :: seq_flds_z2x_states
  character(CXX) :: seq_flds_z2x_fluxes
  character(CXX) :: seq_flds_x2z_fluxes

  !----------------------------------------------------------------------------
  ! combined state/flux fields
  !----------------------------------------------------------------------------

  character(CXX) :: seq_flds_dom_fields
  character(CXX) :: seq_flds_a2x_fields
  character(CXX) :: seq_flds_a2x_fields_to_rof
  character(CXX) :: seq_flds_x2a_fields
  character(CXX) :: seq_flds_i2x_fields
  character(CXX) :: seq_flds_x2i_fields
  character(CXX) :: seq_flds_l2x_fields
  character(CXX) :: seq_flds_l2x_fields_to_glc
  character(CXX) :: seq_flds_x2l_fields
  character(CXX) :: seq_flds_x2l_fields_from_glc
  character(CXX) :: seq_flds_o2x_fields
  character(CXX) :: seq_flds_x2o_fields
  character(CXX) :: seq_flds_xao_fields
  character(CXX) :: seq_flds_r2x_fields
  character(CXX) :: seq_flds_x2r_fields
  character(CXX) :: seq_flds_g2x_fields
  character(CXX) :: seq_flds_g2x_fields_to_lnd
  character(CXX) :: seq_flds_x2g_fields
  character(CXX) :: seq_flds_w2x_fields
  character(CXX) :: seq_flds_x2w_fields

  !----------------------------------------------------------------------------
  ! component names
  !----------------------------------------------------------------------------

  character(32) :: atmname='atm'
  character(32) :: ocnname='ocn'
  character(32) :: icename='ice'
  character(32) :: lndname='lnd'
  character(32) :: glcname='glc'
  character(32) :: wavname='wav'
  character(32) :: rofname='rof'

  ! namelist variables
  logical :: nan_check_component_fields

  !----------------------------------------------------------------------------
contains
  !----------------------------------------------------------------------------

  subroutine seq_flds_set(nmlfile, ID, infodata)

    ! !USES:
    use shr_file_mod,   only : shr_file_getUnit, shr_file_freeUnit
    use shr_string_mod, only : shr_string_listIntersect
    use shr_mpi_mod,    only : shr_mpi_bcast
    use glc_elevclass_mod, only : glc_elevclass_init
    use seq_infodata_mod, only : seq_infodata_type, seq_infodata_getdata

    ! !INPUT/OUTPUT PARAMETERS:
    character(len=*), intent(in) :: nmlfile   ! Name-list filename
    integer         , intent(in) :: ID        ! seq_comm ID
    type(seq_infodata_type), intent(in) :: infodata

    ! !LOCAL VARIABLES:
    integer :: mpicom             ! MPI communicator
    integer :: ierr               ! I/O error code
    integer :: unitn              ! Namelist unit number to read

    character(len=CSS) :: attname
    character(len=CSS) :: units
    character(len=CSS) :: longname
    character(len=CSS) :: stdname
    integer            :: num
    character(len=  2) :: cnum
    character(len=CSS) :: name
    character(len=CSS) :: cime_model

    character(CXX) :: dom_coord  = ''
    character(CXX) :: dom_other  = ''

    character(CXX) :: a2x_states = ''
    character(CXX) :: a2x_fluxes = ''
    character(CXX) :: a2x_states_to_rof = ''
    character(CXX) :: a2x_fluxes_to_rof = ''
    character(CXX) :: x2a_states = ''
    character(CXX) :: x2a_fluxes = ''
    character(CXX) :: i2x_states = ''
    character(CXX) :: i2x_fluxes = ''
    character(CXX) :: x2i_states = ''
    character(CXX) :: x2i_fluxes = ''
    character(CXX) :: l2x_states = ''
    character(CXX) :: l2x_states_to_glc = ''
    character(CXX) :: l2x_fluxes = ''
    character(CXX) :: l2x_fluxes_to_glc = ''
    character(CXX) :: l2x_fluxes_to_rof = ''
    character(CXX) :: x2l_states = ''
    character(CXX) :: x2l_states_from_glc = ''
    character(CXX) :: x2l_fluxes = ''
    character(CXX) :: x2l_fluxes_from_glc = ''
    character(CXX) :: o2x_states = ''
    character(CXX) :: o2x_fluxes = ''
    character(CXX) :: x2o_states = ''
    character(CXX) :: x2o_fluxes = ''
    character(CXX) :: g2x_states = ''
    character(CXX) :: g2x_states_to_lnd = ''
    character(CXX) :: g2x_fluxes = ''
    character(CXX) :: g2x_fluxes_to_lnd = ''
    character(CXX) :: g2o_liq_fluxes = ''
    character(CXX) :: g2o_ice_fluxes = ''
    character(CXX) :: x2g_states = ''
    character(CXX) :: x2g_states_from_lnd = ''
    character(CXX) :: x2g_states_from_ocn = ''
    character(CXX) :: x2g_fluxes = ''
    character(CXX) :: x2g_fluxes_from_lnd = ''
    character(CXX) :: xao_albedo = ''
    character(CXX) :: xao_states = ''
    character(CXX) :: xao_fluxes = ''
    character(CXX) :: xao_diurnl = ''
    character(CXX) :: r2x_states = ''
    character(CXX) :: r2x_fluxes = ''
    character(CXX) :: x2r_states = ''
    character(CXX) :: x2r_fluxes = ''
    character(CXX) :: w2x_states = ''
    character(CXX) :: w2x_fluxes = ''
    character(CXX) :: x2w_states = ''
    character(CXX) :: x2w_fluxes = ''
    character(CXX) :: r2o_liq_fluxes = ''
    character(CXX) :: r2o_ice_fluxes = ''

    character(CXX) :: stringtmp  = ''

    !------ namelist -----
    character(len=CSS)  :: fldname, fldflow
    logical :: is_state, is_flux
    integer :: i,n

    ! use cases namelists
    logical :: flds_co2a
    logical :: flds_co2b
    logical :: flds_co2c
    logical :: flds_co2_dmsa
    logical :: flds_bgc_oi
    logical :: flds_wiso
    integer :: glc_nec

    namelist /seq_cplflds_inparm/  &
         flds_co2a, flds_co2b, flds_co2c, flds_co2_dmsa, flds_wiso, glc_nec, &
         ice_ncat, seq_flds_i2o_per_cat, flds_bgc_oi, &
         nan_check_component_fields, rof_heat, atm_flux_method, atm_gustiness, &
         rof2ocn_nutrients

    ! user specified new fields
    integer,  parameter :: nfldmax = 200
    character(len=CLL)  :: cplflds_custom(nfldmax) = ''

    namelist /seq_cplflds_userspec/ &
         cplflds_custom

    character(len=*),parameter :: subname = '(seq_flds_set) '

    !-------------------------------------------------------------------------------

    call seq_comm_setptrs(ID,mpicom=mpicom)

    call seq_infodata_GetData(infodata, cime_model=cime_model)

    !---------------------------------------------------------------------------
    ! Read in namelist for use cases
    !---------------------------------------------------------------------------
    ! TODO: permit duplicates to occur - then check for this in seq_flds_add
    ! TODO: add entries for lookup entry table for custom fields
    !---------------------------------------------------------------------------

    if (seq_comm_iamroot(ID)) then
       flds_co2a = .false.
       flds_co2b = .false.
       flds_co2c = .false.
       flds_co2_dmsa = .false.
       flds_bgc_oi   = .false.
       flds_wiso = .false.
       glc_nec   = 0
       ice_ncat  = 1
       seq_flds_i2o_per_cat = .false.
       nan_check_component_fields = .false.
       rof_heat = .false.
       atm_flux_method = 'explicit'
       atm_gustiness = .false.
       rof2ocn_nutrients = .false.

       unitn = shr_file_getUnit()
       write(logunit,"(A)") subname//': read seq_cplflds_inparm namelist from: '&
            //trim(nmlfile)
       open( unitn, file=trim(nmlfile), status='old' )
       ierr = 1
       do while( ierr /= 0 )
          read(unitn,nml=seq_cplflds_inparm,iostat=ierr)
          if (ierr < 0) then
             call shr_sys_abort( &
                  subname//"ERROR: namelist read returns an EOF or EOR condition" )
          end if
       end do
       close(unitn)
       call shr_file_freeUnit( unitn )
    end if
    call shr_mpi_bcast(flds_co2a    , mpicom)
    call shr_mpi_bcast(flds_co2b    , mpicom)
    call shr_mpi_bcast(flds_co2c    , mpicom)
    call shr_mpi_bcast(flds_co2_dmsa, mpicom)
    call shr_mpi_bcast(flds_bgc_oi  , mpicom)
    call shr_mpi_bcast(flds_wiso    , mpicom)
    call shr_mpi_bcast(glc_nec      , mpicom)
    call shr_mpi_bcast(ice_ncat     , mpicom)
    call shr_mpi_bcast(seq_flds_i2o_per_cat, mpicom)
    call shr_mpi_bcast(nan_check_component_fields, mpicom)
    call shr_mpi_bcast(rof_heat    , mpicom)
    call shr_mpi_bcast(atm_flux_method, mpicom)
    call shr_mpi_bcast(atm_gustiness, mpicom)
    call shr_mpi_bcast(rof2ocn_nutrients, mpicom)

    call glc_elevclass_init(glc_nec)

    !---------------------------------------------------------------------------
    ! Read in namelists for user specified new fields
    !---------------------------------------------------------------------------
    ! TODO: permit duplicates to occur - then check for this in seq_flds_add
    ! TODO: add entries for lookup entry table for custom fields
    !---------------------------------------------------------------------------

    if (seq_comm_iamroot(ID)) then
       cplflds_custom(:) = ' '

       unitn = shr_file_getUnit()
       write(logunit,"(A)") subname//': read seq_cplflds_userspec namelist from: '&
            //trim(nmlfile)
       open( unitn, file=trim(nmlfile), status='old' )
       ierr = 1
       do while( ierr /= 0 )
          read(unitn,nml=seq_cplflds_userspec,iostat=ierr)
          if (ierr < 0) then
             call shr_sys_abort( &
                  subname//"ERROR: namelist read returns an EOF or EOR condition" )
          end if
       end do
       close(unitn)
       call shr_file_freeUnit( unitn )
    end if
    do n = 1, nfldmax
       call shr_mpi_bcast(cplflds_custom(n), mpicom)
    end do

    ! add customized fields through coupler

    do n = 1,nfldmax
       if (cplflds_custom(n) /= ' ') then
          i = scan(cplflds_custom(n),'->')
          fldname = trim(adjustl(cplflds_custom(n)(:i-1)))
          fldflow = trim(adjustl(cplflds_custom(n)(i+2:)))

          if (fldname(1:1) == 'S') then
             is_state = .true.
             is_flux  = .false.
          else if (fldname (1:1) == 'F')  then
             is_state = .false.
             is_flux  = .true.
          else if (fldname (1:2) == 'PF') then
             is_state = .false.
             is_flux  = .true.
          else
             write(logunit,*) subname//'ERROR: fldname must start with S,F,P, not ',trim(fldname)
             call shr_sys_abort(subname//"ERROR: fldname must start with S, F, or P")
          end if

          select case (trim(fldflow))
          case('a2x')
             if (is_state) call seq_flds_add(a2x_states,trim(fldname))
             if (is_flux ) call seq_flds_add(a2x_fluxes,trim(fldname))
          case('x2a')
             if (is_state) call seq_flds_add(x2a_states,trim(fldname))
             if (is_flux ) call seq_flds_add(x2a_fluxes,trim(fldname))
          case('l2x')
             if (is_state) call seq_flds_add(l2x_states,trim(fldname))
             if (is_flux ) call seq_flds_add(l2x_fluxes,trim(fldname))
          case('x2l')
             if (is_state) call seq_flds_add(x2l_states,trim(fldname))
             if (is_flux ) call seq_flds_add(x2l_fluxes,trim(fldname))
          case('r2x')
             if (is_state) call seq_flds_add(r2x_states,trim(fldname))
             if (is_flux ) call seq_flds_add(r2x_fluxes,trim(fldname))
          case('x2r')
             if (is_state) call seq_flds_add(x2r_states,trim(fldname))
             if (is_flux ) call seq_flds_add(x2r_fluxes,trim(fldname))
          case('i2x')
             if (is_state) call seq_flds_add(i2x_states,trim(fldname))
             if (is_flux ) call seq_flds_add(i2x_fluxes,trim(fldname))
          case('x2i')
             if (is_state) call seq_flds_add(x2i_states,trim(fldname))
             if (is_flux ) call seq_flds_add(x2i_fluxes,trim(fldname))
          case('o2x')
             if (is_state) call seq_flds_add(o2x_states,trim(fldname))
             if (is_flux ) call seq_flds_add(o2x_fluxes,trim(fldname))
          case('x2o')
             if (is_state) call seq_flds_add(x2o_states,trim(fldname))
             if (is_flux ) call seq_flds_add(x2o_fluxes,trim(fldname))
          case('g2x')
             if (is_state) call seq_flds_add(g2x_states,trim(fldname))
             if (is_flux ) call seq_flds_add(g2x_fluxes,trim(fldname))
          case('x2g')
             if (is_state) call seq_flds_add(x2g_states,trim(fldname))
             if (is_flux ) call seq_flds_add(x2g_fluxes,trim(fldname))
          case default
             write(logunit,*) subname//'ERROR: ',trim(cplflds_custom(n)),&
                  ' not a recognized value'
             call shr_sys_abort()
          end select
       else
          exit
       end if
    end do

    !----------------------------------------------------------
    ! domain coordinates
    !----------------------------------------------------------

    call seq_flds_add(dom_coord,'lat')
    longname = 'latitude'
    stdname  = 'latitude'
    units    = 'degrees north'
    attname  = 'lat'
    call metadata_set(attname, longname, stdname, units)

    call seq_flds_add(dom_coord,'lon')
    longname = 'longitude'
    stdname  = 'longitude'
    units    = 'degrees east'
    attname  = 'lon'
    call metadata_set(attname, longname, stdname, units)

    call seq_flds_add(dom_coord,'hgt')
    longname = 'height'
    stdname  = 'height, depth, or levels'
    units    = 'unitless'
    attname  = 'hgt'
    call metadata_set(attname, longname, stdname, units)

    call seq_flds_add(dom_other,'area')
    longname = 'cell_area_model'
    stdname  = 'cell area from model'
    units    = 'radian^2'
    attname  = 'area'
    call metadata_set(attname, longname, stdname, units)

    call seq_flds_add(dom_other,'aream')
    longname = 'cell_area_mapping'
    stdname  = 'cell area from mapping file'
    units    = 'radian^2'
    attname  = 'aream'
    call metadata_set(attname, longname, stdname, units)

    call seq_flds_add(dom_other,'mask')
    longname = 'mask'
    stdname  = 'mask'
    units    = '1'
    attname  = 'mask'
    call metadata_set(attname, longname, stdname, units)

    call seq_flds_add(dom_other,'frac')
    longname = 'area_fraction'
    stdname  = 'area fraction'
    units    = '1'
    attname  = 'frac'
    call metadata_set(attname, longname, stdname, units)

    !----------------------------------------------------------
    ! states/fluxes from atm
    !----------------------------------------------------------

    ! height at the lowest model level (m)
    call seq_flds_add(a2x_states,"Sa_z")
    call seq_flds_add(x2l_states,"Sa_z")
    call seq_flds_add(x2i_states,"Sa_z")
    longname = 'Height at the lowest model level'
    stdname  = 'height'
    units    = 'm'
    attname  = 'Sa_z'
    call metadata_set(attname, longname, stdname, units)

    ! topographic height (m)
    call seq_flds_add(a2x_states,"Sa_topo")
    call seq_flds_add(x2l_states,"Sa_topo")
    longname = 'Surface height'
    stdname  = 'height'
    units    = 'm'
    attname  = 'Sa_topo'
    call metadata_set(attname, longname, stdname, units)

    ! zonal wind at the lowest model level (m/s)
    call seq_flds_add(a2x_states,"Sa_u")
    call seq_flds_add(x2l_states,"Sa_u")
    call seq_flds_add(x2i_states,"Sa_u")
    if (rof_heat) then
       call seq_flds_add(x2r_states,"Sa_u")
       call seq_flds_add(a2x_states_to_rof,"Sa_u")
    endif
    call seq_flds_add(x2w_states,"Sa_u")
    longname = 'Zonal wind at the lowest model level'
    stdname  = 'eastward_wind'
    units    = 'm s-1'
    attname  = 'Sa_u'
    call metadata_set(attname, longname, stdname, units)

    ! meridional wind at the lowest model level (m/s)
    call seq_flds_add(a2x_states,"Sa_v")
    call seq_flds_add(x2l_states,"Sa_v")
    call seq_flds_add(x2i_states,"Sa_v")
    if (rof_heat) then
       call seq_flds_add(x2r_states,"Sa_v")
       call seq_flds_add(a2x_states_to_rof,"Sa_v")
    endif
    call seq_flds_add(x2w_states,"Sa_v")
    longname = 'Meridional wind at the lowest model level'
    stdname  = 'northward_wind'
    units    = 'm s-1'
    attname  = 'Sa_v'
    call metadata_set(attname, longname, stdname, units)

    if (atm_flux_method == 'implicit_stress') then
       ! first-order response of wind to surface stresses (m/s/Pa)
       call seq_flds_add(a2x_states,"Sa_wsresp")
       call seq_flds_add(x2l_states,"Sa_wsresp")
       call seq_flds_add(x2i_states,"Sa_wsresp")
       longname = 'Response of wind to surface stress'
       stdname  = ''
       units    = 'm s-1 Pa-1'
       attname  = 'Sa_wsresp'
       call metadata_set(attname, longname, stdname, units)

       ! surface stress compatible with low level wind (Pa)
       call seq_flds_add(a2x_states,"Sa_tau_est")
       call seq_flds_add(x2l_states,"Sa_tau_est")
       call seq_flds_add(x2i_states,"Sa_tau_est")
       longname = 'Estimate of surface stress in equilibrium with boundary layer'
       stdname  = ''
       units    = 'Pa'
       attname  = 'Sa_tau_est'
       call metadata_set(attname, longname, stdname, units)
    end if

    if (atm_gustiness) then
       ! extra mean wind speed associated with gustiness (m/s)
       call seq_flds_add(a2x_states,"Sa_ugust")
       call seq_flds_add(x2l_states,"Sa_ugust")
       call seq_flds_add(x2i_states,"Sa_ugust")
       longname = 'Extra wind speed due to gustiness'
       stdname  = ''
       units    = 'm s-1'
       attname  = 'Sa_ugust'
       call metadata_set(attname, longname, stdname, units)
    end if

    ! temperature at the lowest model level (K)
    call seq_flds_add(a2x_states,"Sa_tbot")
    call seq_flds_add(x2l_states,"Sa_tbot")
    call seq_flds_add(x2i_states,"Sa_tbot")
    if (rof_heat) then
       call seq_flds_add(x2r_states,"Sa_tbot")
       call seq_flds_add(a2x_states_to_rof,"Sa_tbot")
    endif
    call seq_flds_add(x2w_states,"Sa_tbot")
    longname = 'Temperature at the lowest model level'
    stdname  = 'air_temperature'
    units    = 'K'
    attname  = 'Sa_tbot'
    call metadata_set(attname, longname, stdname, units)

    ! potential temperature at the lowest model level (K)
    call seq_flds_add(a2x_states,"Sa_ptem")
    call seq_flds_add(x2l_states,"Sa_ptem")
    call seq_flds_add(x2i_states,"Sa_ptem")
    longname = 'Potential temperature at the lowest model level'
    stdname  = 'air_potential_temperature'
    units    = 'K'
    attname  = 'Sa_ptem'
    call metadata_set(attname, longname, stdname, units)

    ! specific humidity at the lowest model level (kg/kg)
    call seq_flds_add(a2x_states,"Sa_shum")
    call seq_flds_add(x2l_states,"Sa_shum")
    call seq_flds_add(x2i_states,"Sa_shum")
    if(rof_heat) then
       call seq_flds_add(x2r_states,"Sa_shum")
       call seq_flds_add(a2x_states_to_rof,"Sa_shum")
    endif
    longname = 'Specific humidity at the lowest model level'
    stdname  = 'specific_humidity'
    units    = 'kg kg-1'
    attname  = 'Sa_shum'
    call metadata_set(attname, longname, stdname, units)

    ! pressure at the lowest model level (Pa)
    call seq_flds_add(a2x_states,"Sa_pbot")
    call seq_flds_add(x2l_states,"Sa_pbot")
    call seq_flds_add(x2i_states,"Sa_pbot")
    if (rof_heat) then
       call seq_flds_add(x2r_states,"Sa_pbot")
       call seq_flds_add(a2x_states_to_rof,"Sa_pbot")
    endif
    if (trim(cime_model) == 'e3sm') then
       call seq_flds_add(x2o_states,"Sa_pbot")
    end if
    longname = 'Pressure at the lowest model level'
    stdname  = 'air_pressure'
    units    = 'Pa'
    attname  = 'Sa_pbot'
    call metadata_set(attname, longname, stdname, units)

    ! air density at the lowest model level (kg/m**3)
    call seq_flds_add(a2x_states,"Sa_dens")
    call seq_flds_add(x2i_states,"Sa_dens")
    longname = 'Density at the lowest model level'
    stdname  = 'air_density'
    units    = 'kg m-3'
    attname  = 'Sa_dens'
    call metadata_set(attname, longname, stdname, units)
    
    ! UoverN for use by topounits
    if (trim(cime_model) == 'e3sm') then
       call seq_flds_add(a2x_states,"Sa_uovern")
       call seq_flds_add(x2l_states,"Sa_uovern")
       longname = 'Froude Number'
       stdname  = 'Froude Number'
       units    = 'Unitless'
       attname  = 'Sa_uovern'
       call metadata_set(attname, longname, stdname, units)
    end if

    ! convective precipitation rate
    ! large-scale (stable) snow rate (water equivalent)
    call seq_flds_add(a2x_fluxes,"Faxa_rainc")
    call seq_flds_add(a2x_fluxes,"Faxa_rainl")
    call seq_flds_add(x2l_fluxes,"Faxa_rainc")
    call seq_flds_add(x2l_fluxes,"Faxa_rainl")
    call seq_flds_add(x2i_fluxes,"Faxa_rain" )
    call seq_flds_add(x2o_fluxes,"Faxa_rain" )
    units    = 'kg m-2 s-1'
    longname = 'Convective precipitation rate'
    stdname  = 'convective_precipitation_flux'
    attname  = 'Faxa_rainc'
    call metadata_set(attname, longname, stdname, units)
    longname = 'Large-scale (stable) precipitation rate'
    stdname  = 'large_scale_precipitation_flux'
    attname  = 'Faxa_rainl'
    call metadata_set(attname, longname, stdname, units)
    longname = 'Water flux due to rain'
    stdname  = 'rainfall_flux'
    attname  = 'Faxa_rain'
    call metadata_set(attname, longname, stdname, units)

    ! convective snow rate (water equivalent)
    ! large-scale (stable) snow rate (water equivalent)
    call seq_flds_add(a2x_fluxes,"Faxa_snowc")
    call seq_flds_add(a2x_fluxes,"Faxa_snowl")
    call seq_flds_add(x2l_fluxes,"Faxa_snowc")
    call seq_flds_add(x2l_fluxes,"Faxa_snowl")
    call seq_flds_add(x2i_fluxes,"Faxa_snow" )
    call seq_flds_add(x2o_fluxes,"Faxa_snow" )
    units    = 'kg m-2 s-1'
    longname = 'Convective snow rate (water equivalent)'
    stdname  = 'convective_snowfall_flux'
    attname  = 'Faxa_snowc'
    call metadata_set(attname, longname, stdname, units)
    longname = 'Large-scale (stable) snow rate (water equivalent)'
    stdname  = 'large_scale_snowfall_flux'
    attname  = 'Faxa_snowl'
    call metadata_set(attname, longname, stdname, units)
    longname = 'Water flux due to snow'
    stdname  = 'surface_snow_melt_flux'
    attname  = 'Faxa_snow'
    call metadata_set(attname, longname, stdname, units)

    ! total precipitation to ocean
    call seq_flds_add(x2o_fluxes,"Faxa_prec")  ! derived rain+snow
    longname = 'Water flux (rain+snow)'
    stdname  = 'precipitation_flux'
    units    = 'kg m-2 s-1'
    attname  = 'Faxa_prec'
    call metadata_set(attname, longname, stdname, units)

    ! downward longwave heat flux (W/m**2)
    call seq_flds_add(a2x_fluxes,"Faxa_lwdn")
    call seq_flds_add(x2l_fluxes,"Faxa_lwdn")
    call seq_flds_add(x2i_fluxes,"Faxa_lwdn")
    if (rof_heat) then
       call seq_flds_add(x2r_fluxes,"Faxa_lwdn")
       call seq_flds_add(a2x_fluxes_to_rof,"Faxa_lwdn")
    endif
    call seq_flds_add(x2o_fluxes,"Faxa_lwdn")
    longname = 'Downward longwave heat flux'
    stdname  = 'downwelling_longwave_flux'
    units    = 'W m-2'
    attname  = 'Faxa_lwdn'
    call metadata_set(attname, longname, stdname, units)

    ! direct near-infrared incident solar radiation
    call seq_flds_add(a2x_fluxes,"Faxa_swndr")
    call seq_flds_add(x2i_fluxes,"Faxa_swndr")
    if (rof_heat) then
       call seq_flds_add(x2r_fluxes,"Faxa_swndr")
       call seq_flds_add(a2x_fluxes_to_rof,"Faxa_swndr")
    endif
    call seq_flds_add(x2l_fluxes,"Faxa_swndr")
    longname = 'Direct near-infrared incident solar radiation'
    stdname  = 'surface_downward_direct_shortwave_flux_due_to_near_infrared_radiation'
    units    = 'W m-2'
    attname  = 'Faxa_swndr'
    call metadata_set(attname, longname, stdname, units)

    ! direct visible incident solar radiation
    call seq_flds_add(a2x_fluxes,"Faxa_swvdr")
    call seq_flds_add(x2i_fluxes,"Faxa_swvdr")
    if (rof_heat) then
       call seq_flds_add(x2r_fluxes,"Faxa_swvdr")
       call seq_flds_add(a2x_fluxes_to_rof,"Faxa_swvdr")
    endif
    call seq_flds_add(x2l_fluxes,"Faxa_swvdr")
    longname = 'Direct visible incident solar radiation'
    stdname  = 'surface_downward_direct_shortwave_flux_due_to_visible_radiation'
    units    = 'W m-2'
    attname  = 'Faxa_swvdr'
    call metadata_set(attname, longname, stdname, units)

    ! diffuse near-infrared incident solar radiation
    call seq_flds_add(a2x_fluxes,"Faxa_swndf")
    call seq_flds_add(x2i_fluxes,"Faxa_swndf")
    if (rof_heat) then
       call seq_flds_add(x2r_fluxes,"Faxa_swndf")
       call seq_flds_add(a2x_fluxes_to_rof,"Faxa_swndf")
    endif
    call seq_flds_add(x2l_fluxes,"Faxa_swndf")
    longname = 'Diffuse near-infrared incident solar radiation'
    stdname  = 'surface_downward_diffuse_shortwave_flux_due_to_near_infrared_radiation'
    units    = 'W m-2'
    attname  = 'Faxa_swndf'
    call metadata_set(attname, longname, stdname, units)

    ! diffuse visible incident solar radiation
    call seq_flds_add(a2x_fluxes,"Faxa_swvdf")
    call seq_flds_add(x2i_fluxes,"Faxa_swvdf")
    if (rof_heat) then
       call seq_flds_add(x2r_fluxes,"Faxa_swvdf")
       call seq_flds_add(a2x_fluxes_to_rof,"Faxa_swvdf")
    endif
    call seq_flds_add(x2l_fluxes,"Faxa_swvdf")
    longname = 'Diffuse visible incident solar radiation'
    stdname  = 'surface_downward_diffuse_shortwave_flux_due_to_visible_radiation'
    units    = 'W m-2'
    attname  = 'Faxa_swvdf'
    call metadata_set(attname, longname, stdname, units)

    ! Net shortwave radiation
    call seq_flds_add(a2x_fluxes,"Faxa_swnet") ! diagnostic
    call seq_flds_add(l2x_fluxes,"Fall_swnet") ! diagnostic
    call seq_flds_add(i2x_fluxes,"Faii_swnet") ! diagnostic

    call seq_flds_add(i2x_fluxes,"Fioi_swpen") ! used for Foxx_swnet below
    call seq_flds_add(x2o_fluxes,"Foxx_swnet") ! derived using albedos, Faxa_swxxx and swpen
    units    = 'W m-2'
    longname = 'Net shortwave radiation'
    stdname  = 'surface_net_shortwave_flux'
    attname  = 'Faxa_swnet'
    call metadata_set(attname, longname, stdname, units)
    attname  = 'Fall_swnet'
    call metadata_set(attname, longname, stdname, units)
    attname  = 'Faii_swnet'
    call metadata_set(attname, longname, stdname, units)
    attname  = 'Foxx_swnet'
    call metadata_set(attname, longname, stdname, units)
    longname = 'Net shortwave radiation penetrating into ice and ocean'
    stdname  = 'net_downward_shortwave_flux_in_sea_ice_due_to_penetration'
    attname  = 'Fioi_swpen'
    call metadata_set(attname, longname, stdname, units)

    ! Black Carbon hydrophilic dry deposition
    call seq_flds_add(a2x_fluxes,"Faxa_bcphidry" )
    call seq_flds_add(x2i_fluxes,"Faxa_bcphidry" )
    call seq_flds_add(x2l_fluxes,"Faxa_bcphidry" )
    call seq_flds_add(x2o_fluxes,"Faxa_bcphidry"   )
    longname = 'Hydrophylic black carbon dry deposition flux'
    stdname  = 'dry_deposition_flux_of_hydrophylic_black_carbon'
    units    = 'kg m-2 s-1'
    attname  = 'Faxa_bcphidry'
    call metadata_set(attname, longname, stdname, units)

    ! Black Carbon hydrophobic dry deposition
    call seq_flds_add(a2x_fluxes,"Faxa_bcphodry" )
    call seq_flds_add(x2i_fluxes,"Faxa_bcphodry" )
    call seq_flds_add(x2l_fluxes,"Faxa_bcphodry" )
    call seq_flds_add(x2o_fluxes,"Faxa_bcphodry")
    longname = 'Hydrophobic black carbon dry deposition flux'
    stdname  = 'dry_deposition_flux_of_hydrophobic_black_carbon'
    units    = 'kg m-2 s-1'
    attname  = 'Faxa_bcphodry'
    call metadata_set(attname, longname, stdname, units)

    ! Black Carbon hydrophilic wet deposition
    call seq_flds_add(a2x_fluxes,"Faxa_bcphiwet" )
    call seq_flds_add(x2i_fluxes,"Faxa_bcphiwet" )
    call seq_flds_add(x2l_fluxes,"Faxa_bcphiwet" )
    call seq_flds_add(x2o_fluxes,"Faxa_bcphiwet" )
    longname = 'Hydrophylic black carbon wet deposition flux'
    stdname  = 'wet_deposition_flux_of_hydrophylic_black_carbon'
    units    = 'kg m-2 s-1'
    attname  = 'Faxa_bcphiwet'
    call metadata_set(attname, longname, stdname, units)

    ! Organic Carbon hydrophilic dry deposition
    call seq_flds_add(a2x_fluxes,"Faxa_ocphidry" )
    call seq_flds_add(x2i_fluxes,"Faxa_ocphidry" )
    call seq_flds_add(x2l_fluxes,"Faxa_ocphidry" )
    call seq_flds_add(x2o_fluxes,"Faxa_ocphidry" )
    longname = 'Hydrophylic organic carbon dry deposition flux'
    stdname  = 'dry_deposition_flux_of_hydrophylic_organic_carbon'
    units    = 'kg m-2 s-1'
    attname  = 'Faxa_ocphidry'
    call metadata_set(attname, longname, stdname, units)

    ! Organic Carbon hydrophobic dry deposition
    call seq_flds_add(a2x_fluxes,"Faxa_ocphodry" )
    call seq_flds_add(x2i_fluxes,"Faxa_ocphodry" )
    call seq_flds_add(x2l_fluxes,"Faxa_ocphodry" )
    call seq_flds_add(x2o_fluxes,"Faxa_ocphodry" )
    longname = 'Hydrophobic organic carbon dry deposition flux'
    stdname  = 'dry_deposition_flux_of_hydrophobic_organic_carbon'
    units    = 'kg m-2 s-1'
    attname  = 'Faxa_ocphodry'
    call metadata_set(attname, longname, stdname, units)

    ! Organic Carbon hydrophilic wet deposition
    call seq_flds_add(a2x_fluxes,"Faxa_ocphiwet" )
    call seq_flds_add(x2i_fluxes,"Faxa_ocphiwet" )
    call seq_flds_add(x2l_fluxes,"Faxa_ocphiwet" )
    call seq_flds_add(x2o_fluxes,"Faxa_ocphiwet" )
    longname = 'Hydrophylic organic carbon wet deposition flux'
    stdname  = 'wet_deposition_flux_of_hydrophylic_organic_carbon'
    units    = 'kg m-2 s-1'
    attname  = 'Faxa_ocphiwet'
    call metadata_set(attname, longname, stdname, units)

    ! Size 1 dust -- wet deposition
    call seq_flds_add(a2x_fluxes,"Faxa_dstwet1"  )
    call seq_flds_add(x2i_fluxes,"Faxa_dstwet1"  )
    call seq_flds_add(x2l_fluxes,"Faxa_dstwet1"  )
    call seq_flds_add(x2o_fluxes,"Faxa_dstwet1"  )
    longname = 'Dust wet deposition flux (size 1)'
    stdname  = 'wet_deposition_flux_of_dust'
    units    = 'kg m-2 s-1'
    attname  = 'Faxa_dstwet1'
    call metadata_set(attname, longname, stdname, units)

    ! Size 2 dust -- wet deposition
    call seq_flds_add(a2x_fluxes,"Faxa_dstwet2"  )
    call seq_flds_add(x2i_fluxes,"Faxa_dstwet2"  )
    call seq_flds_add(x2l_fluxes,"Faxa_dstwet2"  )
    call seq_flds_add(x2o_fluxes,"Faxa_dstwet2"  )
    longname = 'Dust wet deposition flux (size 2)'
    stdname  = 'wet_deposition_flux_of_dust'
    units    = 'kg m-2 s-1'
    attname  = 'Faxa_dstwet2'
    call metadata_set(attname, longname, stdname, units)

    ! Size 3 dust -- wet deposition
    call seq_flds_add(a2x_fluxes,"Faxa_dstwet3"  )
    call seq_flds_add(x2i_fluxes,"Faxa_dstwet3"  )
    call seq_flds_add(x2l_fluxes,"Faxa_dstwet3"  )
    call seq_flds_add(x2o_fluxes,"Faxa_dstwet3"  )
    longname = 'Dust wet deposition flux (size 3)'
    stdname  = 'wet_deposition_flux_of_dust'
    units    = 'kg m-2 s-1'
    attname  = 'Faxa_dstwet3'
    call metadata_set(attname, longname, stdname, units)

    ! Size 4 dust -- wet deposition
    call seq_flds_add(a2x_fluxes,"Faxa_dstwet4"  )
    call seq_flds_add(x2i_fluxes,"Faxa_dstwet4"  )
    call seq_flds_add(x2l_fluxes,"Faxa_dstwet4"  )
    call seq_flds_add(x2o_fluxes,"Faxa_dstwet4"  )
    longname = 'Dust wet deposition flux (size 4)'
    stdname  = 'wet_deposition_flux_of_dust'
    units    = 'kg m-2 s-1'
    attname  = 'Faxa_dstwet4'
    call metadata_set(attname, longname, stdname, units)

    ! Size 1 dust -- dry deposition
    call seq_flds_add(a2x_fluxes,"Faxa_dstdry1"  )
    call seq_flds_add(x2i_fluxes,"Faxa_dstdry1"  )
    call seq_flds_add(x2l_fluxes,"Faxa_dstdry1"  )
    call seq_flds_add(x2o_fluxes,"Faxa_dstdry1"  )
    longname = 'Dust dry deposition flux (size 1)'
    stdname  = 'dry_deposition_flux_of_dust'
    units    = 'kg m-2 s-1'
    attname  = 'Faxa_dstdry1'
    call metadata_set(attname, longname, stdname, units)

    ! Size 2 dust -- dry deposition
    call seq_flds_add(a2x_fluxes,"Faxa_dstdry2"  )
    call seq_flds_add(x2i_fluxes,"Faxa_dstdry2"  )
    call seq_flds_add(x2l_fluxes,"Faxa_dstdry2"  )
    call seq_flds_add(x2o_fluxes,"Faxa_dstdry2"  )
    longname = 'Dust dry deposition flux (size 2)'
    stdname  = 'dry_deposition_flux_of_dust'
    units    = 'kg m-2 s-1'
    attname  = 'Faxa_dstdry2'
    call metadata_set(attname, longname, stdname, units)

    ! Size 3 dust -- dry deposition
    call seq_flds_add(a2x_fluxes,"Faxa_dstdry3"  )
    call seq_flds_add(x2i_fluxes,"Faxa_dstdry3"  )
    call seq_flds_add(x2l_fluxes,"Faxa_dstdry3"  )
    call seq_flds_add(x2o_fluxes,"Faxa_dstdry3"  )
    longname = 'Dust dry deposition flux (size 3)'
    stdname  = 'dry_deposition_flux_of_dust'
    units    = 'kg m-2 s-1'
    attname  = 'Faxa_dstdry3'
    call metadata_set(attname, longname, stdname, units)

    ! Size 4 dust -- dry deposition
    call seq_flds_add(a2x_fluxes,"Faxa_dstdry4"  )
    call seq_flds_add(x2i_fluxes,"Faxa_dstdry4"  )
    call seq_flds_add(x2l_fluxes,"Faxa_dstdry4"  )
    call seq_flds_add(x2o_fluxes,"Faxa_dstdry4"  )
    longname = 'Dust dry deposition flux (size 4)'
    stdname  = 'dry_deposition_flux_of_dust'
    units    = 'kg m-2 s-1'
    attname  = 'Faxa_dstdry4'
    call metadata_set(attname, longname, stdname, units)

    !----------------------------------------------------------
    ! states/fluxes to atm (and ocean)
    !----------------------------------------------------------

    ! land/sea-ice/ocean fractions
    call seq_flds_add(x2a_states,'Sf_lfrac')
    call seq_flds_add(x2a_states,'Sf_ifrac')
    call seq_flds_add(x2a_states,'Sf_ofrac')
    longname = 'Surface land fraction'
    stdname  = 'land_area_fraction'
    units    = '1'
    attname  = 'Sf_lfrac'
    call metadata_set(attname, longname, stdname, units)
    longname = 'Surface ice fraction'
    stdname  = 'sea_ice_area_fraction'
    attname  = 'Sf_ifrac'
    call metadata_set(attname, longname, stdname, units)
    longname = 'Surface ocean fraction'
    stdname  = 'sea_area_fraction'
    attname  = 'Sf_ofrac'
    call metadata_set(attname, longname, stdname, units)

    ! Direct albedo (visible radiation)
    call seq_flds_add(i2x_states,"Si_avsdr")
    call seq_flds_add(l2x_states,"Sl_avsdr")
    call seq_flds_add(xao_albedo,"So_avsdr")
    call seq_flds_add(x2a_states,"Sx_avsdr")
    longname = 'Direct albedo (visible radiation)'
    stdname  = 'surface_direct_albedo_due_to_visible_radiation'
    units    = '1'
    attname  = 'Si_avsdr'
    call metadata_set(attname, longname, stdname, units)
    attname  = 'Sl_avsdr'
    call metadata_set(attname, longname, stdname, units)
    attname  = 'So_avsdr'
    call metadata_set(attname, longname, stdname, units)
    attname  = 'Sx_avsdr'
    call metadata_set(attname, longname, stdname, units)

    ! Direct albedo (near-infrared radiation)
    call seq_flds_add(i2x_states,"Si_anidr")
    call seq_flds_add(l2x_states,"Sl_anidr")
    call seq_flds_add(xao_albedo,"So_anidr")
    call seq_flds_add(x2a_states,"Sx_anidr")
    longname = 'Direct albedo (near-infrared radiation)'
    stdname  = 'surface_direct_albedo_due_to_near_infrared_radiation'
    units    = '1'
    attname  = 'Si_anidr'
    call metadata_set(attname, longname, stdname, units)
    attname  = 'Sl_anidr'
    call metadata_set(attname, longname, stdname, units)
    attname  = 'So_anidr'
    call metadata_set(attname, longname, stdname, units)
    attname  = 'Sx_anidr'
    call metadata_set(attname, longname, stdname, units)

    ! Diffuse albedo (visible radiation)
    call seq_flds_add(i2x_states,"Si_avsdf")
    call seq_flds_add(l2x_states,"Sl_avsdf")
    call seq_flds_add(xao_albedo,"So_avsdf")
    call seq_flds_add(x2a_states,"Sx_avsdf")
    longname = 'Diffuse albedo (visible radiation)'
    stdname  = 'surface_diffuse_albedo_due_to_visible_radiation'
    units    = '1'
    attname  = 'Si_avsdf'
    call metadata_set(attname, longname, stdname, units)
    attname  = 'Sl_avsdf'
    call metadata_set(attname, longname, stdname, units)
    attname  = 'So_avsdf'
    call metadata_set(attname, longname, stdname, units)
    attname  = 'Sx_avsdf'
    call metadata_set(attname, longname, stdname, units)

    ! Diffuse albedo (near-infrared radiation)
    call seq_flds_add(i2x_states,"Si_anidf")
    call seq_flds_add(l2x_states,"Sl_anidf")
    call seq_flds_add(xao_albedo,"So_anidf")
    call seq_flds_add(x2a_states,"Sx_anidf")
    longname = 'Diffuse albedo (near-infrared radiation)'
    stdname  = 'surface_diffuse_albedo_due_to_near_infrared_radiation'
    units    = '1'
    attname  = 'Si_anidf'
    call metadata_set(attname, longname, stdname, units)
    attname  = 'Sl_anidf'
    call metadata_set(attname, longname, stdname, units)
    attname  = 'So_anidf'
    call metadata_set(attname, longname, stdname, units)
    attname  = 'Sx_anidf'
    call metadata_set(attname, longname, stdname, units)

    ! Reference temperature at 2 meters
    call seq_flds_add(l2x_states,"Sl_tref")
    call seq_flds_add(i2x_states,"Si_tref")
    call seq_flds_add(xao_states,"So_tref")
    call seq_flds_add(x2a_states,"Sx_tref")
    longname = 'Reference temperature at 2 meters'
    stdname  = 'air_temperature'
    units    = 'K'
    attname  = 'Si_tref'
    call metadata_set(attname, longname, stdname, units)
    attname  = 'Sl_tref'
    call metadata_set(attname, longname, stdname, units)
    attname  = 'So_tref'
    call metadata_set(attname, longname, stdname, units)
    attname  = 'Sx_tref'
    call metadata_set(attname, longname, stdname, units)

    ! Reference specific humidity at 2 meters
    call seq_flds_add(l2x_states,"Sl_qref")
    call seq_flds_add(i2x_states,"Si_qref")
    call seq_flds_add(xao_states,"So_qref")
    call seq_flds_add(x2a_states,"Sx_qref")
    longname = 'Reference specific humidity at 2 meters'
    stdname  = 'specific_humidity'
    units    = 'kg kg-1'
    attname  = 'Si_qref'
    call metadata_set(attname, longname, stdname, units)
    attname  = 'Sl_qref'
    call metadata_set(attname, longname, stdname, units)
    attname  = 'So_qref'
    call metadata_set(attname, longname, stdname, units)
    attname  = 'Sx_qref'
    call metadata_set(attname, longname, stdname, units)

    ! Surface temperature
    call seq_flds_add(l2x_states,"Sl_t")
    call seq_flds_add(i2x_states,"Si_t")
    call seq_flds_add(x2a_states,"So_t")
    call seq_flds_add(x2a_states,"Sx_t")
    longname = 'Surface temperature'
    stdname  = 'surface_temperature'
    units    = 'K'
    attname  = 'Si_t'
    call metadata_set(attname, longname, stdname, units)
    attname  = 'Sl_t'
    call metadata_set(attname, longname, stdname, units)
    attname  = 'So_t'
    call metadata_set(attname, longname, stdname, units)
    attname  = 'Sx_t'
    call metadata_set(attname, longname, stdname, units)

    ! Surface friction velocity in land (land/atm only)
    call seq_flds_add(l2x_states,"Sl_fv")
    call seq_flds_add(x2a_states,"Sl_fv")
    longname = 'Surface fraction velocity in land'
    stdname  = 'fraction_velocity'
    units    = 'm s-1'
    attname  = 'Sl_fv'
    call metadata_set(attname, longname, stdname, units)

    ! Aerodynamical resistance (land/atm only)
    call seq_flds_add(l2x_states,"Sl_ram1")
    call seq_flds_add(x2a_states,"Sl_ram1")
    longname = 'aerodynamic resistance'
    stdname = 'aerodynamic_resistance'
    attname = 'SI_ram1'
    units = 's/m'
    call metadata_set(attname, longname, stdname, units)


    ! Surface snow water equivalent (land/atm only)
    call seq_flds_add(l2x_states,"Sl_snowh")
    call seq_flds_add(x2a_states,"Sl_snowh")
    longname = 'Surface snow water equivalent'
    stdname  = 'surface_snow_water_equivalent'
    units    = 'm'
    attname  = 'Sl_snowh'
    call metadata_set(attname, longname, stdname, units)

    ! Surface snow depth (ice/atm only)
    call seq_flds_add(i2x_states,"Si_snowh")
    call seq_flds_add(x2a_states,"Si_snowh")
    longname = 'Surface snow depth'
    stdname  = 'surface_snow_thickness'
    units    = 'm'
    attname  = 'Si_snowh'
    call metadata_set(attname, longname, stdname, units)

    ! Surface saturation specific humidity in ocean (ocn/atm only)
    call seq_flds_add(xao_states,"So_ssq")
    call seq_flds_add(x2a_states,"So_ssq")
    longname = 'Surface saturation specific humidity in ocean'
    stdname  = 'specific_humidity_at_saturation'
    units    = 'kg kg-1'
    attname  = 'So_ssq'
    call metadata_set(attname, longname, stdname, units)

    ! Square of exch. coeff (tracers) (ocn/atm only)
    call seq_flds_add(xao_states,"So_re")
    call seq_flds_add(x2a_states,"So_re")
    longname = 'Square of exch. coeff (tracers)'
    stdname  = ''
    units    = ''
    attname  = 'So_re'
    call metadata_set(attname, longname, stdname, units)

    ! 10 meter wind
    call seq_flds_add(i2x_states,"Si_u10")
    call seq_flds_add(xao_states,"So_u10")
    call seq_flds_add(l2x_states,"Sl_u10")
    call seq_flds_add(x2a_states,"Sx_u10")
    longname = '10m wind'
    stdname  = '10m_wind'
    units    = 'm'
    attname  = 'u10'
    call metadata_set(attname, longname, stdname, units)

    ! Zonal surface stress"
    call seq_flds_add(l2x_fluxes,"Fall_taux")
    call seq_flds_add(xao_fluxes,"Faox_taux")
    call seq_flds_add(i2x_fluxes,"Faii_taux")
    call seq_flds_add(x2a_fluxes,"Faxx_taux")
    call seq_flds_add(i2x_fluxes,"Fioi_taux")
    call seq_flds_add(x2o_fluxes,"Foxx_taux")
    longname = 'Zonal surface stress'
    stdname  = 'surface_downward_eastward_stress'
    units    = 'N m-2'
    attname  = 'Fall_taux'
    call metadata_set(attname, longname, stdname, units)
    attname  = 'Faox_taux'
    call metadata_set(attname, longname, stdname, units)
    attname  = 'Faii_taux'
    call metadata_set(attname, longname, stdname, units)
    attname  = 'Fioi_taux'
    call metadata_set(attname, longname, stdname, units)
    attname  = 'Faxx_taux'
    call metadata_set(attname, longname, stdname, units)
    attname  = 'Foxx_taux'
    call metadata_set(attname, longname, stdname, units)

    ! Meridional surface stress
    call seq_flds_add(l2x_fluxes,"Fall_tauy")
    call seq_flds_add(xao_fluxes,"Faox_tauy")
    call seq_flds_add(i2x_fluxes,"Faii_tauy")
    call seq_flds_add(x2a_fluxes,"Faxx_tauy")
    call seq_flds_add(i2x_fluxes,"Fioi_tauy")
    call seq_flds_add(x2o_fluxes,"Foxx_tauy")
    longname = 'Meridional surface stress'
    stdname  = 'surface_downward_northward_stress'
    units    = 'N m-2'
    attname  = 'Fall_tauy'
    call metadata_set(attname, longname, stdname, units)
    attname  = 'Faox_tauy'
    call metadata_set(attname, longname, stdname, units)
    attname  = 'Faii_tauy'
    call metadata_set(attname, longname, stdname, units)
    attname  = 'Fioi_tauy'
    call metadata_set(attname, longname, stdname, units)
    attname  = 'Faxx_tauy'
    call metadata_set(attname, longname, stdname, units)
    attname  = 'Foxx_tauy'
    call metadata_set(attname, longname, stdname, units)

    ! Surface latent heat flux
    call seq_flds_add(l2x_fluxes,"Fall_lat")
    call seq_flds_add(xao_fluxes,"Faox_lat")
    call seq_flds_add(i2x_fluxes,"Faii_lat")
    call seq_flds_add(x2a_fluxes,"Faxx_lat")
    call seq_flds_add(x2o_fluxes,"Foxx_lat")
    longname = 'Surface latent heat flux'
    stdname  = 'surface_upward_latent_heat_flux'
    units    = 'W m-2'
    attname  = 'Fall_lat'
    call metadata_set(attname, longname, stdname, units)
    attname  = 'Faox_lat'
    call metadata_set(attname, longname, stdname, units)
    attname  = 'Faii_lat'
    call metadata_set(attname, longname, stdname, units)
    attname  = 'Faxx_lat'
    call metadata_set(attname, longname, stdname, units)
    attname  = 'Foxx_lat'
    call metadata_set(attname, longname, stdname, units)

    ! Surface sensible heat flux
    call seq_flds_add(l2x_fluxes,"Fall_sen")
    call seq_flds_add(xao_fluxes,"Faox_sen")
    call seq_flds_add(i2x_fluxes,"Faii_sen")
    call seq_flds_add(x2a_fluxes,"Faxx_sen")
    call seq_flds_add(x2o_fluxes,"Foxx_sen")
    longname = 'Sensible heat flux'
    stdname  = 'surface_upward_sensible_heat_flux'
    units    = 'W m-2'
    attname  = 'Fall_sen'
    call metadata_set(attname, longname, stdname, units)
    attname  = 'Faox_sen'
    call metadata_set(attname, longname, stdname, units)
    attname  = 'Faii_sen'
    call metadata_set(attname, longname, stdname, units)
    attname  = 'Faxx_sen'
    call metadata_set(attname, longname, stdname, units)
    attname  = 'Foxx_sen'
    call metadata_set(attname, longname, stdname, units)

    ! Surface upward longwave heat flux
    call seq_flds_add(l2x_fluxes,"Fall_lwup")
    call seq_flds_add(xao_fluxes,"Faox_lwup")
    call seq_flds_add(i2x_fluxes,"Faii_lwup")
    call seq_flds_add(x2a_fluxes,"Faxx_lwup")
    call seq_flds_add(x2o_fluxes,"Foxx_lwup")
    longname = 'Surface upward longwave heat flux'
    stdname  = 'surface_net_upward_longwave_flux'
    units    = 'W m-2'
    attname  = 'Fall_lwup'
    call metadata_set(attname, longname, stdname, units)
    attname  = 'Faox_lwup'
    call metadata_set(attname, longname, stdname, units)
    attname  = 'Faii_lwup'
    call metadata_set(attname, longname, stdname, units)
    attname  = 'Faxx_lwup'
    call metadata_set(attname, longname, stdname, units)
    attname  = 'Foxx_lwup'
    call metadata_set(attname, longname, stdname, units)

    ! Evaporation water flux
    call seq_flds_add(l2x_fluxes,"Fall_evap")
    call seq_flds_add(xao_fluxes,"Faox_evap")
    call seq_flds_add(i2x_fluxes,"Faii_evap")
    call seq_flds_add(x2a_fluxes,"Faxx_evap")
    call seq_flds_add(x2o_fluxes,"Foxx_evap")
    longname = 'Evaporation water flux'
    stdname  = 'water_evaporation_flux'
    units    = 'kg m-2 s-1'
    attname  = 'Fall_evap'
    call metadata_set(attname, longname, stdname, units)
    attname  = 'Faox_evap'
    call metadata_set(attname, longname, stdname, units)
    attname  = 'Faii_evap'
    call metadata_set(attname, longname, stdname, units)
    attname  = 'Faxx_evap'
    call metadata_set(attname, longname, stdname, units)

    ! Dust flux (particle bin number 1)
    call seq_flds_add(l2x_fluxes,"Fall_flxdst1")
    call seq_flds_add(x2a_fluxes,"Fall_flxdst1")
    longname = 'Dust flux (particle bin number 1)'
    stdname  = 'dust_flux'
    units    = 'kg m-2 s-1'
    attname  = 'Fall_flxdst1'
    call metadata_set(attname, longname, stdname, units)

    ! Dust flux (particle bin number 2)
    call seq_flds_add(l2x_fluxes,"Fall_flxdst2")
    call seq_flds_add(x2a_fluxes,"Fall_flxdst2")
    longname = 'Dust flux (particle bin number 2)'
    stdname  = 'dust_flux'
    units    = 'kg m-2 s-1'
    attname  = 'Fall_flxdst2'
    call metadata_set(attname, longname, stdname, units)

    ! Dust flux (particle bin number 3)
    call seq_flds_add(l2x_fluxes,"Fall_flxdst3")
    call seq_flds_add(x2a_fluxes,"Fall_flxdst3")
    longname = 'Dust flux (particle bin number 3)'
    stdname  = 'dust_flux'
    units    = 'kg m-2 s-1'
    attname  = 'Fall_flxdst3'
    call metadata_set(attname, longname, stdname, units)

    ! Dust flux (particle bin number 4)
    call seq_flds_add(l2x_fluxes,"Fall_flxdst4")
    call seq_flds_add(x2a_fluxes,"Fall_flxdst4")
    longname = 'Dust flux (particle bin number 4)'
    stdname  = 'dust_flux'
    units    = 'kg m-2 s-1'
    attname  = 'Fall_flxdst4'
    call metadata_set(attname, longname, stdname, units)

    !-----------------------------
    ! atm<->ocn only exchange
    !-----------------------------

    ! Sea level pressure (Pa)
    call seq_flds_add(a2x_states,"Sa_pslv")
    call seq_flds_add(x2o_states,"Sa_pslv")
    longname = 'Sea level pressure'
    stdname  = 'air_pressure_at_sea_level'
    units    = 'Pa'
    attname  = 'Sa_pslv'
    call metadata_set(attname, longname, stdname, units)

    ! Wind speed squared at 10 meters
    call seq_flds_add(xao_states,"So_duu10n")
    call seq_flds_add(x2o_states,"So_duu10n")
    longname = 'Wind speed squared at 10 meters'
    stdname  = 'square_of_wind_speed'
    units    = 'm2 s-2'
    attname  = 'So_duu10n'
    call metadata_set(attname, longname, stdname, units)

    ! Surface friction velocity in ocean
    call seq_flds_add(xao_states,"So_ustar")
    call seq_flds_add(x2a_states,"So_ustar")
    longname = 'Surface fraction velocity in ocean'
    stdname  = 'fraction_velocity'
    units    = 'm s-1'
    attname  = 'So_ustar'
    call metadata_set(attname, longname, stdname, units)

    ! Water temperature heat flux from ocean
    call seq_flds_add(o2x_fluxes, "Faoo_h2otemp")
    call seq_flds_add(x2a_fluxes, "Faoo_h2otemp")
    longname = 'Water temperature heat flux from ocean'
    stdname  = 'water_temperature_heat_flux'
    units    = 'W m-2'
    attname  = 'Faoo_h2otemp'
    call metadata_set(attname, longname, stdname, units)

    !-----------------------------
    ! ice<->ocn only exchange
    !-----------------------------

    ! Fractional ice coverage wrt ocean
    call seq_flds_add(i2x_states,"Si_ifrac")
    call seq_flds_add(x2o_states,"Si_ifrac")
    call seq_flds_add(x2w_states,"Si_ifrac")
    longname = 'Fractional ice coverage wrt ocean'
    stdname  = 'sea_ice_area_fraction'
    units    = '1'
    attname  = 'Si_ifrac'
    call metadata_set(attname, longname, stdname, units)

    if (trim(cime_model) == 'e3sm') then
       ! Sea ice basal pressure
       call seq_flds_add(i2x_states,"Si_bpress")
       call seq_flds_add(x2o_states,"Si_bpress")
       longname = 'Sea ice basal pressure'
       stdname  = 'cice_basal_pressure'
       units    = 'Pa'
       attname  = 'Si_bpress'
       call metadata_set(attname, longname, stdname, units)
    end if

    ! Ocean melt and freeze potential
    call seq_flds_add(o2x_fluxes,"Fioo_q")
    call seq_flds_add(x2i_fluxes,"Fioo_q")
    longname = 'Ocean melt and freeze potential'
    stdname  = 'surface_snow_and_ice_melt_heat_flux'
    units    = 'W m-2'
    attname  = 'Fioo_q'
    call metadata_set(attname, longname, stdname, units)

    if (trim(cime_model) == 'e3sm') then
       ! Ocean frazil production
       call seq_flds_add(o2x_fluxes,"Fioo_frazil")
       call seq_flds_add(x2i_fluxes,"Fioo_frazil")
       longname = 'Ocean frazil production'
       stdname  = 'ocean_frazil_ice_production'
       units    = 'kg m-2 s-1'
       attname  = 'Fioo_frazil'
       call metadata_set(attname, longname, stdname, units)
    end if

    ! Heat flux from melting
    call seq_flds_add(i2x_fluxes,"Fioi_melth")
    call seq_flds_add(x2o_fluxes,"Fioi_melth")
    longname = 'Heat flux from melting'
    stdname  = 'surface_snow_melt_heat_flux'
    units    = 'W m-2'
    attname  = 'Fioi_melth'
    call metadata_set(attname, longname, stdname, units)

    ! Water flux from melting
    call seq_flds_add(i2x_fluxes,"Fioi_meltw")
    call seq_flds_add(x2o_fluxes,"Fioi_meltw")
    longname = 'Water flux due to melting'
    stdname  = 'surface_snow_melt_flux'
    units    = 'kg m-2 s-1'
    attname  = 'Fioi_meltw'
    call metadata_set(attname, longname, stdname, units)

    ! Heat flux from melting icebergs
    call seq_flds_add(i2x_fluxes,"PFioi_bergh")
    call seq_flds_add(x2o_fluxes,"PFioi_bergh")
    longname = 'Heat flux from melting icebergs'
    stdname  = 'surface_iceberg_melt_heat_flux'
    units    = 'W m-2'
    attname  = 'PFioi_bergh'
    call metadata_set(attname, longname, stdname, units)

    ! Water flux from melting icebergs
    call seq_flds_add(i2x_fluxes,"PFioi_bergw")
    call seq_flds_add(x2o_fluxes,"PFioi_bergw")
    longname = 'Water flux due to melting icebergs'
    stdname  = 'surface_iceberg_melt_flux'
    units    = 'kg m-2 s-1'
    attname  = 'PFioi_bergw'
    call metadata_set(attname, longname, stdname, units)

    ! Salt flux
    call seq_flds_add(i2x_fluxes,"Fioi_salt")
    call seq_flds_add(x2o_fluxes,"Fioi_salt")
    longname = 'Salt flux'
    stdname  = 'virtual_salt_flux_into_sea_water'
    units    = 'kg m-2 s-1'
    attname  = 'Fioi_salt'
    call metadata_set(attname, longname, stdname, units)

    ! Black Carbon hydrophilic deposition
    call seq_flds_add(i2x_fluxes,"Fioi_bcphi" )
    call seq_flds_add(x2o_fluxes,"Fioi_bcphi"   )
    longname = 'Hydrophylic black carbon deposition flux'
    stdname  = 'deposition_flux_of_hydrophylic_black_carbon'
    units    = 'kg m-2 s-1'
    attname  = 'Fioi_bcphi'
    call metadata_set(attname, longname, stdname, units)

    ! Black Carbon hydrophobic deposition
    call seq_flds_add(i2x_fluxes,"Fioi_bcpho" )
    call seq_flds_add(x2o_fluxes,"Fioi_bcpho"   )
    longname = 'Hydrophobic black carbon deposition flux'
    stdname  = 'deposition_flux_of_hydrophobic_black_carbon'
    units    = 'kg m-2 s-1'
    attname  = 'Fioi_bcpho'
    call metadata_set(attname, longname, stdname, units)

    ! Dust flux
    call seq_flds_add(i2x_fluxes,"Fioi_flxdst")
    call seq_flds_add(x2o_fluxes,"Fioi_flxdst")
    longname = 'Dust flux'
    stdname  = 'dust_flux'
    units    = 'kg m-2 s-1'
    attname  = 'Fioi_flxdst'
    call metadata_set(attname, longname, stdname, units)

    ! Sea surface temperature
    call seq_flds_add(o2x_states,"So_t")
    call seq_flds_add(x2i_states,"So_t")
    call seq_flds_add(x2w_states,"So_t")

    ! Sea surface  salinity
    call seq_flds_add(o2x_states,"So_s")
    call seq_flds_add(x2i_states,"So_s")
    longname = 'Sea surface salinity'
    stdname  = 'sea_surface_salinity'
    units    = 'g kg-1'
    attname  = 'So_s'
    call metadata_set(attname, longname, stdname, units)

    ! Zonal sea water velocity
    call seq_flds_add(o2x_states,"So_u")
    call seq_flds_add(x2i_states,"So_u")
    call seq_flds_add(x2w_states,"So_u")
    longname = 'Zonal sea water velocity'
    stdname  = 'eastward_sea_water_velocity'
    units    = 'm s-1'
    attname  = 'So_u'
    call metadata_set(attname, longname, stdname, units)

    ! Meridional sea water velocity
    call seq_flds_add(o2x_states,"So_v")
    call seq_flds_add(x2i_states,"So_v")
    call seq_flds_add(x2w_states,"So_v")
    longname = 'Meridional sea water velocity'
    stdname  = 'northward_sea_water_velocity'
    units    = 'm s-1'
    attname  = 'So_v'

    ! Zonal sea surface slope
    call seq_flds_add(o2x_states,"So_dhdx")
    call seq_flds_add(x2i_states,"So_dhdx")
    longname = 'Zonal sea surface slope'
    stdname  = 'sea_surface_eastward_slope'
    units    = 'm m-1'
    attname  = 'So_dhdx'
    call metadata_set(attname, longname, stdname, units)

    ! Meridional sea surface slope
    call seq_flds_add(o2x_states,"So_dhdy")
    call seq_flds_add(x2i_states,"So_dhdy")
    longname = 'Meridional sea surface slope'
    stdname  = 'sea_surface_northward_slope'
    units    = 'm m-1'
    attname  = 'So_dhdy'
    call metadata_set(attname, longname, stdname, units)

    ! Boundary Layer Depth
    call seq_flds_add(o2x_states,"So_bldepth")
    call seq_flds_add(x2w_states,"So_bldepth")
    longname = 'Ocean Boundary Layer Depth'
    stdname  = 'ocean_boundary_layer_depth'
    units    = 'm'
    attname  = 'So_bldepth'
    call metadata_set(attname, longname, stdname, units)

    call seq_flds_add(xao_states,"So_fswpen")
    call seq_flds_add(o2x_states,"So_fswpen")
    longname = 'Fraction of sw penetrating surface layer for diurnal cycle'
    stdname  = 'Fraction of sw penetrating surface layer for diurnal cycle'
    units    = '1'
    attname  = 'So_fswpen'
    call metadata_set(attname, longname, stdname, units)

    !------------------------------
    ! ice<->ocn only exchange - BGC
    !------------------------------
    if (trim(cime_model) == 'e3sm' .and. flds_bgc_oi) then

       ! Ocean algae concentration 1 - diatoms?
       call seq_flds_add(o2x_states,"So_algae1")
       call seq_flds_add(x2i_states,"So_algae1")
       longname = 'Ocean algae concentration 1 - diatoms'
       stdname  = 'ocean_algae_conc_1'
       units    = 'mmol C m-3'
       attname  = 'So_algae1'
       call metadata_set(attname, longname, stdname, units)

       ! Ocean algae concentration 2 - flagellates?
       call seq_flds_add(o2x_states,"So_algae2")
       call seq_flds_add(x2i_states,"So_algae2")
       longname = 'Ocean algae concentration 2 - flagellates'
       stdname  = 'ocean_algae_conc_2'
       units    = 'mmol C m-3'
       attname  = 'So_algae2'
       call metadata_set(attname, longname, stdname, units)

       ! Ocean algae concentration 3 - phaeocyctis?
       call seq_flds_add(o2x_states,"So_algae3")
       call seq_flds_add(x2i_states,"So_algae3")
       longname = 'Ocean algae concentration 3 - phaeocyctis'
       stdname  = 'ocean_algae_conc_3'
       units    = 'mmol C m-3'
       attname  = 'So_algae3'
       call metadata_set(attname, longname, stdname, units)

       ! Ocean dissolved organic carbon concentration 1 - saccharides?
       call seq_flds_add(o2x_states,"So_doc1")
       call seq_flds_add(x2i_states,"So_doc1")
       longname = 'Ocean dissolved organic carbon concentration 1 - saccharides'
       stdname  = 'ocean_dissolved_organic_carbon_conc_1'
       units    = 'mmol C m-3'
       attname  = 'So_doc1'
       call metadata_set(attname, longname, stdname, units)

       ! Ocean dissolved organic carbon concentration 2 - lipids?
       call seq_flds_add(o2x_states,"So_doc2")
       call seq_flds_add(x2i_states,"So_doc2")
       longname = 'Ocean dissolved organic carbon concentration 2 - lipids'
       stdname  = 'ocean_dissolved_organic_carbon_conc_2'
       units    = 'mmol C m-3'
       attname  = 'So_doc2'
       call metadata_set(attname, longname, stdname, units)

       ! Ocean dissolved organic carbon concentration 3 - tbd?
       call seq_flds_add(o2x_states,"So_doc3")
       call seq_flds_add(x2i_states,"So_doc3")
       longname = 'Ocean dissolved organic carbon concentration 3 - tbd'
       stdname  = 'ocean_dissolved_organic_carbon_conc_3'
       units    = 'mmol C m-3'
       attname  = 'So_doc3'
       call metadata_set(attname, longname, stdname, units)

       ! Ocean dissolved inorganic carbon concentration 1
       call seq_flds_add(o2x_states,"So_dic1")
       call seq_flds_add(x2i_states,"So_dic1")
       longname = 'Ocean dissolved inorganic carbon concentration 1'
       stdname  = 'ocean_dissolved_inorganic_carbon_conc_1'
       units    = 'mmol C m-3'
       attname  = 'So_dic1'
       call metadata_set(attname, longname, stdname, units)

       ! Ocean dissolved organic nitrogen concentration 1
       call seq_flds_add(o2x_states,"So_don1")
       call seq_flds_add(x2i_states,"So_don1")
       longname = 'Ocean dissolved organic nitrogen concentration 1'
       stdname  = 'ocean_dissolved_organic_nitrogen_conc_1'
       units    = 'mmol N m-3'
       attname  = 'So_don1'
       call metadata_set(attname, longname, stdname, units)

       ! Ocean nitrate concentration
       call seq_flds_add(o2x_states,"So_no3")
       call seq_flds_add(x2i_states,"So_no3")
       longname = 'Ocean nitrate concentration'
       stdname  = 'ocean_nitrate_conc'
       units    = 'mmol N m-3'
       attname  = 'So_no3'
       call metadata_set(attname, longname, stdname, units)

       ! Ocean silicate concentration
       call seq_flds_add(o2x_states,"So_sio3")
       call seq_flds_add(x2i_states,"So_sio3")
       longname = 'Ocean silicate concentration'
       stdname  = 'ocean_silicate_conc'
       units    = 'mmol Si m-3'
       attname  = 'So_sio3'
       call metadata_set(attname, longname, stdname, units)

       ! Ocean ammonium concentration
       call seq_flds_add(o2x_states,"So_nh4")
       call seq_flds_add(x2i_states,"So_nh4")
       longname = 'Ocean ammonium concentration'
       stdname  = 'ocean_ammonium_conc'
       units    = 'mmol N m-3'
       attname  = 'So_nh4'
       call metadata_set(attname, longname, stdname, units)

       ! Ocean dimethyl sulfide (DMS) concentration
       call seq_flds_add(o2x_states,"So_dms")
       call seq_flds_add(x2i_states,"So_dms")
       longname = 'Ocean dimethyl sulfide concentration'
       stdname  = 'ocean_dimethyl_sulfide_conc'
       units    = 'mmol S m-3'
       attname  = 'So_dms'
       call metadata_set(attname, longname, stdname, units)

       ! Ocean dimethylsulphonio-propionate (DMSP) concentration
       call seq_flds_add(o2x_states,"So_dmsp")
       call seq_flds_add(x2i_states,"So_dmsp")
       longname = 'Ocean dimethylsulphonio-propionate concentration'
       stdname  = 'ocean_dimethylsulphoniopropionate_conc'
       units    = 'mmol S m-3'
       attname  = 'So_dmsp'
       call metadata_set(attname, longname, stdname, units)

       ! Ocean DOCr concentration
       call seq_flds_add(o2x_states,"So_docr")
       call seq_flds_add(x2i_states,"So_docr")
       longname = 'Ocean DOCr concentration'
       stdname  = 'ocean_DOCr_conc'
       units    = 'mmol C m-3'
       attname  = 'So_docr'
       call metadata_set(attname, longname, stdname, units)

       ! Ocean particulate iron concentration 1
       call seq_flds_add(o2x_states,"So_fep1")
       call seq_flds_add(x2i_states,"So_fep1")
       longname = 'Ocean particulate iron concentration 1'
       stdname  = 'ocean_particulate_iron_conc_1'
       units    = 'umol Fe m-3'
       attname  = 'So_fep1'
       call metadata_set(attname, longname, stdname, units)

       ! Ocean particulate iron concentration 2
       call seq_flds_add(o2x_states,"So_fep2")
       call seq_flds_add(x2i_states,"So_fep2")
       longname = 'Ocean particulate iron concentration 2'
       stdname  = 'ocean_particulate_iron_conc_2'
       units    = 'umol Fe m-3'
       attname  = 'So_fep2'
       call metadata_set(attname, longname, stdname, units)

       ! Ocean dissolved iron concentration 1
       call seq_flds_add(o2x_states,"So_fed1")
       call seq_flds_add(x2i_states,"So_fed1")
       longname = 'Ocean dissolved iron concentration 1'
       stdname  = 'ocean_dissolved_iron_conc_1'
       units    = 'umol Fe m-3'
       attname  = 'So_fed1'
       call metadata_set(attname, longname, stdname, units)

       ! Ocean dissolved iron concentration 2
       call seq_flds_add(o2x_states,"So_fed2")
       call seq_flds_add(x2i_states,"So_fed2")
       longname = 'Ocean dissolved iron concentration 2'
       stdname  = 'ocean_dissolved_iron_conc_2'
       units    = 'umol Fe m-3'
       attname  = 'So_fed2'
       call metadata_set(attname, longname, stdname, units)

       ! Ocean z-aerosol concentration 1
       call seq_flds_add(o2x_states,"So_zaer1")
       call seq_flds_add(x2i_states,"So_zaer1")
       longname = 'Ocean z-aerosol concentration 1'
       stdname  = 'ocean_z_aerosol_conc_1'
       units    = 'kg m-3'
       attname  = 'So_zaer1'
       call metadata_set(attname, longname, stdname, units)

       ! Ocean z-aerosol concentration 2
       call seq_flds_add(o2x_states,"So_zaer2")
       call seq_flds_add(x2i_states,"So_zaer2")
       longname = 'Ocean z-aerosol concentration 2'
       stdname  = 'ocean_z_aerosol_conc_2'
       units    = 'kg m-3'
       attname  = 'So_zaer2'
       call metadata_set(attname, longname, stdname, units)

       ! Ocean z-aerosol concentration 3
       call seq_flds_add(o2x_states,"So_zaer3")
       call seq_flds_add(x2i_states,"So_zaer3")
       longname = 'Ocean z-aerosol concentration 3'
       stdname  = 'ocean_z_aerosol_conc_3'
       units    = 'kg m-3'
       attname  = 'So_zaer3'
       call metadata_set(attname, longname, stdname, units)

       ! Ocean z-aerosol concentration 4
       call seq_flds_add(o2x_states,"So_zaer4")
       call seq_flds_add(x2i_states,"So_zaer4")
       longname = 'Ocean z-aerosol concentration 4'
       stdname  = 'ocean_z_aerosol_conc_4'
       units    = 'kg m-3'
       attname  = 'So_zaer4'
       call metadata_set(attname, longname, stdname, units)

       ! Ocean z-aerosol concentration 5
       call seq_flds_add(o2x_states,"So_zaer5")
       call seq_flds_add(x2i_states,"So_zaer5")
       longname = 'Ocean z-aerosol concentration 5'
       stdname  = 'ocean_z_aerosol_conc_5'
       units    = 'kg m-3'
       attname  = 'So_zaer5'
       call metadata_set(attname, longname, stdname, units)

       ! Ocean z-aerosol concentration 6
       call seq_flds_add(o2x_states,"So_zaer6")
       call seq_flds_add(x2i_states,"So_zaer6")
       longname = 'Ocean z-aerosol concentration 6'
       stdname  = 'ocean_z_aerosol_conc_6'
       units    = 'kg m-3'
       attname  = 'So_zaer6'
       call metadata_set(attname, longname, stdname, units)

       ! Sea ice algae flux 1 - diatoms?
       call seq_flds_add(i2x_fluxes,"Fioi_algae1")
       call seq_flds_add(x2o_fluxes,"Fioi_algae1")
       longname = 'Sea ice algae flux 1 - diatoms'
       stdname  = 'seaice_algae_flux_1'
       units    = 'mmol C m-2 s-1'
       attname  = 'Fioi_algae1'
       call metadata_set(attname, longname, stdname, units)

       ! Sea ice algae flux 2 - flagellates?
       call seq_flds_add(i2x_fluxes,"Fioi_algae2")
       call seq_flds_add(x2o_fluxes,"Fioi_algae2")
       longname = 'Sea ice algae flux 2 - flagellates'
       stdname  = 'seaice_algae_flux_2'
       units    = 'mmol C m-2 s-1'
       attname  = 'Fioi_algae2'
       call metadata_set(attname, longname, stdname, units)

       ! Sea ice algae flux 3 - phaeocyctis?
       call seq_flds_add(i2x_fluxes,"Fioi_algae3")
       call seq_flds_add(x2o_fluxes,"Fioi_algae3")
       longname = 'Sea ice algae flux 3 - phaeocyctis'
       stdname  = '_algae_flux_3'
       units    = 'mmol C m-2 s-1'
       attname  = 'Fioi_algae3'
       call metadata_set(attname, longname, stdname, units)

       ! Sea ice dissolved organic carbon flux 1 - saccharides?
       call seq_flds_add(i2x_fluxes,"Fioi_doc1")
       call seq_flds_add(x2o_fluxes,"Fioi_doc1")
       longname = 'Sea ice dissolved organic carbon flux 1 - saccharides'
       stdname  = 'seaice_dissolved_organic_carbon_flux_1'
       units    = 'mmol C m-2 s-1'
       attname  = 'Fioi_doc1'
       call metadata_set(attname, longname, stdname, units)

       ! Sea ice dissolved organic carbon flux 2 - lipids?
       call seq_flds_add(i2x_fluxes,"Fioi_doc2")
       call seq_flds_add(x2o_fluxes,"Fioi_doc2")
       longname = 'Sea ice dissolved organic carbon flux 2 - lipids'
       stdname  = 'seaice_dissolved_organic_carbon_flux_2'
       units    = 'mmol C m-2 s-1'
       attname  = 'Fioi_doc2'
       call metadata_set(attname, longname, stdname, units)

       ! Sea ice dissolved organic carbon flux 3 - tbd?
       call seq_flds_add(i2x_fluxes,"Fioi_doc3")
       call seq_flds_add(x2o_fluxes,"Fioi_doc3")
       longname = 'Sea ice dissolved organic carbon flux 3 - tbd'
       stdname  = 'seaice_dissolved_organic_carbon_flux_3'
       units    = 'mmol C m-2 s-1'
       attname  = 'Fioi_doc3'
       call metadata_set(attname, longname, stdname, units)

       ! Sea ice dissolved inorganic carbon flux 1
       call seq_flds_add(i2x_fluxes,"Fioi_dic1")
       call seq_flds_add(x2o_fluxes,"Fioi_dic1")
       longname = 'Sea ice dissolved inorganic carbon flux 1'
       stdname  = 'seaice_dissolved_inorganic_carbon_flux_1'
       units    = 'mmol C m-2 s-1'
       attname  = 'Fioi_dic1'
       call metadata_set(attname, longname, stdname, units)

       ! Sea ice dissolved organic nitrogen flux 1
       call seq_flds_add(i2x_fluxes,"Fioi_don1")
       call seq_flds_add(x2o_fluxes,"Fioi_don1")
       longname = 'Sea ice dissolved organic nitrogen flux 1'
       stdname  = 'seaice_dissolved_organic_nitrogen_flux_1'
       units    = 'mmol N m-2 s-1'
       attname  = 'Fioi_don1'
       call metadata_set(attname, longname, stdname, units)

       ! Sea ice nitrate flux
       call seq_flds_add(i2x_fluxes,"Fioi_no3")
       call seq_flds_add(x2o_fluxes,"Fioi_no3")
       longname = 'Sea ice nitrate flux'
       stdname  = 'seaice_nitrate_flux'
       units    = 'mmol N m-2 s-1'
       attname  = 'Fioi_no3'
       call metadata_set(attname, longname, stdname, units)

       ! Sea ice silicate flux
       call seq_flds_add(i2x_fluxes,"Fioi_sio3")
       call seq_flds_add(x2o_fluxes,"Fioi_sio3")
       longname = 'Sea ice silicate flux'
       stdname  = 'seaice_silicate_flux'
       units    = 'mmol Si m-2 s-1'
       attname  = 'Fioi_sio3'
       call metadata_set(attname, longname, stdname, units)

       ! Sea ice ammonium flux
       call seq_flds_add(i2x_fluxes,"Fioi_nh4")
       call seq_flds_add(x2o_fluxes,"Fioi_nh4")
       longname = 'Sea ice ammonium flux'
       stdname  = 'seaice_ammonium_flux'
       units    = 'mmol N m-2 s-1'
       attname  = 'Fioi_nh4'
       call metadata_set(attname, longname, stdname, units)

       ! Sea ice dimethyl sulfide (DMS) flux
       call seq_flds_add(i2x_fluxes,"Fioi_dms")
       call seq_flds_add(x2o_fluxes,"Fioi_dms")
       longname = 'Sea ice dimethyl sulfide flux'
       stdname  = 'seaice_dimethyl_sulfide_flux'
       units    = 'mmol S m-2 s-1'
       attname  = 'Fioi_dms'
       call metadata_set(attname, longname, stdname, units)

       ! Sea ice DMSPp flux
       call seq_flds_add(i2x_fluxes,"Fioi_dmspp")
       call seq_flds_add(x2o_fluxes,"Fioi_dmspp")
       longname = 'Sea ice DSMPp flux'
       stdname  = 'seaice_DSMPp_flux'
       units    = 'mmol S m-2 s-1'
       attname  = 'Fioi_dmspp'
       call metadata_set(attname, longname, stdname, units)

       ! Sea ice DMSPd flux
       call seq_flds_add(i2x_fluxes,"Fioi_dmspd")
       call seq_flds_add(x2o_fluxes,"Fioi_dmspd")
       longname = 'Sea ice DSMPd flux'
       stdname  = 'seaice_DSMPd_flux'
       units    = 'mmol S m-2 s-1'
       attname  = 'Fioi_dmspd'
       call metadata_set(attname, longname, stdname, units)

       ! Sea ice DOCr flux
       call seq_flds_add(i2x_fluxes,"Fioi_docr")
       call seq_flds_add(x2o_fluxes,"Fioi_docr")
       longname = 'Sea ice DOCr flux'
       stdname  = 'seaice_DOCr_flux'
       units    = 'mmol C m-2 s-1'
       attname  = 'Fioi_docr'
       call metadata_set(attname, longname, stdname, units)

       ! Sea ice particulate iron flux 1
       call seq_flds_add(i2x_fluxes,"Fioi_fep1")
       call seq_flds_add(x2o_fluxes,"Fioi_fep1")
       longname = 'Sea ice particulate iron flux 1'
       stdname  = 'seaice_particulate_iron_flux_1'
       units    = 'umol Fe m-2 s-1'
       attname  = 'Fioi_fep1'
       call metadata_set(attname, longname, stdname, units)

       ! Sea ice particulate iron flux 2
       call seq_flds_add(i2x_fluxes,"Fioi_fep2")
       call seq_flds_add(x2o_fluxes,"Fioi_fep2")
       longname = 'Sea ice particulate iron flux 2'
       stdname  = 'seaice_particulate_iron_flux_2'
       units    = 'umol Fe m-2 s-1'
       attname  = 'Fioi_fep2'
       call metadata_set(attname, longname, stdname, units)

       ! Sea ice dissolved iron flux 1
       call seq_flds_add(i2x_fluxes,"Fioi_fed1")
       call seq_flds_add(x2o_fluxes,"Fioi_fed1")
       longname = 'Sea ice dissolved iron flux 1'
       stdname  = 'seaice_dissolved_iron_flux_1'
       units    = 'umol Fe m-2 s-1'
       attname  = 'Fioi_fed1'
       call metadata_set(attname, longname, stdname, units)

       ! Sea ice dissolved iron flux 2
       call seq_flds_add(i2x_fluxes,"Fioi_fed2")
       call seq_flds_add(x2o_fluxes,"Fioi_fed2")
       longname = 'Sea ice dissolved iron flux 2'
       stdname  = 'seaice_dissolved_iron_flux_2'
       units    = 'umol Fe m-2 s-1'
       attname  = 'Fioi_fed2'
       call metadata_set(attname, longname, stdname, units)

       ! Sea ice iron dust
       call seq_flds_add(i2x_fluxes,"Fioi_dust1")
       call seq_flds_add(x2o_fluxes,"Fioi_dust1")
       longname = 'Sea ice iron dust 1'
       stdname  = 'seaice_iron_dust_1'
       units    = 'kg m-2 s-1'
       attname  = 'Fioi_dust1'
       call metadata_set(attname, longname, stdname, units)

    endif


    !-----------------------------
    ! lnd->rof exchange
    ! TODO: put in attributes below
    !-----------------------------

    call seq_flds_add(l2x_fluxes,'Flrl_rofsur')
    call seq_flds_add(l2x_fluxes_to_rof,'Flrl_rofsur')
    call seq_flds_add(x2r_fluxes,'Flrl_rofsur')
    longname = 'Water flux from land (liquid surface)'
    stdname  = 'water_flux_into_runoff_surface'
    units    = 'kg m-2 s-1'
    attname  = 'Flrl_rofsur'
    call metadata_set(attname, longname, stdname, units)

    call seq_flds_add(l2x_fluxes,'Flrl_rofgwl')
    call seq_flds_add(l2x_fluxes_to_rof,'Flrl_rofgwl')
    call seq_flds_add(x2r_fluxes,'Flrl_rofgwl')
    longname = 'Water flux from land (liquid glacier, wetland, and lake)'
    stdname  = 'water_flux_into_runoff_from_gwl'
    units    = 'kg m-2 s-1'
    attname  = 'Flrl_rofgwl'
    call metadata_set(attname, longname, stdname, units)

    call seq_flds_add(l2x_fluxes,'Flrl_rofsub')
    call seq_flds_add(l2x_fluxes_to_rof,'Flrl_rofsub')
    call seq_flds_add(x2r_fluxes,'Flrl_rofsub')
    longname = 'Water flux from land (liquid subsurface)'
    stdname  = 'water_flux_into_runoff_subsurface'
    units    = 'kg m-2 s-1'
    attname  = 'Flrl_rofsub'
    call metadata_set(attname, longname, stdname, units)

    call seq_flds_add(l2x_fluxes,'Flrl_rofdto')
    call seq_flds_add(l2x_fluxes_to_rof,'Flrl_rofdto')
    call seq_flds_add(x2r_fluxes,'Flrl_rofdto')
    longname = 'Water flux from land direct to ocean'
    stdname  = 'water_flux_direct_to_ocean'
    units    = 'kg m-2 s-1'
    attname  = 'Flrl_rofdto'
    call metadata_set(attname, longname, stdname, units)

    call seq_flds_add(l2x_fluxes,'Flrl_rofi')
    call seq_flds_add(l2x_fluxes_to_rof,'Flrl_rofi')
    call seq_flds_add(x2r_fluxes,'Flrl_rofi')
    longname = 'Water flux from land (frozen)'
    stdname  = 'frozen_water_flux_into_runoff'
    units    = 'kg m-2 s-1'
    attname  = 'Flrl_rofi'
    call metadata_set(attname, longname, stdname, units)

    if (trim(cime_model) == 'e3sm') then
       call seq_flds_add(l2x_fluxes,'Flrl_demand')
       call seq_flds_add(l2x_fluxes_to_rof,'Flrl_demand')
       call seq_flds_add(x2r_fluxes,'Flrl_demand')
       longname = 'Water flux total demand in land from rof'
       stdname  = 'water_flux_total_demand_from_runoff'
       units    = 'kg m-2 s-1'
       attname  = 'Flrl_demand'
       call metadata_set(attname, longname, stdname, units)

       call seq_flds_add(l2x_fluxes,'Flrl_Tqsur')
       call seq_flds_add(l2x_fluxes_to_rof,'Flrl_Tqsur')
       call seq_flds_add(x2r_fluxes,'Flrl_Tqsur')
       longname = 'Temperature of surface runoff'
       stdname  = 'Temperature_of_surface_runoff'
       units    = 'Kelvin'
       attname  = 'Flrl_Tqsur'
       call metadata_set(attname, longname, stdname, units)

       call seq_flds_add(l2x_fluxes,'Flrl_Tqsub')
       call seq_flds_add(l2x_fluxes_to_rof,'Flrl_Tqsub')
       call seq_flds_add(x2r_fluxes,'Flrl_Tqsub')
       longname = 'Temperature of subsurface runoff'
       stdname  = 'Temperature_of_subsurface_runoff'
       units    = 'Kelvin'
       attname  = 'Flrl_Tqsub'
       call metadata_set(attname, longname, stdname, units)

       ! Cosine of Zenith angle (-)
       call seq_flds_add(l2x_fluxes,'coszen_str')
       call seq_flds_add(x2r_fluxes,'coszen_str')
       longname = 'Cosine of Zenith angle'
       stdname  = 'coszen'
       units    = ' '
       attname  = 'coszen_str'
       call metadata_set(attname, longname, stdname, units)
    endif

    !-----------------------------
    ! rof->ocn (runoff) and rof->lnd (flooding)
    !-----------------------------

    call seq_flds_add(r2x_fluxes,'Forr_rofl')
    call seq_flds_add(x2o_fluxes,'Foxx_rofl')
    call seq_flds_add(r2o_liq_fluxes,'Forr_rofl')
    longname = 'Water flux due to runoff (liquid)'
    stdname  = 'water_flux_into_sea_water'
    units    = 'kg m-2 s-1'
    attname  = 'Forr_rofl'
    call metadata_set(attname, longname, stdname, units)
    attname  = 'Foxx_rofl'
    call metadata_set(attname, longname, stdname, units)

    call seq_flds_add(r2x_fluxes,'Forr_rofi')
    call seq_flds_add(x2o_fluxes,'Foxx_rofi')
    call seq_flds_add(r2o_ice_fluxes,'Forr_rofi')
    longname = 'Water flux due to runoff (frozen)'
    stdname  = 'frozen_water_flux_into_sea_water'
    units    = 'kg m-2 s-1'
    attname  = 'Forr_rofi'
    call metadata_set(attname, longname, stdname, units)
    attname  = 'Foxx_rofi'
    call metadata_set(attname, longname, stdname, units)

    call seq_flds_add(r2x_fluxes,'Firr_rofi')
    call seq_flds_add(x2i_fluxes,'Fixx_rofi')
    longname = 'Water flux due to runoff (frozen)'
    stdname  = 'frozen_water_flux_into_sea_ice'
    units    = 'kg m-2 s-1'
    attname  = 'Firr_rofi'
    call metadata_set(attname, longname, stdname, units)
    attname  = 'Fixx_rofi'
    call metadata_set(attname, longname, stdname, units)

    call seq_flds_add(r2x_fluxes,'Flrr_flood')
    call seq_flds_add(x2l_fluxes,'Flrr_flood')
    longname = 'Waterrflux due to flooding'
    stdname  = 'flooding_water_flux'
    units    = 'kg m-2 s-1'
    attname  = 'Flrr_flood'
    call metadata_set(attname, longname, stdname, units)

    call seq_flds_add(r2x_fluxes,'Flrr_volr')
    call seq_flds_add(x2l_fluxes,'Flrr_volr')
    longname = 'River channel total water volume'
    stdname  = 'rtm_volr'
    units    = 'm'
    attname  = 'Flrr_volr'
    call metadata_set(attname, longname, stdname, units)

    call seq_flds_add(r2x_fluxes,'Flrr_volrmch')
    call seq_flds_add(x2l_fluxes,'Flrr_volrmch')
    longname = 'River channel main channel water volume'
    stdname  = 'rtm_volrmch'
    units    = 'm'
    attname  = 'Flrr_volrmch'
    call metadata_set(attname, longname, stdname, units)

    call seq_flds_add(r2x_fluxes,'Flrr_supply')
    call seq_flds_add(x2l_fluxes,'Flrr_supply')
    longname = 'River model supply for land use'
    stdname  = 'rtm_supply'
    units    = 'kg m-2 s-1'
    attname  = 'Flrr_supply'
    call metadata_set(attname, longname, stdname, units)
    
<<<<<<< HEAD
    call seq_flds_add(r2x_fluxes,'Flrr_deficit')
    call seq_flds_add(x2l_fluxes,'Flrr_deficit')
    longname = 'River model supply deficit'
    stdname  = 'rtm_deficit'
    units    = 'kg m-2 s-1'
    attname  = 'Flrr_deficit'
    call metadata_set(attname, longname, stdname, units)
=======
	if (trim(cime_model) == 'e3sm') then   
       call seq_flds_add(r2x_fluxes,'Flrr_deficit')
       call seq_flds_add(x2l_fluxes,'Flrr_deficit')
       longname = 'River model supply deficit'
       stdname  = 'rtm_deficit'
       units    = 'kg m-2 s-1'
       attname  = 'Flrr_deficit'
       call metadata_set(attname, longname, stdname, units)
    endif

    if (rof2ocn_nutrients) then
       call seq_flds_add(r2x_fluxes,'Forr_rofDIN')
       call seq_flds_add(x2o_fluxes,'Foxx_rofDIN')
       call seq_flds_add(r2o_liq_fluxes,'Forr_rofDIN')
       longname = 'DIN flux due to runoff'
       stdname  = 'DIN_flux_into_sea_water'
       units    = 'kg N per kg water'
       attname  = 'Forr_rofDIN'
       call metadata_set(attname, longname, stdname, units)
       attname  = 'Foxx_rofDIN'
       call metadata_set(attname, longname, stdname, units)

       call seq_flds_add(r2x_fluxes,'Forr_rofDIP')
       call seq_flds_add(x2o_fluxes,'Foxx_rofDIP')
       call seq_flds_add(r2o_liq_fluxes,'Forr_rofDIP')
       longname = 'DIP flux due to runoff'
       stdname  = 'DIP_flux_into_sea_water'
       units    = 'kg P per kg water'
       attname  = 'Forr_rofDIP'
       call metadata_set(attname, longname, stdname, units)
       attname  = 'Foxx_rofDIP'
       call metadata_set(attname, longname, stdname, units)

       call seq_flds_add(r2x_fluxes,'Forr_rofDON')
       call seq_flds_add(x2o_fluxes,'Foxx_rofDON')
       call seq_flds_add(r2o_liq_fluxes,'Forr_rofDON')
       longname = 'DON flux due to runoff'
       stdname  = 'DON_flux_into_sea_water'
       units    = 'kg N per kg water'
       attname  = 'Forr_rofDON'
       call metadata_set(attname, longname, stdname, units)
       attname  = 'Foxx_rofDON'
       call metadata_set(attname, longname, stdname, units)

       call seq_flds_add(r2x_fluxes,'Forr_rofDOP')
       call seq_flds_add(x2o_fluxes,'Foxx_rofDOP')
       call seq_flds_add(r2o_liq_fluxes,'Forr_rofDOP')
       longname = 'DOP flux due to runoff'
       stdname  = 'DOP_flux_into_sea_water'
       units    = 'kg P per kg water'
       attname  = 'Forr_rofDOP'
       call metadata_set(attname, longname, stdname, units)
       attname  = 'Foxx_rofDOP'
       call metadata_set(attname, longname, stdname, units)

       call seq_flds_add(r2x_fluxes,'Forr_rofDOC')
       call seq_flds_add(x2o_fluxes,'Foxx_rofDOC')
       call seq_flds_add(r2o_liq_fluxes,'Forr_rofDOC')
       longname = 'DOC flux due to runoff'
       stdname  = 'DOC_flux_into_sea_water'
       units    = 'kg C per kg water'
       attname  = 'Forr_rofDOC'
       call metadata_set(attname, longname, stdname, units)
       attname  = 'Foxx_rofDOC'
       call metadata_set(attname, longname, stdname, units)

       call seq_flds_add(r2x_fluxes,'Forr_rofPP')
       call seq_flds_add(x2o_fluxes,'Foxx_rofPP')
       call seq_flds_add(r2o_liq_fluxes,'Forr_rofPP')
       longname = 'PP flux due to runoff'
       stdname  = 'PP_flux_into_sea_water'
       units    = 'kg P per kg water'
       attname  = 'Forr_rofPP'
       call metadata_set(attname, longname, stdname, units)
       attname  = 'Foxx_rofPP'
       call metadata_set(attname, longname, stdname, units)

       call seq_flds_add(r2x_fluxes,'Forr_rofDSi')
       call seq_flds_add(x2o_fluxes,'Foxx_rofDSi')
       call seq_flds_add(r2o_liq_fluxes,'Forr_rofDSi')
       longname = 'DSi flux due to runoff'
       stdname  = 'DSi_flux_into_sea_water'
       units    = 'kg Si per kg water'
       attname  = 'Forr_rofDSi'
       call metadata_set(attname, longname, stdname, units)
       attname  = 'Foxx_rofDSi'
       call metadata_set(attname, longname, stdname, units)

       call seq_flds_add(r2x_fluxes,'Forr_rofPOC')
       call seq_flds_add(x2o_fluxes,'Foxx_rofPOC')
       call seq_flds_add(r2o_liq_fluxes,'Forr_rofPOC')
       longname = 'POC flux due to runoff'
       stdname  = 'POC_flux_into_sea_water'
       units    = 'kg C per kg water'
       attname  = 'Forr_rofPOC'
       call metadata_set(attname, longname, stdname, units)
       attname  = 'Foxx_rofPOC'
       call metadata_set(attname, longname, stdname, units)

       call seq_flds_add(r2x_fluxes,'Forr_rofPN')
       call seq_flds_add(x2o_fluxes,'Foxx_rofPN')
       call seq_flds_add(r2o_liq_fluxes,'Forr_rofPN')
       longname = 'PN flux due to runoff'
       stdname  = 'PN_flux_into_sea_water'
       units    = 'kg N per kg water'
       attname  = 'Forr_rofPN'
       call metadata_set(attname, longname, stdname, units)
       attname  = 'Foxx_rofPN'
       call metadata_set(attname, longname, stdname, units)

       call seq_flds_add(r2x_fluxes,'Forr_rofDIC')
       call seq_flds_add(x2o_fluxes,'Foxx_rofDIC')
       call seq_flds_add(r2o_liq_fluxes,'Forr_rofDIC')
       longname = 'DIC flux due to runoff'
       stdname  = 'DIC_flux_into_sea_water'
       units    = 'kg C per kg water'
       attname  = 'Forr_rofDIC'
       call metadata_set(attname, longname, stdname, units)
       attname  = 'Foxx_rofDIC'
       call metadata_set(attname, longname, stdname, units)

       call seq_flds_add(r2x_fluxes,'Forr_rofFe')
       call seq_flds_add(x2o_fluxes,'Foxx_rofFe')
       call seq_flds_add(r2o_liq_fluxes,'Forr_rofFe')
       longname = 'Fe flux due to runoff'
       stdname  = 'Fe_flux_into_sea_water'
       units    = 'kg Fe per kg water'
       attname  = 'Forr_rofFe'
       call metadata_set(attname, longname, stdname, units)
       attname  = 'Foxx_rofFe'
       call metadata_set(attname, longname, stdname, units)
    endif !rof2ocn_nutrients
>>>>>>> d84a5e10

    !-----------------------------
    ! wav->ocn and ocn->wav
    !-----------------------------

    call seq_flds_add(w2x_states,'Sw_lamult')
    call seq_flds_add(x2o_states,'Sw_lamult')
    longname = 'Langmuir multiplier'
    stdname  = 'wave_model_langmuir_multiplier'
    units    = ''
    attname  = 'Sw_lamult'
    call metadata_set(attname, longname, stdname, units)

    call seq_flds_add(w2x_states,'Sw_ustokes')
    call seq_flds_add(x2o_states,'Sw_ustokes')
    longname = 'Stokes drift u component'
    stdname  = 'wave_model_stokes_drift_eastward_velocity'
    units    = 'm/s'
    attname  = 'Sw_ustokes'
    call metadata_set(attname, longname, stdname, units)

    call seq_flds_add(w2x_states,'Sw_vstokes')
    call seq_flds_add(x2o_states,'Sw_vstokes')
    longname = 'Stokes drift v component'
    stdname  = 'wave_model_stokes_drift_northward_velocity'
    units    = 'm/s'
    attname  = 'Sw_vstokes'
    call metadata_set(attname, longname, stdname, units)

    call seq_flds_add(w2x_states,'Sw_hstokes')
    call seq_flds_add(x2o_states,'Sw_hstokes')
    longname = 'Stokes drift depth'
    stdname  = 'wave_model_stokes_drift_depth'
    units    = 'm'
    attname  = 'Sw_hstokes'
    call metadata_set(attname, longname, stdname, units)

    !-----------------------------
    ! New xao_states diagnostic
    ! fields for history output only
    !-----------------------------

    call seq_flds_add(xao_fluxes,"Faox_swdn")
    longname = 'Downward solar radiation'
    stdname  = 'surface_downward_shortwave_flux'
    units    = 'W m-2'
    attname  = 'Faox_swdn'
    call metadata_set(attname, longname, stdname, units)

    call seq_flds_add(xao_fluxes,"Faox_swup")
    longname = 'Upward solar radiation'
    stdname  = 'surface_upward_shortwave_flux'
    units    = 'W m-2'
    attname  = 'Faox_swup'
    call metadata_set(attname, longname, stdname, units)

    call seq_flds_add(xao_diurnl,"So_tbulk_diurn")
    longname = 'atm/ocn flux temperature bulk'
    stdname  = 'aoflux_tbulk'
    units    = 'K'
    attname  = 'So_tbulk_diurn'
    call metadata_set(attname, longname, stdname, units)

    call seq_flds_add(xao_diurnl,"So_tskin_diurn")
    longname = 'atm/ocn flux temperature skin'
    stdname  = 'aoflux_tskin'
    units    = 'K'
    attname  = 'So_tskin_diurn'
    call metadata_set(attname, longname, stdname, units)

    call seq_flds_add(xao_diurnl,"So_tskin_night_diurn")
    longname = 'atm/ocn flux temperature skin at night'
    stdname  = 'aoflux_tskin_night'
    units    = 'K'
    attname  = 'So_tskin_night_diurn'
    call metadata_set(attname, longname, stdname, units)

    call seq_flds_add(xao_diurnl,"So_tskin_day_diurn")
    longname = 'atm/ocn flux temperature skin at day'
    stdname  = 'aoflux_tskin_day'
    units    = 'K'
    attname  = 'So_tskin_day_diurn'
    call metadata_set(attname, longname, stdname, units)

    call seq_flds_add(xao_diurnl,"So_cskin_diurn")
    longname = 'atm/ocn flux cool skin'
    stdname  = 'aoflux_cskin'
    units    = 'K'
    attname  = 'So_cskin_diurn'
    call metadata_set(attname, longname, stdname, units)

    call seq_flds_add(xao_diurnl,"So_cskin_night_diurn")
    longname = 'atm/ocn flux cool skin at night'
    stdname  = 'aoflux_cskin_night'
    units    = 'K'
    attname  = 'So_cskin_night_diurn'
    call metadata_set(attname, longname, stdname, units)

    call seq_flds_add(xao_diurnl,"So_warm_diurn")
    longname = 'atm/ocn flux warming'
    stdname  = 'aoflux_warm'
    units    = 'unitless'
    attname  = 'So_warm_diurn'
    call metadata_set(attname, longname, stdname, units)

    call seq_flds_add(xao_diurnl,"So_salt_diurn")
    longname = 'atm/ocn flux salting'
    stdname  = 'aoflux_salt'
    units    = 'unitless'
    attname  = 'So_salt_diurn'
    call metadata_set(attname, longname, stdname, units)

    call seq_flds_add(xao_diurnl,"So_speed_diurn")
    longname = 'atm/ocn flux speed'
    stdname  = 'aoflux_speed'
    units    = 'unitless'
    attname  = 'So_speed_diurn'
    call metadata_set(attname, longname, stdname, units)

    call seq_flds_add(xao_diurnl,"So_regime_diurn")
    longname = 'atm/ocn flux regime'
    stdname  = 'aoflux_regime'
    units    = 'unitless'
    attname  = 'So_regime_diurn'
    call metadata_set(attname, longname, stdname, units)

    call seq_flds_add(xao_diurnl,"So_warmmax_diurn")
    longname = 'atm/ocn flux warming dialy max'
    stdname  = 'aoflux_warmmax'
    units    = 'unitless'
    attname  = 'So_warmmax_diurn'
    call metadata_set(attname, longname, stdname, units)

    call seq_flds_add(xao_diurnl,"So_windmax_diurn")
    longname = 'atm/ocn flux wind daily max'
    stdname  = 'aoflux_windmax'
    units    = 'unitless'
    attname  = 'So_windmax_diurn'
    call metadata_set(attname, longname, stdname, units)

    call seq_flds_add(xao_diurnl,"So_qsolavg_diurn")
    longname = 'atm/ocn flux q-solar daily avg'
    stdname  = 'aoflux_qsolavg'
    units    = 'unitless'
    attname  = 'So_qsolavg_diurn'
    call metadata_set(attname, longname, stdname, units)

    call seq_flds_add(xao_diurnl,"So_windavg_diurn")
    longname = 'atm/ocn flux wind daily avg'
    stdname  = 'aoflux_windavg'
    units    = 'unitless'
    attname  = 'So_windavg_diurn'
    call metadata_set(attname, longname, stdname, units)

    call seq_flds_add(xao_diurnl,"So_warmmaxinc_diurn")
    longname = 'atm/ocn flux daily max increment'
    stdname  = 'aoflux_warmmaxinc'
    units    = 'unitless'
    attname  = 'So_warmmaxinc_diurn'
    call metadata_set(attname, longname, stdname, units)

    call seq_flds_add(xao_diurnl,"So_windmaxinc_diurn")
    longname = 'atm/ocn flux wind daily max increment'
    stdname  = 'aoflux_windmaxinc'
    units    = 'unitless'
    attname  = 'So_windmaxinc_diurn'
    call metadata_set(attname, longname, stdname, units)

    call seq_flds_add(xao_diurnl,"So_qsolinc_diurn")
    longname = 'atm/ocn flux q-solar increment'
    stdname  = 'aoflux_qsolinc'
    units    = 'unitless'
    attname  = 'So_qsolinc_diurn'
    call metadata_set(attname, longname, stdname, units)

    call seq_flds_add(xao_diurnl,"So_windinc_diurn")
    longname = 'atm/ocn flux wind increment'
    stdname  = 'aoflux_windinc'
    units    = 'unitless'
    attname  = 'So_windinc_diurn'
    call metadata_set(attname, longname, stdname, units)

    call seq_flds_add(xao_diurnl,"So_ninc_diurn")
    longname = 'atm/ocn flux increment counter'
    stdname  = 'aoflux_ninc'
    units    = 'unitless'
    attname  = 'So_ninc_diurn'
    call metadata_set(attname, longname, stdname, units)

    !-----------------------------
    ! glc fields
    !-----------------------------

    name = 'Fogg_rofl'
    call seq_flds_add(g2x_fluxes,trim(name))
    ! Don't need to add this to x2o_fluxes, because Foxx_rofl is already added in the
    ! course of adding Forr_rofl
    call seq_flds_add(g2o_liq_fluxes,trim(name))
    longname = 'glc liquid runoff flux to ocean'
    stdname  = 'glacier_liquid_runoff_flux_to_ocean'
    units    = 'kg m-2 s-1'
    attname  = 'Fogg_rofl'
    call metadata_set(attname, longname, stdname, units)

    name = 'Fogg_rofi'
    call seq_flds_add(g2x_fluxes,trim(name))
    ! Don't need to add this to x2o_fluxes, because Foxx_rofi is already added in the
    ! course of adding Forr_rofi
    call seq_flds_add(g2o_ice_fluxes,trim(name))
    longname = 'glc frozen runoff flux to ocean'
    stdname  = 'glacier_frozen_runoff_flux_to_ocean'
    units    = 'kg m-2 s-1'
    attname  = 'Fogg_rofi'
    call metadata_set(attname, longname, stdname, units)

    name = 'Figg_rofi'
    call seq_flds_add(g2x_fluxes,trim(name))
    ! Don't need to add this to x2i_fluxes, because Fixx_rofi is already added in the
    ! course of adding Firr_rofi
    longname = 'glc frozen runoff_iceberg flux to ice'
    stdname  = 'glacier_frozen_runoff_flux_to_seaice'
    units    = 'kg m-2 s-1'
    attname  = 'Figg_rofi'
    call metadata_set(attname, longname, stdname, units)

    name = 'Sg_icemask'
    call seq_flds_add(g2x_states,trim(name))
    call seq_flds_add(g2x_states_to_lnd,trim(name))
    call seq_flds_add(x2l_states,trim(name))
    call seq_flds_add(x2l_states_from_glc,trim(name))
    if (trim(cime_model) == 'e3sm') then
       call seq_flds_add(x2o_states,trim(name))
    endif
    longname = 'Ice sheet grid coverage on global grid'
    stdname  = 'ice_sheet_grid_mask'
    units    = '1'
    attname  = 'Sg_icemask'
    call metadata_set(attname, longname, stdname, units)

    name = 'Sg_icemask_coupled_fluxes'
    call seq_flds_add(g2x_states,trim(name))
    call seq_flds_add(g2x_states_to_lnd,trim(name))
    call seq_flds_add(x2l_states,trim(name))
    call seq_flds_add(x2l_states_from_glc,trim(name))
    longname = 'Ice sheet mask where we are potentially sending non-zero fluxes'
    stdname  = 'icemask_coupled_fluxes'
    units    = '1'
    attname  = 'Sg_icemask_coupled_fluxes'
    call metadata_set(attname, longname, stdname, units)

    ! glc fields with multiple elevation classes: lnd->glc
    !
    ! Note that these fields are sent in multiple elevation classes from lnd->cpl, but
    ! the fields sent from cpl->glc do NOT have elevation classes
    !
    ! Also note that we need to keep track of the l2x fields destined for glc in the
    ! additional variables, l2x_fluxes_to_glc and l2x_states_to_glc. This is needed so that
    ! we can set up an additional attribute vector holding accumulated quantities of just
    ! these fields. (We can't determine these field lists with a call to
    ! mct_aVect_initSharedFields, because the field names differ between l2x and x2g.)

    name = 'Flgl_qice'
    longname = 'New glacier ice flux'
    stdname  = 'ice_flux_out_of_glacier'
    units    = 'kg m-2 s-1'
    attname  = 'Flgl_qice'
    call set_glc_elevclass_field(name, attname, longname, stdname, units, l2x_fluxes)
    call set_glc_elevclass_field(name, attname, longname, stdname, units, l2x_fluxes_to_glc, &
         additional_list = .true.)
    call seq_flds_add(x2g_fluxes,trim(name))
    call seq_flds_add(x2g_fluxes_from_lnd,trim(name))
    call metadata_set(attname, longname, stdname, units)

    name = 'Sl_tsrf'
    longname = 'Surface temperature of glacier'
    stdname  = 'surface_temperature'
    units    = 'deg C'
    attname  = 'Sl_tsrf'
    call set_glc_elevclass_field(name, attname, longname, stdname, units, l2x_states)
    call set_glc_elevclass_field(name, attname, longname, stdname, units, l2x_states_to_glc, &
         additional_list = .true.)
    call seq_flds_add(x2g_states,trim(name))
    call seq_flds_add(x2g_states_from_lnd,trim(name))
    call metadata_set(attname, longname, stdname, units)

    ! Sl_topo is sent from lnd -> cpl, but is NOT sent to glc (it is only used for the
    ! remapping in the coupler)
    name = 'Sl_topo'
    longname = 'Surface height'
    stdname  = 'height'
    units    = 'm'
    attname  = 'Sl_topo'
    call set_glc_elevclass_field(name, attname, longname, stdname, units, l2x_states)
    call set_glc_elevclass_field(name, attname, longname, stdname, units, l2x_states_to_glc, &
         additional_list = .true.)

    ! glc fields with multiple elevation classes: glc->lnd
    !
    ! Note that the fields sent from glc->cpl do NOT have elevation classes, but the
    ! fields from cpl->lnd are broken into multiple elevation classes

    name = 'Sg_ice_covered'
    longname = 'Fraction of glacier area'
    stdname  = 'glacier_area_fraction'
    units    = '1'
    attname  = 'Sg_ice_covered'
    call seq_flds_add(g2x_states,trim(name))
    call seq_flds_add(g2x_states_to_lnd,trim(name))
    call metadata_set(attname, longname, stdname, units)
    call set_glc_elevclass_field(name, attname, longname, stdname, units, x2l_states)
    call set_glc_elevclass_field(name, attname, longname, stdname, units, x2l_states_from_glc, &
         additional_list = .true.)

    name = 'Sg_topo'
    longname = 'Surface height of glacier'
    stdname  = 'height'
    units    = 'm'
    attname  = 'Sg_topo'
    call seq_flds_add(g2x_states,trim(name))
    call seq_flds_add(g2x_states_to_lnd,trim(name))
    call metadata_set(attname, longname, stdname, units)
    call set_glc_elevclass_field(name, attname, longname, stdname, units, x2l_states)
    call set_glc_elevclass_field(name, attname, longname, stdname, units, x2l_states_from_glc, &
         additional_list = .true.)

    name = 'Flgg_hflx'
    longname = 'Downward heat flux from glacier interior'
    stdname  = 'downward_heat_flux_in_glacier'
    units    = 'W m-2'
    attname  = 'Flgg_hflx'
    call seq_flds_add(g2x_fluxes,trim(name))
    call seq_flds_add(g2x_fluxes_to_lnd,trim(name))
    call metadata_set(attname, longname, stdname, units)
    call set_glc_elevclass_field(name, attname, longname, stdname, units, x2l_fluxes)
    call set_glc_elevclass_field(name, attname, longname, stdname, units, x2l_fluxes_from_glc, &
         additional_list = .true.)

    if (trim(cime_model) == 'e3sm') then
       name = 'So_blt'
       call seq_flds_add(o2x_states,trim(name))
       call seq_flds_add(x2g_states,trim(name))
       call seq_flds_add(x2g_states_from_ocn,trim(name))
       longname = 'Ice shelf boundary layer ocean temperature'
       stdname  = 'Ice_shelf_boundary_layer_ocean_temperature'
       units    = 'C'
       attname  = 'So_blt'
       call metadata_set(attname, longname, stdname, units)

       name = 'So_bls'
       call seq_flds_add(o2x_states,trim(name))
       call seq_flds_add(x2g_states,trim(name))
       call seq_flds_add(x2g_states_from_ocn,trim(name))
       longname = 'Ice shelf boundary layer ocean salinity'
       stdname  = 'Ice_shelf_boundary_layer_ocean_salinity'
       units    = 'psu'
       attname  = 'So_bls'
       call metadata_set(attname, longname, stdname, units)

       name = 'So_htv'
       call seq_flds_add(o2x_states,trim(name))
       call seq_flds_add(x2g_states,trim(name))
       call seq_flds_add(x2g_states_from_ocn,trim(name))
       longname = 'Ice shelf ocean heat transfer velocity'
       stdname  = 'Ice_shelf_ocean_heat_transfer_velocity'
       units    = 'm/s'
       attname  = 'So_htv'
       call metadata_set(attname, longname, stdname, units)

       name = 'So_stv'
       call seq_flds_add(o2x_states,trim(name))
       call seq_flds_add(x2g_states,trim(name))
       call seq_flds_add(x2g_states_from_ocn,trim(name))
       longname = 'Ice shelf ocean salinity transfer velocity'
       stdname  = 'Ice_shelf_ocean_salinity_transfer_velocity'
       units    = 'm/s'
       attname  = 'So_stv'
       call metadata_set(attname, longname, stdname, units)

       name = 'So_rhoeff'
       call seq_flds_add(o2x_states,trim(name))
       call seq_flds_add(x2g_states,trim(name))
       call seq_flds_add(x2g_states_from_ocn,trim(name))
       longname = 'Ocean effective pressure'
       stdname  = 'Ocean_effective_pressure'
       units    = 'Pa'
       attname  = 'So_rhoeff'
       call metadata_set(attname, longname, stdname, units)

       name = 'Fogx_qicelo'
       call seq_flds_add(g2x_fluxes,trim(name))
       call seq_flds_add(x2o_fluxes,trim(name))
       longname = 'Subshelf liquid flux for ocean'
       stdname  = 'Subshelf_liquid_flux_for_ocean'
       units    = 'kg m-2 s-1'
       attname  = 'Fogx_qicelo'
       call metadata_set(attname, longname, stdname, units)

       name = 'Fogx_qiceho'
       call seq_flds_add(g2x_fluxes,trim(name))
       call seq_flds_add(x2o_fluxes,trim(name))
       longname = 'Subshelf heat flux for the ocean'
       stdname  = 'Subshelf_heat_flux_for_the_ocean'
       units    = 'W m-2'
       attname  = 'Fogx_qiceho'
       call metadata_set(attname, longname, stdname, units)

       name = 'Sg_blit'
       call seq_flds_add(g2x_states,trim(name))
       call seq_flds_add(x2o_states,trim(name))
       longname = 'Boundary layer interface temperature for ocean'
       stdname  = 'Boundary_layer_interface_temperature_for_ocean'
       units    = 'C'
       attname  = 'Sg_blit'
       call metadata_set(attname, longname, stdname, units)

       name = 'Sg_blis'
       call seq_flds_add(g2x_states,trim(name))
       call seq_flds_add(x2o_states,trim(name))
       longname = 'Boundary layer interface salinity for ocean'
       stdname  = 'Boundary_layer_interface_salinity_for_ocean'
       units    = 'psu'
       attname  = 'Sg_blis'
       call metadata_set(attname, longname, stdname, units)

       name = 'Sg_lithop'
       call seq_flds_add(g2x_states,trim(name))
       call seq_flds_add(x2o_states,trim(name))
       longname = 'Ice sheet lithostatic pressure'
       stdname  = 'Ice_sheet_lithostatic_pressure'
       units    = 'Pa'
       attname  = 'Sg_lithop'
       call metadata_set(attname, longname, stdname, units)

       name = 'Sg_icemask_grounded'
       call seq_flds_add(g2x_states,trim(name))
       call seq_flds_add(x2o_states,trim(name))
       longname = 'Grounded ice mask'
       stdname  = 'Grounded_ice_mask'
       units    = 'unitless'
       attname  = 'Sg_icemask_grounded'
       call metadata_set(attname, longname, stdname, units)

       name = 'Sg_icemask_floating'
       call seq_flds_add(g2x_states,trim(name))
       call seq_flds_add(x2o_states,trim(name))
       longname = 'Floating ice mask'
       stdname  = 'Floating_ice_mask'
       units    = 'unitless'
       attname  = 'Sg_icemask_floating'
       call metadata_set(attname, longname, stdname, units)

       name = 'Sg_tbot'
       call seq_flds_add(g2x_states,trim(name))
       call seq_flds_add(x2o_states,trim(name))
       longname = 'Bottom layer ice temperature'
       stdname  = 'Bottom_layer_ice_temperature'
       units    = 'C'
       attname  = 'Sg_tbot'
       call metadata_set(attname, longname, stdname, units)

       name = 'Sg_dztbot'
       call seq_flds_add(g2x_states,trim(name))
       call seq_flds_add(x2o_states,trim(name))
       longname = 'Bottom layer ice layer half thickness'
       stdname  = 'Bottom_layer_ice_layer_half_thickness'
       units    = 'm'
       attname  = 'Sg_dztbot'
       call metadata_set(attname, longname, stdname, units)

       name = 'Fogx_qiceli'
       call seq_flds_add(x2g_fluxes,trim(name))
       longname = 'Subshelf mass flux for ice sheet'
       stdname  = 'Subshelf_mass_flux_for_ice_sheet'
       units    = 'kg m-2 s-1'
       attname  = 'Fogx_qiceli'
       call metadata_set(attname, longname, stdname, units)

       name = 'Fogx_qicehi'
       call seq_flds_add(x2g_fluxes,trim(name))
       longname = 'Subshelf heat flux for ice sheet'
       stdname  = 'Subshelf_heat_flux_for_ice_sheet'
       units    = 'W m-2'
       attname  = 'Fogx_qicehi'
       call metadata_set(attname, longname, stdname, units)
    endif

    ! Done glc fields

    if (flds_co2a) then

       call seq_flds_add(a2x_states, "Sa_co2prog")
       call seq_flds_add(x2l_states, "Sa_co2prog")
       call seq_flds_add(x2o_states, "Sa_co2prog")
       longname = 'Prognostic CO2 at the lowest model level'
       stdname  = ''
       units    = '1e-6 mol/mol'
       attname  = 'Sa_co2prog'
       call metadata_set(attname, longname, stdname, units)

       call seq_flds_add(a2x_states, "Sa_co2diag")
       call seq_flds_add(x2l_states, "Sa_co2diag")
       call seq_flds_add(x2o_states, "Sa_co2diag")
       longname = 'Diagnostic CO2 at the lowest model level'
       stdname  = ''
       units    = '1e-6 mol/mol'
       attname  = 'Sa_co2diag'
       call metadata_set(attname, longname, stdname, units)

    else if (flds_co2b) then

       call seq_flds_add(a2x_states,  "Sa_co2prog")
       call seq_flds_add(x2l_states,  "Sa_co2prog")
       longname = 'Prognostic CO2 at the lowest model level'
       stdname  = ''
       units    = '1e-6 mol/mol'
       attname  = 'Sa_co2prog'
       call metadata_set(attname, longname, stdname, units)

       call seq_flds_add(a2x_states,  "Sa_co2diag")
       call seq_flds_add(x2l_states,  "Sa_co2diag")
       longname = 'Diagnostic CO2 at the lowest model level'
       stdname  = ''
       units    = '1e-6 mol/mol'
       attname  = 'Sa_co2diag'
       call metadata_set(attname, longname, stdname, units)

       call seq_flds_add(l2x_fluxes,  "Fall_fco2_lnd")
       call seq_flds_add(x2a_fluxes,  "Fall_fco2_lnd")
       longname = 'Surface flux of CO2 from land'
       stdname  = 'surface_upward_flux_of_carbon_dioxide_where_land'
       units    = 'moles m-2 s-1'
       attname  = 'Fall_fco2_lnd'
       call metadata_set(attname, longname, stdname, units)

    else if (flds_co2c) then

       call seq_flds_add(a2x_states, "Sa_co2prog")
       call seq_flds_add(x2l_states, "Sa_co2prog")
       call seq_flds_add(x2o_states, "Sa_co2prog")
       longname = 'Prognostic CO2 at the lowest model level'
       stdname  = ''
       units    = '1e-6 mol/mol'
       attname  = 'Sa_co2prog'
       call metadata_set(attname, longname, stdname, units)

       call seq_flds_add(a2x_states, "Sa_co2diag")
       call seq_flds_add(x2l_states, "Sa_co2diag")
       call seq_flds_add(x2o_states, "Sa_co2diag")
       longname = 'Diagnostic CO2 at the lowest model level'
       stdname  = ''
       units    = '1e-6 mol/mol'
       attname  = 'Sa_co2diag'
       call metadata_set(attname, longname, stdname, units)

       call seq_flds_add(l2x_fluxes, "Fall_fco2_lnd")
       call seq_flds_add(x2a_fluxes, "Fall_fco2_lnd")
       longname = 'Surface flux of CO2 from land'
       stdname  = 'surface_upward_flux_of_carbon_dioxide_where_land'
       units    = 'moles m-2 s-1'
       attname  = 'Fall_foc2_lnd'
       call metadata_set(attname, longname, stdname, units)

       call seq_flds_add(o2x_fluxes, "Faoo_fco2_ocn")
       call seq_flds_add(x2a_fluxes, "Faoo_fco2_ocn")
       longname = 'Surface flux of CO2 from ocean'
       stdname  = 'surface_upward_flux_of_carbon_dioxide_where_open_sea'
       units    = 'moles m-2 s-1'
       attname  = 'Faoo_fco2_ocn'
       call metadata_set(attname, longname, stdname, units)

    else if (flds_co2_dmsa) then

       call seq_flds_add(a2x_states, "Sa_co2prog")
       call seq_flds_add(x2l_states, "Sa_co2prog")
       longname = 'Prognostic CO2 at the lowest model level'
       stdname  = ''
       units    = '1e-6 mol/mol'
       attname  = 'Sa_co2prog'
       call metadata_set(attname, longname, stdname, units)

       call seq_flds_add(a2x_states, "Sa_co2diag")
       call seq_flds_add(x2l_states, "Sa_co2diag")
       longname = 'Diagnostic CO2 at the lowest model level'
       stdname  = ''
       units    = '1e-6 mol/mol'
       attname  = 'Sa_co2diag'
       call metadata_set(attname, longname, stdname, units)

       call seq_flds_add(o2x_fluxes, "Faoo_fdms_ocn")
       call seq_flds_add(x2a_fluxes, "Faoo_fdms_ocn")
       longname = 'Surface flux of DMS'
       stdname  = 'surface_upward_flux_of_dimethyl_sulfide'
       units    = 'moles m-2 s-1'
       attname  = 'Faoo_fdms'
       call metadata_set(attname, longname, stdname, units)

       call seq_flds_add(l2x_fluxes, "Fall_fco2_lnd")
       call seq_flds_add(x2a_fluxes, "Fall_fco2_lnd")
       longname = 'Surface flux of CO2 from land'
       stdname  = 'surface_upward_flux_of_carbon_dioxide_where_land'
       units    = 'moles m-2 s-1'
       attname  = 'Fall_foc2_lnd'
       call metadata_set(attname, longname, stdname, units)

       call seq_flds_add(o2x_fluxes, "Faoo_fco2_ocn")
       call seq_flds_add(x2a_fluxes, "Faoo_fco2_ocn")
       longname = 'Surface flux of CO2 from ocean'
       stdname  = 'surface_upward_flux_of_carbon_dioxide_where_open_sea'
       units    = 'moles m-2 s-1'
       attname  = 'Faoo_fco2_ocn'
       call metadata_set(attname, longname, stdname, units)

    endif

    if (flds_wiso) then
       call seq_flds_add(o2x_states, "So_roce_16O")
       call seq_flds_add(x2i_states, "So_roce_16O")
       longname = 'Ratio of ocean surface level abund. H2_16O/H2O/Rstd'
       stdname  = ''
       units    = ' '
       attname  = 'So_roce_16O'
       call metadata_set(attname, longname, stdname, units)

       call seq_flds_add(o2x_states, "So_roce_18O")
       call seq_flds_add(x2i_states, "So_roce_18O")
       longname = 'Ratio of ocean surface level abund. H2_18O/H2O/Rstd'
       attname  = 'So_roce_18O'
       call metadata_set(attname, longname, stdname, units)

       call seq_flds_add(o2x_states, "So_roce_HDO")
       call seq_flds_add(x2i_states, "So_roce_HDO")
       longname = 'Ratio of ocean surface level abund. HDO/H2O/Rstd'
       attname  = 'So_roce_HDO'
       call metadata_set(attname, longname, stdname, units)

       !--------------------------------------------
       !Atmospheric specific humidty at lowest level:
       !--------------------------------------------

       ! specific humidity of H216O at the lowest model level (kg/kg)
       call seq_flds_add(a2x_states,"Sa_shum_16O")
       call seq_flds_add(x2l_states,"Sa_shum_16O")
       call seq_flds_add(x2i_states,"Sa_shum_16O")
       longname = 'Specific humidty of H216O at the lowest model level'
       stdname  = 'H216OV'
       units    = 'kg kg-1'
       attname  = 'Sa_shum_16O'
       call metadata_set(attname, longname, stdname, units)

       ! specific humidity of HD16O at the lowest model level (kg/kg)
       call seq_flds_add(a2x_states,"Sa_shum_HDO")
       call seq_flds_add(x2l_states,"Sa_shum_HDO")
       call seq_flds_add(x2i_states,"Sa_shum_HDO")
       longname = 'Specific humidty of HD16O at the lowest model level'
       stdname  = 'HD16OV'
       attname  = 'Sa_shum_HDO'
       call metadata_set(attname, longname, stdname, units)

       ! specific humidity of H218O at the lowest model level (kg/kg)
       call seq_flds_add(a2x_states,"Sa_shum_18O")
       call seq_flds_add(x2l_states,"Sa_shum_18O")
       call seq_flds_add(x2i_states,"Sa_shum_18O")
       longname = 'Specific humidty of H218O at the lowest model level'
       stdname  = 'H218OV'
       attname  = 'Sa_shum_18O'
       call metadata_set(attname, longname, stdname, units)

       ! Surface snow water equivalent (land/atm only)
       call seq_flds_add(l2x_states,"Sl_snowh_16O")
       call seq_flds_add(l2x_states,"Sl_snowh_18O")
       call seq_flds_add(l2x_states,"Sl_snowh_HDO")
       call seq_flds_add(x2a_states,"Sl_snowh_16O")
       call seq_flds_add(x2a_states,"Sl_snowh_18O")
       call seq_flds_add(x2a_states,"Sl_snowh_HDO")
       longname = 'Isotopic surface snow water equivalent'
       stdname  = 'surface_snow_water_equivalent'
       units    = 'm'
       attname  = 'Sl_snowh_16O'
       call metadata_set(attname, longname, stdname, units)
       attname  = 'Sl_snowh_18O'
       call metadata_set(attname, longname, stdname, units)
       attname  = 'Sl_snowh_HDO'
       call metadata_set(attname, longname, stdname, units)
       attname  = 'Sl_snowh_16O'
       call metadata_set(attname, longname, stdname, units)
       attname  = 'Sl_snowh_18O'
       call metadata_set(attname, longname, stdname, units)
       attname  = 'Sl_snowh_HDO'
       call metadata_set(attname, longname, stdname, units)

       !--------------
       !Isotopic Rain:
       !--------------

       !Isotopic Precipitation Fluxes:
       units    = 'kg m-2 s-1'
       call seq_flds_add(a2x_fluxes,"Faxa_rainc_16O")
       call seq_flds_add(a2x_fluxes,"Faxa_rainl_16O")
       call seq_flds_add(x2o_fluxes, "Faxa_rain_16O")
       call seq_flds_add(x2l_fluxes,"Faxa_rainc_16O")
       call seq_flds_add(x2l_fluxes,"Faxa_rainl_16O")
       call seq_flds_add(x2i_fluxes, "Faxa_rain_16O")
       longname = 'Water flux due to H216O rain' !equiv. to bulk
       stdname  = 'H2_16O_rainfall_flux'
       attname  = 'Faxa_rain_16O'
       call metadata_set(attname, longname, stdname, units)
       longname = 'H216O Convective precipitation rate'
       stdname  = 'H2_16O_convective_precipitation_flux'
       attname  = 'Faxa_rainc_16O'
       call metadata_set(attname, longname, stdname, units)
       longname = 'H216O Large-scale (stable) precipitation rate'
       stdname  = 'H2_16O_large_scale_precipitation_flux'
       attname  = 'Faxa_rainl_16O'
       call metadata_set(attname, longname, stdname, units)

       call seq_flds_add(a2x_fluxes,"Faxa_rainc_18O")
       call seq_flds_add(a2x_fluxes,"Faxa_rainl_18O")
       call seq_flds_add(x2o_fluxes, "Faxa_rain_18O")
       call seq_flds_add(x2l_fluxes,"Faxa_rainc_18O")
       call seq_flds_add(x2l_fluxes,"Faxa_rainl_18O")
       call seq_flds_add(x2i_fluxes, "Faxa_rain_18O")
       longname = 'Water flux due to H218O rain'
       stdname  = 'h2_18o_rainfall_flux'
       attname  = 'Faxa_rain_18O'
       call metadata_set(attname, longname, stdname, units)
       longname = 'H218O Convective precipitation rate'
       stdname  = 'H2_18O_convective_precipitation_flux'
       attname  = 'Faxa_rainc_18O'
       call metadata_set(attname, longname, stdname, units)
       longname = 'H218O Large-scale (stable) precipitation rate'
       stdname  = 'H2_18O_large_scale_precipitation_flux'
       attname  = 'Faxa_rainl_18O'
       call metadata_set(attname, longname, stdname, units)

       call seq_flds_add(a2x_fluxes,"Faxa_rainc_HDO")
       call seq_flds_add(a2x_fluxes,"Faxa_rainl_HDO")
       call seq_flds_add(x2o_fluxes, "Faxa_rain_HDO")
       call seq_flds_add(x2l_fluxes,"Faxa_rainc_HDO")
       call seq_flds_add(x2l_fluxes,"Faxa_rainl_HDO")
       call seq_flds_add(x2i_fluxes, "Faxa_rain_HDO")
       longname = 'Water flux due to HDO rain'
       stdname  = 'hdo_rainfall_flux'
       attname  = 'Faxa_rain_HDO'
       call metadata_set(attname, longname, stdname, units)
       longname = 'HDO Convective precipitation rate'
       stdname  = 'HDO_convective_precipitation_flux'
       attname  = 'Faxa_rainc_HDO'
       call metadata_set(attname, longname, stdname, units)
       longname = 'HDO Large-scale (stable) precipitation rate'
       stdname  = 'HDO_large_scale_precipitation_flux'
       attname  = 'Faxa_rainl_HDO'
       call metadata_set(attname, longname, stdname, units)

       !-------------
       !Isotopic snow:
       !-------------

       call seq_flds_add(a2x_fluxes,"Faxa_snowc_16O")
       call seq_flds_add(a2x_fluxes,"Faxa_snowl_16O")
       call seq_flds_add(x2o_fluxes, "Faxa_snow_16O")
       call seq_flds_add(x2l_fluxes,"Faxa_snowc_16O")
       call seq_flds_add(x2l_fluxes,"Faxa_snowl_16O")
       call seq_flds_add(x2i_fluxes, "Faxa_snow_16O")
       longname = 'Water equiv. H216O snow flux'
       stdname  = 'h2_16o_snowfall_flux'
       attname  = 'Faxa_snow_16O'
       call metadata_set(attname, longname, stdname, units)
       longname = 'H2_16O Convective snow rate (water equivalent)'
       stdname  = 'H2_16O_convective_snowfall_flux'
       attname  = 'Faxa_snowc_16O'
       call metadata_set(attname, longname, stdname, units)
       longname = 'H2_16O Large-scale (stable) snow rate (water equivalent)'
       stdname  = 'H2_16O_large_scale_snowfall_flux'
       attname  = 'Faxa_snowl_16O'
       call metadata_set(attname, longname, stdname, units)

       call seq_flds_add(a2x_fluxes,"Faxa_snowc_18O")
       call seq_flds_add(a2x_fluxes,"Faxa_snowl_18O")
       call seq_flds_add(x2o_fluxes, "Faxa_snow_18O")
       call seq_flds_add(x2l_fluxes,"Faxa_snowc_18O")
       call seq_flds_add(x2l_fluxes,"Faxa_snowl_18O")
       call seq_flds_add(x2i_fluxes, "Faxa_snow_18O")
       longname = 'Isotopic water equiv. snow flux of H218O'
       stdname  = 'h2_18o_snowfall_flux'
       attname  = 'Faxa_snow_18O'
       call metadata_set(attname, longname, stdname, units)
       longname = 'H2_18O Convective snow rate (water equivalent)'
       stdname  = 'H2_18O_convective_snowfall_flux'
       attname  = 'Faxa_snowc_18O'
       call metadata_set(attname, longname, stdname, units)
       longname = 'H2_18O Large-scale (stable) snow rate (water equivalent)'
       stdname  = 'H2_18O_large_scale_snowfall_flux'
       attname  = 'Faxa_snowl_18O'
       call metadata_set(attname, longname, stdname, units)

       call seq_flds_add(a2x_fluxes,"Faxa_snowc_HDO")
       call seq_flds_add(a2x_fluxes,"Faxa_snowl_HDO")
       call seq_flds_add(x2o_fluxes, "Faxa_snow_HDO")
       call seq_flds_add(x2l_fluxes,"Faxa_snowc_HDO")
       call seq_flds_add(x2l_fluxes,"Faxa_snowl_HDO")
       call seq_flds_add(x2i_fluxes, "Faxa_snow_HDO")
       longname = 'Isotopic water equiv. snow flux of HDO'
       stdname  = 'hdo_snowfall_flux'
       attname  = 'Faxa_snow_HDO'
       call metadata_set(attname, longname, stdname, units)
       longname = 'HDO Convective snow rate (water equivalent)'
       stdname  = 'HDO_convective_snowfall_flux'
       attname  = 'Faxa_snowc_HDO'
       call metadata_set(attname, longname, stdname, units)
       longname = 'HDO Large-scale (stable) snow rate (water equivalent)'
       stdname  = 'HDO_large_scale_snowfall_flux'
       attname  = 'Faxa_snowl_HDO'
       call metadata_set(attname, longname, stdname, units)

       !----------------------------------
       !Isotopic precipitation (rain+snow):
       !----------------------------------

       call seq_flds_add(x2o_fluxes,"Faxa_prec_16O")  ! derived rain+snow
       longname = 'Isotopic Water flux (rain+snow) for H2_16O'
       stdname  = 'h2_18o_precipitation_flux'
       attname  = 'Faxa_prec_16O'
       call metadata_set(attname, longname, stdname, units)

       call seq_flds_add(x2o_fluxes,"Faxa_prec_18O")  ! derived rain+snow
       longname = 'Isotopic Water flux (rain+snow) for H2_18O'
       stdname  = 'h2_18o_precipitation_flux'
       units    = 'kg m-2 s-1'
       attname  = 'Faxa_prec_18O'
       call metadata_set(attname, longname, stdname, units)

       call seq_flds_add(x2o_fluxes,"Faxa_prec_HDO")  ! derived rain+snow
       longname = 'Isotopic Water flux (rain+snow) for HD_O'
       stdname  = 'hdo_precipitation_flux'
       units    = 'kg m-2 s-1'
       attname  = 'Faxa_prec_HDO'
       call metadata_set(attname, longname, stdname, units)

       !-------------------------------------
       !Isotopic two meter reference humidity:
       !-------------------------------------

       ! H216O Reference specific humidity at 2 meters
       call seq_flds_add(l2x_states,"Sl_qref_16O")
       call seq_flds_add(i2x_states,"Si_qref_16O")
       call seq_flds_add(xao_states,"So_qref_16O")
       call seq_flds_add(x2a_states,"Sx_qref_16O")
       longname = 'Reference H216O specific humidity at 2 meters'
       stdname  = 'H216O_specific_humidity'
       units    = 'kg kg-1'
       attname  = 'Si_qref_16O'
       call metadata_set(attname, longname, stdname, units)
       attname  = 'Sl_qref_16O'
       call metadata_set(attname, longname, stdname, units)
       attname  = 'So_qref_16O'
       call metadata_set(attname, longname, stdname, units)
       attname  = 'Sx_qref_16O'
       call metadata_set(attname, longname, stdname, units)

       ! HD16O Reference specific humidity at 2 meters
       call seq_flds_add(l2x_states,"Sl_qref_HDO")
       call seq_flds_add(i2x_states,"Si_qref_HDO")
       call seq_flds_add(xao_states,"So_qref_HDO")
       call seq_flds_add(x2a_states,"Sx_qref_HDO")
       longname = 'Reference HD16O specific humidity at 2 meters'
       stdname  = 'HD16O_specific_humidity'
       units    = 'kg kg-1'
       attname  = 'Si_qref_HDO'
       call metadata_set(attname, longname, stdname, units)
       attname  = 'Sl_qref_HDO'
       call metadata_set(attname, longname, stdname, units)
       attname  = 'So_qref_HDO'
       call metadata_set(attname, longname, stdname, units)
       attname  = 'Sx_qref_HDO'
       call metadata_set(attname, longname, stdname, units)

       ! H218O Reference specific humidity at 2 meters
       call seq_flds_add(l2x_states,"Sl_qref_18O")
       call seq_flds_add(i2x_states,"Si_qref_18O")
       call seq_flds_add(xao_states,"So_qref_18O")
       call seq_flds_add(x2a_states,"Sx_qref_18O")
       longname = 'Reference H218O specific humidity at 2 meters'
       stdname  = 'H218O_specific_humidity'
       units    = 'kg kg-1'
       attname  = 'Si_qref_18O'
       call metadata_set(attname, longname, stdname, units)
       attname  = 'Sl_qref_18O'
       call metadata_set(attname, longname, stdname, units)
       attname  = 'So_qref_18O'
       call metadata_set(attname, longname, stdname, units)
       attname  = 'Sx_qref_18O'
       call metadata_set(attname, longname, stdname, units)

       !-------------------------
       !Isotopic Evaporation flux:
       !-------------------------

       ! H216O Evaporation water flux
       call seq_flds_add(l2x_fluxes,"Fall_evap_16O")
       call seq_flds_add(i2x_fluxes,"Faii_evap_16O")
       call seq_flds_add(xao_fluxes,"Faox_evap_16O")
       call seq_flds_add(x2a_fluxes,"Faxx_evap_16O")
       call seq_flds_add(x2o_fluxes,"Foxx_evap_16O")
       longname = 'Evaporation H216O flux'
       stdname  = 'H216O_evaporation_flux'
       units    = 'kg m-2 s-1'
       attname  = 'Fall_evap_16O'
       call metadata_set(attname, longname, stdname, units)
       attname  = 'Faii_evap_16O'
       call metadata_set(attname, longname, stdname, units)
       attname  = 'Faox_evap_16O'
       call metadata_set(attname, longname, stdname, units)
       attname  = 'Faxx_evap_16O'
       call metadata_set(attname, longname, stdname, units)
       attname  = 'Foxx_evap_16O'
       call metadata_set(attname, longname, stdname, units)

       ! HD16O Evaporation water flux
       call seq_flds_add(l2x_fluxes,"Fall_evap_HDO")
       call seq_flds_add(i2x_fluxes,"Faii_evap_HDO")
       call seq_flds_add(xao_fluxes,"Faox_evap_HDO")
       call seq_flds_add(x2a_fluxes,"Faxx_evap_HDO")
       call seq_flds_add(x2o_fluxes,"Foxx_evap_HDO")
       longname = 'Evaporation HD16O flux'
       stdname  = 'HD16O_evaporation_flux'
       units    = 'kg m-2 s-1'
       attname  = 'Fall_evap_HDO'
       call metadata_set(attname, longname, stdname, units)
       attname  = 'Faii_evap_HDO'
       call metadata_set(attname, longname, stdname, units)
       attname  = 'Faox_evap_HDO'
       call metadata_set(attname, longname, stdname, units)
       attname  = 'Foxx_evap_HDO'
       call metadata_set(attname, longname, stdname, units)
       attname  = 'Faxx_evap_HDO'
       call metadata_set(attname, longname, stdname, units)

       ! H218O Evaporation water flux
       call seq_flds_add(l2x_fluxes,"Fall_evap_18O")
       call seq_flds_add(i2x_fluxes,"Faii_evap_18O")
       call seq_flds_add(xao_fluxes,"Faox_evap_18O")
       call seq_flds_add(x2a_fluxes,"Faxx_evap_18O")
       call seq_flds_add(x2o_fluxes,"Foxx_evap_18O")
       longname = 'Evaporation H218O flux'
       stdname  = 'H218O_evaporation_flux'
       units    = 'kg m-2 s-1'
       attname  = 'Fall_evap_18O'
       call metadata_set(attname, longname, stdname, units)
       attname  = 'Faii_evap_18O'
       call metadata_set(attname, longname, stdname, units)
       attname  = 'Faox_evap_18O'
       call metadata_set(attname, longname, stdname, units)
       attname  = 'Faxx_evap_18O'
       call metadata_set(attname, longname, stdname, units)
       attname  = 'Foxx_evap_18O'
       call metadata_set(attname, longname, stdname, units)

       !-----------------------------
       !Isotopic sea ice melting flux:
       !-----------------------------

       ! H216O Water flux from melting
       units    = 'kg m-2 s-1'
       call seq_flds_add(i2x_fluxes,"Fioi_meltw_16O")
       call seq_flds_add(x2o_fluxes,"Fioi_meltw_16O")
       longname = 'H2_16O flux due to melting'
       stdname  = 'h2_16o_surface_snow_melt_flux'
       attname  = 'Fioi_meltw_16O'
       call metadata_set(attname, longname, stdname, units)

       ! H218O Water flux from melting
       call seq_flds_add(i2x_fluxes,"Fioi_meltw_18O")
       call seq_flds_add(x2o_fluxes,"Fioi_meltw_18O")
       longname = 'H2_18O flux due to melting'
       stdname  = 'h2_18o_surface_snow_melt_flux'
       attname  = 'Fioi_meltw_18O'
       call metadata_set(attname, longname, stdname, units)

       ! HDO Water flux from melting
       units    = 'kg m-2 s-1'
       call seq_flds_add(i2x_fluxes,"Fioi_meltw_HDO")
       call seq_flds_add(x2o_fluxes,"Fioi_meltw_HDO")
       longname = 'HDO flux due to melting'
       stdname  = 'hdo_surface_snow_melt_flux'
       attname  = 'Fioi_meltw_HDO'
       call metadata_set(attname, longname, stdname, units)

       !Iso-Runoff
       ! r2o, l2x, x2r

       units    = 'kg m-2 s-1'
       call seq_flds_add(l2x_fluxes,'Flrl_rofi_16O')
       call seq_flds_add(x2r_fluxes,'Flrl_rofi_16O')
       call seq_flds_add(l2x_fluxes_to_rof,'Flrl_rofi_16O')
       longname = 'H2_16O Water flux from land (frozen)'
       stdname  = 'H2_16O_frozen_water_flux_into_runoff'
       attname  = 'Flrl_rofi_16O'
       call metadata_set(attname, longname, stdname, units)
       call seq_flds_add(l2x_fluxes,'Flrl_rofi_18O')
       call seq_flds_add(x2r_fluxes,'Flrl_rofi_18O')
       call seq_flds_add(l2x_fluxes_to_rof,'Flrl_rofi_18O')
       longname = 'H2_18O Water flux from land (frozen)'
       stdname  = 'H2_18O_frozen_water_flux_into_runoff'
       attname  = 'Flrl_rofi_18O'
       call metadata_set(attname, longname, stdname, units)
       call seq_flds_add(l2x_fluxes,'Flrl_rofi_HDO')
       call seq_flds_add(x2r_fluxes,'Flrl_rofi_HDO')
       call seq_flds_add(l2x_fluxes_to_rof,'Flrl_rofi_HDO')
       longname = 'HDO Water flux from land (frozen)'
       stdname  = 'HDO_frozen_water_flux_into_runoff'
       attname  = 'Flrl_rofi_HDO'
       call metadata_set(attname, longname, stdname, units)

       call seq_flds_add(l2x_fluxes,'Flrl_rofl_16O')
       call seq_flds_add(x2r_fluxes,'Flrl_rofl_16O')
       call seq_flds_add(l2x_fluxes_to_rof,'Flrl_rofl_16O')
       longname = 'H2_16O Water flux from land (liquid)'
       stdname  = 'H2_16O_liquid_water_flux_into_runoff'
       attname  = 'Flrl_rofl_16O'
       call metadata_set(attname, longname, stdname, units)
       call seq_flds_add(l2x_fluxes,'Flrl_rofl_18O')
       call seq_flds_add(x2r_fluxes,'Flrl_rofl_18O')
       call seq_flds_add(l2x_fluxes_to_rof,'Flrl_rofl_18O')
       longname = 'H2_18O Water flux from land (liquid)'
       stdname  = 'H2_18O_liquid_water_flux_into_runoff'
       attname  = 'Flrl_rofl_18O'
       call metadata_set(attname, longname, stdname, units)
       call seq_flds_add(l2x_fluxes,'Flrl_rofl_HDO')
       call seq_flds_add(x2r_fluxes,'Flrl_rofl_HDO')
       call seq_flds_add(l2x_fluxes_to_rof,'Flrl_rofl_HDO')
       longname = 'HDO Water flux from land (liquid)'
       stdname  = 'HDO_liquid_water_flux_into_runoff'
       attname  = 'Flrl_rofl_HDO'
       call metadata_set(attname, longname, stdname, units)

       ! r2x, x2o
       call seq_flds_add(r2x_fluxes,'Forr_rofl_16O')
       call seq_flds_add(x2o_fluxes,'Foxx_rofl_16O')
       call seq_flds_add(r2o_liq_fluxes,'Forr_rofl_16O')
       longname = 'H2_16O Water flux due to liq runoff '
       stdname  = 'H2_16O_water_flux_into_sea_water'
       attname  = 'Forr_rofl_16O'
       call metadata_set(attname, longname, stdname, units)
       attname  = 'Foxx_rofl_16O'
       call metadata_set(attname, longname, stdname, units)
       call seq_flds_add(r2x_fluxes,'Forr_rofl_18O')
       call seq_flds_add(x2o_fluxes,'Foxx_rofl_18O')
       call seq_flds_add(r2o_liq_fluxes,'Forr_rofl_18O')
       longname = 'H2_18O Water flux due to liq runoff '
       stdname  = 'H2_18O_water_flux_into_sea_water'
       attname  = 'Forr_rofl_18O'
       call metadata_set(attname, longname, stdname, units)
       attname  = 'Foxx_rofl_18O'
       call metadata_set(attname, longname, stdname, units)
       call seq_flds_add(r2x_fluxes,'Forr_rofl_HDO')
       call seq_flds_add(x2o_fluxes,'Foxx_rofl_HDO')
       call seq_flds_add(r2o_liq_fluxes,'Forr_rofl_HDO')
       longname = 'HDO Water flux due to liq runoff '
       stdname  = 'HDO_water_flux_into_sea_water'
       attname  = 'Forr_rofl_HDO'
       call metadata_set(attname, longname, stdname, units)
       attname  = 'Foxx_rofl_HDO'
       call metadata_set(attname, longname, stdname, units)

       call seq_flds_add(r2x_fluxes,'Forr_rofi_16O')
       call seq_flds_add(x2o_fluxes,'Foxx_rofi_16O')
       call seq_flds_add(r2o_ice_fluxes,'Forr_rofi_16O')
       longname = 'H2_16O Water flux due to ice runoff '
       stdname  = 'H2_16O_water_flux_into_sea_water'
       attname  = 'Forr_rofi_16O'
       call metadata_set(attname, longname, stdname, units)
       attname  = 'Foxx_rofi_16O'
       call metadata_set(attname, longname, stdname, units)
       call seq_flds_add(r2x_fluxes,'Forr_rofi_18O')
       call seq_flds_add(x2o_fluxes,'Foxx_rofi_18O')
       call seq_flds_add(r2o_ice_fluxes,'Forr_rofi_18O')
       longname = 'H2_18O Water flux due to ice runoff '
       stdname  = 'H2_18O_water_flux_into_sea_water'
       attname  = 'Forr_rofi_18O'
       call metadata_set(attname, longname, stdname, units)
       attname  = 'Foxx_rofi_18O'
       call metadata_set(attname, longname, stdname, units)
       call seq_flds_add(r2x_fluxes,'Forr_rofi_HDO')
       call seq_flds_add(x2o_fluxes,'Foxx_rofi_HDO')
       call seq_flds_add(r2o_ice_fluxes,'Forr_rofi_HDO')
       longname = 'HDO Water flux due to ice runoff '
       stdname  = 'HDO_water_flux_into_sea_water'
       attname  = 'Forr_rofi_HDO'
       call metadata_set(attname, longname, stdname, units)

       ! r2x, x2l
       call seq_flds_add(r2x_fluxes,'Flrr_flood_16O')
       call seq_flds_add(x2l_fluxes,'Flrr_flood_16O')
       longname = 'H2_16O waterrflux due to flooding'
       stdname  = 'H2_16O_flodding_water_flux_back_to_land'
       attname  = 'Flrr_flood_16O'
       call metadata_set(attname, longname, stdname, units)
       call seq_flds_add(r2x_fluxes,'Flrr_flood_18O')
       call seq_flds_add(x2l_fluxes,'Flrr_flood_18O')
       longname = 'H2_18O waterrflux due to flooding'
       stdname  = 'H2_18O_flodding_water_flux_back_to_land'
       attname  = 'Flrr_flood_18O'
       call metadata_set(attname, longname, stdname, units)
       call seq_flds_add(r2x_fluxes,'Flrr_flood_HDO')
       call seq_flds_add(x2l_fluxes,'Flrr_flood_HDO')
       longname = 'HDO Waterrflux due to flooding'
       stdname  = 'HDO_flodding_water_flux_back_to_land'
       attname  = 'Flrr_flood_HDO'
       call metadata_set(attname, longname, stdname, units)

       units    = 'm3'
       call seq_flds_add(r2x_states,'Flrr_volr_16O')
       call seq_flds_add(x2l_states,'Flrr_volr_16O')
       longname = 'H2_16O river channel water volume '
       stdname  = 'H2_16O_rtm_volr'
       attname  = 'Flrr_volr_16O'
       call metadata_set(attname, longname, stdname, units)
       call seq_flds_add(r2x_states,'Flrr_volr_18O')
       call seq_flds_add(x2l_states,'Flrr_volr_18O')
       longname = 'H2_18O river channel water volume '
       stdname  = 'H2_18O_rtm_volr'
       attname  = 'Flrr_volr_18O'
       call metadata_set(attname, longname, stdname, units)
       call seq_flds_add(r2x_states,'Flrr_volr_HDO')
       call seq_flds_add(x2l_states,'Flrr_volr_HDO')
       longname = 'HDO river channel water volume '
       stdname  = 'HDO_rtm_volr'
       attname  = 'Flrr_volr_HDO'
       call metadata_set(attname, longname, stdname, units)

       ! call seq_flds_add(r2x_fluxes,'Flrr_flood_HDO')
       ! call seq_flds_add(x2l_fluxes,'Flrr_flood_HDO')
       ! longname = 'H2_18O Waterrflux due to flooding'
       ! stdname  = 'H2_18O_flodding_water_flux_back_to_land'
       ! attname  = 'Flrr_flood_18O'
       ! call metadata_set(attname, longname, stdname, units)

       !-----------------------------

    endif !Water isotopes

    !-----------------------------------------------------------------------------
    ! optional per thickness category fields
    !-----------------------------------------------------------------------------

    if (seq_flds_i2o_per_cat) then
       do num = 1, ice_ncat
          write(cnum,'(i2.2)') num

          ! Fractional ice coverage wrt ocean

          name = 'Si_ifrac_' // cnum
          call seq_flds_add(i2x_states,name)
          call seq_flds_add(x2o_states,name)
          longname = 'fractional ice coverage wrt ocean for thickness category ' // cnum
          stdname  = 'sea_ice_area_fraction'
          units    = '1'
          attname  = name
          call metadata_set(attname, longname, stdname, units)

          ! Net shortwave radiation

          name = 'PFioi_swpen_ifrac_' // cnum
          call seq_flds_add(i2x_fluxes,name)
          call seq_flds_add(x2o_fluxes,name)
          longname = 'net shortwave radiation penetrating into ice and ocean times ice fraction for thickness category ' // cnum
          stdname  = 'product_of_net_downward_shortwave_flux_at_sea_water_surface_and_sea_ice_area_fraction'
          units    = 'W m-2'
          attname  = name
          call metadata_set(attname, longname, stdname, units)

       end do

       ! Fractional atmosphere coverage wrt ocean

       name = 'Sf_afrac'
       call seq_flds_add(x2o_states,name)
       longname = 'fractional atmosphere coverage wrt ocean'
       stdname  = 'atmosphere_area_fraction'
       units    = '1'
       attname  = name
       call metadata_set(attname, longname, stdname, units)

       name = 'Sf_afracr'
       call seq_flds_add(x2o_states,name)
       longname = 'fractional atmosphere coverage used in radiation computations wrt ocean'
       stdname  = 'atmosphere_area_fraction'
       units    = '1'
       attname  = name
       call metadata_set(attname, longname, stdname, units)

       ! Net shortwave radiation

       name = 'Foxx_swnet_afracr'
       call seq_flds_add(x2o_fluxes,name)
       longname = 'net shortwave radiation times atmosphere fraction'
       stdname = 'product_of_net_downward_shortwave_flux_at_sea_water_surface_and_atmosphere_area_fraction'
       units = 'W m-2'
       attname = name
       call metadata_set(attname, longname, stdname, units)
    endif

    !-----------------------------------------------------------------------------
    ! Read namelist for CARMA
    ! if carma_flds are specified then setup fields for CLM to CAM communication
    !-----------------------------------------------------------------------------

    call shr_carma_readnl(nlfilename='drv_flds_in', carma_fields=carma_fields)
    if (carma_fields /= ' ') then
       call seq_flds_add(l2x_fluxes, trim(carma_fields))
       call seq_flds_add(x2a_fluxes, trim(carma_fields))
       longname = 'Volumetric soil water'
       stdname  = 'soil_water'
       units    = 'm3/m3'
       call metadata_set(carma_fields, longname, stdname, units)
    endif

    !-----------------------------------------------------------------------------
    ! Read namelist for MEGAN
    ! if MEGAN emission are specified then setup fields for CLM to CAM communication
    ! (emissions fluxes)
    !-----------------------------------------------------------------------------

    call shr_megan_readnl(nlfilename='drv_flds_in', ID=ID, megan_fields=megan_voc_fields)
    if (shr_megan_mechcomps_n>0) then
       call seq_flds_add(l2x_fluxes, trim(megan_voc_fields))
       call seq_flds_add(x2a_fluxes, trim(megan_voc_fields))
       longname = 'MEGAN emission fluxes'
       stdname  = 'megan_fluxes'
       units    = 'molecules/m2/sec'
       call metadata_set(megan_voc_fields, longname, stdname, units)
    endif

    !-----------------------------------------------------------------------------
    ! Read namelist for Fire Emissions
    ! if fire emission are specified then setup fields for CLM to CAM communication
    ! (emissions fluxes)
    !-----------------------------------------------------------------------------

    call shr_fire_emis_readnl(nlfilename='drv_flds_in', ID=ID, emis_fields=fire_emis_fields)
    if (shr_fire_emis_mechcomps_n>0) then
       call seq_flds_add(l2x_fluxes, trim(fire_emis_fields))
       call seq_flds_add(x2a_fluxes, trim(fire_emis_fields))
       longname = 'wild fire emission fluxes'
       stdname  = 'fire_emis'
       units    = 'kg/m2/sec'
       call metadata_set(fire_emis_fields, longname, stdname, units)

       call seq_flds_add(l2x_states, trim(shr_fire_emis_ztop_token))
       call seq_flds_add(x2a_states, trim(shr_fire_emis_ztop_token))
       longname = 'wild fire plume height'
       stdname  = 'fire_plume_top'
       units    = 'm'

       call metadata_set(shr_fire_emis_ztop_token, longname, stdname, units)
    endif

    !-----------------------------------------------------------------------------
    ! Dry Deposition fields
    ! First read namelist and figure out the drydep field list to pass
    ! Then check if file exists and if not, n_drydep will be zero
    ! Then add dry deposition fields to land export and atmosphere import states
    ! Then initialize dry deposition fields
    ! Note: CAM and CLM will then call seq_drydep_setHCoeff
    !-----------------------------------------------------------------------------

    call seq_drydep_readnl(nlfilename="drv_flds_in", ID=ID, seq_drydep_fields=seq_drydep_fields)
    if ( lnd_drydep ) then
       call seq_flds_add(l2x_states, seq_drydep_fields)
       call seq_flds_add(x2a_states, seq_drydep_fields)

       longname = 'dry deposition velocity'
       stdname  = 'drydep_vel'
       units    = 'cm/sec'

       call metadata_set(seq_drydep_fields, longname, stdname, units)
    endif
    call seq_drydep_init( )

    !-----------------------------------------------------------------------------
    ! Nitrogen Deposition fields
    ! First read namelist and figure out the ndepdep field list to pass
    ! Then check if file exists and if not, n_drydep will be zero
    ! Then add nitrogen deposition fields to atm export, lnd import and ocn import
    !-----------------------------------------------------------------------------

    call shr_ndep_readnl(nlfilename="drv_flds_in", ID=ID, ndep_fields=ndep_fields, add_ndep_fields=add_ndep_fields)
    if (add_ndep_fields) then
       call seq_flds_add(a2x_fluxes, ndep_fields)
       call seq_flds_add(x2l_fluxes, ndep_fields)
       call seq_flds_add(x2o_fluxes, ndep_fields)

       longname = 'nitrogen deposition flux'
       stdname  = 'nitrogen_deposition'
       units    = 'kg(N)/m2/sec'

       call metadata_set(ndep_fields, longname, stdname, units)
    end if

    !----------------------------------------------------------------------------
    ! state + flux fields
    !----------------------------------------------------------------------------

    seq_flds_dom_coord  = trim(dom_coord )
    seq_flds_a2x_states = trim(a2x_states)
    seq_flds_a2x_states_to_rof = trim(a2x_states_to_rof)
    seq_flds_x2a_states = trim(x2a_states)
    seq_flds_i2x_states = trim(i2x_states)
    seq_flds_x2i_states = trim(x2i_states)
    seq_flds_l2x_states = trim(l2x_states)
    seq_flds_l2x_states_to_glc = trim(l2x_states_to_glc)
    seq_flds_x2l_states = trim(x2l_states)
    seq_flds_x2l_states_from_glc = trim(x2l_states_from_glc)
    seq_flds_o2x_states = trim(o2x_states)
    seq_flds_x2o_states = trim(x2o_states)
    seq_flds_g2x_states = trim(g2x_states)
    seq_flds_g2x_states_to_lnd = trim(g2x_states_to_lnd)
    seq_flds_x2g_states = trim(x2g_states)
    seq_flds_x2g_states_from_lnd = trim(x2g_states_from_lnd)
    seq_flds_x2g_states_from_ocn = trim(x2g_states_from_ocn)
    seq_flds_xao_states = trim(xao_states)
    seq_flds_xao_albedo = trim(xao_albedo)
    seq_flds_xao_diurnl = trim(xao_diurnl)
    seq_flds_r2x_states = trim(r2x_states)
    seq_flds_x2r_states = trim(x2r_states)
    seq_flds_w2x_states = trim(w2x_states)
    seq_flds_x2w_states = trim(x2w_states)

    seq_flds_dom_other  = trim(dom_other )
    seq_flds_a2x_fluxes = trim(a2x_fluxes)
    seq_flds_a2x_fluxes_to_rof = trim(a2x_fluxes_to_rof)
    seq_flds_x2a_fluxes = trim(x2a_fluxes)
    seq_flds_i2x_fluxes = trim(i2x_fluxes)
    seq_flds_x2i_fluxes = trim(x2i_fluxes)
    seq_flds_l2x_fluxes = trim(l2x_fluxes)
    seq_flds_l2x_fluxes_to_glc = trim(l2x_fluxes_to_glc)
    seq_flds_l2x_fluxes_to_rof = trim(l2x_fluxes_to_rof)
    seq_flds_x2l_fluxes = trim(x2l_fluxes)
    seq_flds_x2l_fluxes_from_glc = trim(x2l_fluxes_from_glc)
    seq_flds_o2x_fluxes = trim(o2x_fluxes)
    seq_flds_x2o_fluxes = trim(x2o_fluxes)
    seq_flds_g2x_fluxes = trim(g2x_fluxes)
    seq_flds_g2x_fluxes_to_lnd = trim(g2x_fluxes_to_lnd)
    seq_flds_g2o_liq_fluxes = trim(g2o_liq_fluxes)
    seq_flds_g2o_ice_fluxes = trim(g2o_ice_fluxes)
    seq_flds_x2g_fluxes = trim(x2g_fluxes)
    seq_flds_x2g_fluxes_from_lnd = trim(x2g_fluxes_from_lnd)
    seq_flds_xao_fluxes = trim(xao_fluxes)
    seq_flds_r2x_fluxes = trim(r2x_fluxes)
    seq_flds_x2r_fluxes = trim(x2r_fluxes)
    seq_flds_w2x_fluxes = trim(w2x_fluxes)
    seq_flds_x2w_fluxes = trim(x2w_fluxes)
    seq_flds_r2o_liq_fluxes = trim(r2o_liq_fluxes)
    seq_flds_r2o_ice_fluxes = trim(r2o_ice_fluxes)

    if (seq_comm_iamroot(ID)) then
       write(logunit,*) subname//': seq_flds_a2x_states= ',trim(seq_flds_a2x_states)
       write(logunit,*) subname//': seq_flds_a2x_fluxes= ',trim(seq_flds_a2x_fluxes)
       write(logunit,*) subname//': seq_flds_x2a_states= ',trim(seq_flds_x2a_states)
       write(logunit,*) subname//': seq_flds_x2a_fluxes= ',trim(seq_flds_x2a_fluxes)
       write(logunit,*) subname//': seq_flds_l2x_states= ',trim(seq_flds_l2x_states)
       write(logunit,*) subname//': seq_flds_l2x_fluxes= ',trim(seq_flds_l2x_fluxes)
       write(logunit,*) subname//': seq_flds_x2l_states= ',trim(seq_flds_x2l_states)
       write(logunit,*) subname//': seq_flds_g2x_states_to_lnd= ',trim(seq_flds_g2x_states_to_lnd)
       write(logunit,*) subname//': seq_flds_x2l_states_from_glc= ',trim(seq_flds_x2l_states_from_glc)
       write(logunit,*) subname//': seq_flds_x2l_fluxes= ',trim(seq_flds_x2l_fluxes)
       write(logunit,*) subname//': seq_flds_x2l_fluxes_from_glc= ',trim(seq_flds_x2l_fluxes_from_glc)
       write(logunit,*) subname//': seq_flds_i2x_states= ',trim(seq_flds_i2x_states)
       write(logunit,*) subname//': seq_flds_i2x_fluxes= ',trim(seq_flds_i2x_fluxes)
       write(logunit,*) subname//': seq_flds_x2i_states= ',trim(seq_flds_x2i_states)
       write(logunit,*) subname//': seq_flds_x2i_fluxes= ',trim(seq_flds_x2i_fluxes)
       write(logunit,*) subname//': seq_flds_o2x_states= ',trim(seq_flds_o2x_states)
       write(logunit,*) subname//': seq_flds_o2x_fluxes= ',trim(seq_flds_o2x_fluxes)
       write(logunit,*) subname//': seq_flds_x2o_states= ',trim(seq_flds_x2o_states)
       write(logunit,*) subname//': seq_flds_x2o_fluxes= ',trim(seq_flds_x2o_fluxes)
       write(logunit,*) subname//': seq_flds_r2o_liq_fluxes= ',trim(seq_flds_r2o_liq_fluxes)
       write(logunit,*) subname//': seq_flds_r2o_ice_fluxes= ',trim(seq_flds_r2o_ice_fluxes)
       write(logunit,*) subname//': seq_flds_g2x_states= ',trim(seq_flds_g2x_states)
       write(logunit,*) subname//': seq_flds_g2x_fluxes= ',trim(seq_flds_g2x_fluxes)
       write(logunit,*) subname//': seq_flds_g2o_liq_fluxes= ',trim(seq_flds_g2o_liq_fluxes)
       write(logunit,*) subname//': seq_flds_g2o_iceq_fluxes= ',trim(seq_flds_g2o_ice_fluxes)
       write(logunit,*) subname//': seq_flds_x2g_states= ',trim(seq_flds_x2g_states)
       write(logunit,*) subname//': seq_flds_x2g_states_from_lnd= ',trim(seq_flds_x2g_states_from_lnd)
       write(logunit,*) subname//': seq_flds_l2x_states_to_glc= ',trim(seq_flds_l2x_states_to_glc)
       write(logunit,*) subname//': seq_flds_x2g_states_from_ocn= ',trim(seq_flds_x2g_states_from_ocn)
       write(logunit,*) subname//': seq_flds_x2g_fluxes= ',trim(seq_flds_x2g_fluxes)
       write(logunit,*) subname//': seq_flds_x2g_fluxes_from_lnd= ',trim(seq_flds_x2g_fluxes_from_lnd)
       write(logunit,*) subname//': seq_flds_l2x_fluxes_to_glc= ',trim(seq_flds_l2x_fluxes_to_glc)
       write(logunit,*) subname//': seq_flds_xao_states= ',trim(seq_flds_xao_states)
       write(logunit,*) subname//': seq_flds_xao_fluxes= ',trim(seq_flds_xao_fluxes)
       write(logunit,*) subname//': seq_flds_xao_albedo= ',trim(seq_flds_xao_albedo)
       write(logunit,*) subname//': seq_flds_xao_diurnl= ',trim(seq_flds_xao_diurnl)
       write(logunit,*) subname//': seq_flds_r2x_states= ',trim(seq_flds_r2x_states)
       write(logunit,*) subname//': seq_flds_r2x_fluxes= ',trim(seq_flds_r2x_fluxes)
       write(logunit,*) subname//': seq_flds_x2r_states= ',trim(seq_flds_x2r_states)
       write(logunit,*) subname//': seq_flds_a2x_states_to_rof= ',trim(seq_flds_a2x_states_to_rof)
       write(logunit,*) subname//': seq_flds_x2r_fluxes= ',trim(seq_flds_x2r_fluxes)
       write(logunit,*) subname//': seq_flds_a2x_fluxes_to_rof= ',trim(seq_flds_a2x_fluxes_to_rof)
       write(logunit,*) subname//': seq_flds_l2x_fluxes_to_rof= ',trim(seq_flds_l2x_fluxes_to_rof)
       write(logunit,*) subname//': seq_flds_w2x_states= ',trim(seq_flds_w2x_states)
       write(logunit,*) subname//': seq_flds_w2x_fluxes= ',trim(seq_flds_w2x_fluxes)
       write(logunit,*) subname//': seq_flds_x2w_states= ',trim(seq_flds_x2w_states)
       write(logunit,*) subname//': seq_flds_x2w_fluxes= ',trim(seq_flds_x2w_fluxes)
    end if

    call catFields(seq_flds_dom_fields, seq_flds_dom_coord , seq_flds_dom_other )
    call catFields(seq_flds_a2x_fields, seq_flds_a2x_states, seq_flds_a2x_fluxes)
    call catFields(seq_flds_a2x_fields_to_rof, seq_flds_a2x_states_to_rof, seq_flds_a2x_fluxes_to_rof)
    call catFields(seq_flds_x2a_fields, seq_flds_x2a_states, seq_flds_x2a_fluxes)
    call catFields(seq_flds_i2x_fields, seq_flds_i2x_states, seq_flds_i2x_fluxes)
    call catFields(seq_flds_x2i_fields, seq_flds_x2i_states, seq_flds_x2i_fluxes)
    call catFields(seq_flds_l2x_fields, seq_flds_l2x_states, seq_flds_l2x_fluxes)
    call catFields(seq_flds_l2x_fields_to_glc, seq_flds_l2x_states_to_glc, seq_flds_l2x_fluxes_to_glc)
    call catFields(seq_flds_x2l_fields, seq_flds_x2l_states, seq_flds_x2l_fluxes)
    call catFields(seq_flds_x2l_fields_from_glc, seq_flds_x2l_states_from_glc, seq_flds_x2l_fluxes_from_glc)
    call catFields(seq_flds_o2x_fields, seq_flds_o2x_states, seq_flds_o2x_fluxes)
    call catFields(seq_flds_x2o_fields, seq_flds_x2o_states, seq_flds_x2o_fluxes)
    call catFields(seq_flds_g2x_fields, seq_flds_g2x_states, seq_flds_g2x_fluxes)
    call catFields(seq_flds_g2x_fields_to_lnd, seq_flds_g2x_states_to_lnd, seq_flds_g2x_fluxes_to_lnd)
    call catFields(seq_flds_x2g_fields, seq_flds_x2g_states, seq_flds_x2g_fluxes)
    call catFields(seq_flds_xao_fields, seq_flds_xao_albedo, seq_flds_xao_states)
    call catFields(stringtmp          , seq_flds_xao_fields, seq_flds_xao_fluxes)
    call catFields(seq_flds_xao_fields, stringtmp          , seq_flds_xao_diurnl)
    call catFields(seq_flds_r2x_fields, seq_flds_r2x_states, seq_flds_r2x_fluxes)
    call catFields(seq_flds_x2r_fields, seq_flds_x2r_states, seq_flds_x2r_fluxes)
    call catFields(seq_flds_w2x_fields, seq_flds_w2x_states, seq_flds_w2x_fluxes)
    call catFields(seq_flds_x2w_fields, seq_flds_x2w_states, seq_flds_x2w_fluxes)

  end subroutine seq_flds_set

  !===============================================================================
  !BOP ===========================================================================
  !
  ! !IROUTINE: seq_flds_add
  !
  ! !DESCRIPTION:
  !  Returns new concatentated field list
  !  in the output character string {\tt outfld}.
  !
  ! !REVISION HISTORY:
  !  2011-Nov-27  - M. Vertenstein - first version
  !
  ! !INTERFACE: ------------------------------------------------------------------

  subroutine seq_flds_add(outfld, str)

    ! !USES:

    ! !INPUT/OUTPUT PARAMETERS:

    character(len=*),intent(in)    :: str      ! string
    character(len=*),intent(inout) :: outfld   ! output field name

    !EOP

    character(len=*),parameter :: subname = '(seq_flds_add) '
    !-------------------------------------------------------------------------------
    !
    !-------------------------------------------------------------------------------

    if (trim(outfld) == '') then
       outfld = trim(str)
    else
       outfld = trim(outfld)//':'//trim(str)
    end if
    if (len_trim(outfld) >= CXX) then
       write(logunit,*)'fields are = ',trim(outfld)
       write(logunit,*)'fields length = ',len_trim(outfld)
       call shr_sys_abort(subname//'ERROR: maximum length of xxx_states or xxx_fluxes has been exceeded')
    end if

  end subroutine seq_flds_add

  !===============================================================================
  !BOP ===========================================================================
  !
  ! !IROUTINE: catFields
  !
  ! !DESCRIPTION:
  !  Returns {\tt nfld} concatentated field lists
  !  in the output character string {\tt outfield}.
  !
  ! !REVISION HISTORY:
  !  2003-Jan-24  - T. Craig - first version
  !
  ! !INTERFACE: ------------------------------------------------------------------

  subroutine catFields(outfield, str1, str2)

    ! !USES:

    ! !INPUT/OUTPUT PARAMETERS:

    character(len=*),intent(inout) :: outfield   ! output field name
    character(len=*),intent(in)    :: str1       ! string1
    character(len=*),intent(in )   :: str2       ! string2

    !EOP

    character(len=*),parameter :: subname = '(seq_flds_catFields) '
    !-------------------------------------------------------------------------------
    !
    !-------------------------------------------------------------------------------

    outfield = ''
    if (len_trim(str1) > 0 .and. len_trim(str2) > 0) then
       if (len_trim(str1) + len_trim(str2) + 1 > len(outfield)) then
          call shr_sys_abort(subname//' ERROR: maximum length of string has been exceeded sum')
       endif
       outfield = trim(str1)//':'//trim(str2)
    else
       if (len_trim(str1) > 0) then
          if (len_trim(str1) > len(outfield)) then
             call shr_sys_abort(subname//' ERROR: maximum length of string has been exceeded str1')
          endif
          outfield = trim(str1)
       endif
       if (len_trim(str2) > 0) then
          if (len_trim(str2) > len(outfield)) then
             call shr_sys_abort(subname//' ERROR: maximum length of string has been exceeded str2')
          endif
          outfield = trim(str2)
       endif
    endif

  end subroutine catFields

  !===============================================================================
  !BOP ===========================================================================
  !
  ! !IROUTINE: seq_flds_getField
  !
  ! !DESCRIPTION:
  !  Returns {\tt nfld} element of the colon-delimited string {\tt cstring}
  !  in the output character string {\tt outfield}.
  !
  ! !REVISION HISTORY:
  !  2003-Jan-24  - T. Craig - first version
  !
  ! !INTERFACE: ------------------------------------------------------------------

  subroutine seq_flds_getField(outfield, nfld, cstring)

    ! !USES:
    use mct_mod

    ! !INPUT/OUTPUT PARAMETERS:

    character(len=*),intent(out) :: outfield   ! output field name
    integer         ,intent(in ) :: nfld       ! field number
    character(len=*),intent(in ) :: cstring    ! colon delimited field string

    !EOP

    type(mct_list)   :: mctIstr  ! mct list from input cstring
    type(mct_string) :: mctOStr  ! mct string for output outfield
    character(len=*),parameter :: subname = '(seq_flds_getField) '

    !-------------------------------------------------------------------------------
    !
    !-------------------------------------------------------------------------------

    outfield = ''

    call mct_list_init(mctIstr,cstring)
    call mct_list_get(mctOStr,nfld,mctIstr)
    outfield = mct_string_toChar(mctOStr)
    call mct_list_clean(mctIstr)
    call mct_string_clean(mctOStr)

  end subroutine seq_flds_getField

  !===============================================================================
  ! If the attname passed in contains colons it is assumed to be a list of fields
  ! all of which have the same names and units
  subroutine metadata_set(attname , longname, stdname , units   )

    ! !USES:
    implicit none

    ! !INPUT/OUTPUT PARAMETERS:
    character(len=*), intent(in) :: attname
    character(len=*), intent(in) :: longname
    character(len=*), intent(in) :: stdname
    character(len=*), intent(in) :: units

    !EOP
    character(len=*),parameter :: subname = '(seq_flds_metadata_set) '
    integer :: i, j

    i = index(attname,':')
    j=1

    do while(i>j .and. i<=len_trim(attname))
       n_entries = n_entries + 1
       lookup_entry(n_entries,1) = attname(j:i-1)
       lookup_entry(n_entries,2) = trim(longname)
       lookup_entry(n_entries,3) = trim(stdname )
       lookup_entry(n_entries,4) = trim(units   )
       j=i+1
       i =  index(attname(j:),':') + j - 1
    enddo
    n_entries = n_entries + 1
    i = len_trim(attname)
    lookup_entry(n_entries,1) = attname(j:i)
    lookup_entry(n_entries,2) = trim(longname)
    lookup_entry(n_entries,3) = trim(stdname )
    lookup_entry(n_entries,4) = trim(units   )




    if (n_entries .ge. nmax) then
       write(logunit,*)'n_entries= ',n_entries,' nmax = ',nmax,' attname= ',trim(attname)
       call shr_sys_abort(subname//'ERROR: nmax fields in lookup_entry table exceeded')
    end if

  end subroutine metadata_set

  !===============================================================================

  subroutine set_glc_elevclass_field(name, attname, longname, stdname, units, fieldlist, &
       additional_list)

    ! Sets a coupling field for all glc elevation classes (1:glc_nec) plus bare land
    ! (index 0).
    !
    ! Note that, if glc_nec = 0, then we don't create any coupling fields (not even the
    ! bare land (0) index)
    !
    ! Puts the coupling fields in the given fieldlist, and also does the appropriate
    ! metadata_set calls.
    !
    ! additional_list should be .false. (or absent) the first time this is called for a
    ! given set of coupling fields. However, if this same set of coupling fields is being
    ! added to multiple field lists, then additional_list should be set to true for the
    ! second and subsequent calls; in this case, the metadata_set calls are not done
    ! (because they have already been done).
    !
    ! name, attname and longname give the base name of the field; the elevation class
    ! index will be appended as a suffix

    ! !USES:
    use glc_elevclass_mod, only : glc_get_num_elevation_classes, glc_elevclass_as_string

    ! !INPUT/OUTPUT PARAMETERS:
    character(len=*), intent(in) :: name     ! base field name to add to fieldlist
    character(len=*), intent(in) :: attname  ! base field name for metadata
    character(len=*), intent(in) :: longname ! base long name for metadata
    character(len=*), intent(in) :: stdname  ! standard name for metadata
    character(len=*), intent(in) :: units    ! units for metadata
    character(len=*), intent(inout) :: fieldlist  ! field list into which the fields should be added

    logical, intent(in), optional :: additional_list  ! whether this is an additional list for the same set of coupling fields (see above for details; defaults to false)

    !EOP
    integer            :: num
    character(len= 16) :: cnum
    logical :: l_additional_list  ! local version of the optional additional_list argument

    l_additional_list = .false.
    if (present(additional_list)) then
       l_additional_list = additional_list
    end if

    if (glc_get_num_elevation_classes() > 0) then
       do num = 0, glc_get_num_elevation_classes()
          cnum = glc_elevclass_as_string(num)

          call seq_flds_add(fieldlist, trim(name) // trim(cnum))

          if (.not. l_additional_list) then
             call metadata_set(attname  = trim(attname) // trim(cnum), &
                  longname = trim(longname) // ' of elevation class ' // trim(cnum), &
                  stdname  = stdname, &
                  units    = units)
          end if
       end do
    end if
  end subroutine set_glc_elevclass_field

  !===============================================================================

  subroutine seq_flds_esmf_metadata_get(shortname, longname, stdname, units)

    ! !USES:
    use shr_string_mod, only : shr_string_lastindex
    implicit none

    ! !INPUT/OUTPUT PARAMETERS:
    character(len=*), intent(in)  :: shortname
    character(len=*),optional, intent(out) :: longname
    character(len=*),optional, intent(out) :: stdname
    character(len=*),optional, intent(out) :: units

    !EOP

    !--- local ---
    integer :: i,n
    character(len=CSS) :: llongname, lstdname, lunits, lshortname  ! local copies
    character(len=*),parameter :: undef = 'undefined'
    character(len=*),parameter :: unknown = 'unknown'
    logical :: found
    character(len=*),parameter :: subname = '(seq_flds_esmf_metadata_get) '

    !--- define field metadata (name, long_name, standard_name, units) ---

    llongname = trim(unknown)
    lstdname  = trim(unknown)
    lunits    = trim(unknown)

    found = .false.

    if (.not.found) then
       i = 1
       do while (i <= n_entries .and. .not.found)
          lshortname = trim(shortname)
          if (trim(lshortname) == trim(lookup_entry(i,1))) then
             llongname = trim(lookup_entry(i,2))
             lstdname  = trim(lookup_entry(i,3))
             lunits    = trim(lookup_entry(i,4))
             found     =.true.
          end if
          i = i + 1
       end do
    endif

    if (.not.found) then
       i = 1
       do while (i <= n_entries .and. .not.found)
          n = shr_string_lastIndex(shortname,"_")
          lshortname = ""
          if (n < len_trim(shortname)) lshortname = shortname(n+1:len_trim(shortname))
          if (trim(lshortname) == trim(lookup_entry(i,1))) then
             llongname = trim(lookup_entry(i,2))
             lstdname  = trim(lookup_entry(i,3))
             lunits    = trim(lookup_entry(i,4))
             found     = .true.
          end if
          i = i + 1
       end do
    endif

    if (present(longname)) then
       longname = trim(llongname)
    endif
    if (present(stdname))  then
       stdname = trim(lstdname)
    endif
    if (present(units)) then
       units = trim(lunits)
    endif

  end subroutine seq_flds_esmf_metadata_get

end module seq_flds_mod<|MERGE_RESOLUTION|>--- conflicted
+++ resolved
@@ -2212,7 +2212,6 @@
     attname  = 'Flrr_supply'
     call metadata_set(attname, longname, stdname, units)
     
-<<<<<<< HEAD
     call seq_flds_add(r2x_fluxes,'Flrr_deficit')
     call seq_flds_add(x2l_fluxes,'Flrr_deficit')
     longname = 'River model supply deficit'
@@ -2220,16 +2219,6 @@
     units    = 'kg m-2 s-1'
     attname  = 'Flrr_deficit'
     call metadata_set(attname, longname, stdname, units)
-=======
-	if (trim(cime_model) == 'e3sm') then   
-       call seq_flds_add(r2x_fluxes,'Flrr_deficit')
-       call seq_flds_add(x2l_fluxes,'Flrr_deficit')
-       longname = 'River model supply deficit'
-       stdname  = 'rtm_deficit'
-       units    = 'kg m-2 s-1'
-       attname  = 'Flrr_deficit'
-       call metadata_set(attname, longname, stdname, units)
-    endif
 
     if (rof2ocn_nutrients) then
        call seq_flds_add(r2x_fluxes,'Forr_rofDIN')
@@ -2353,7 +2342,6 @@
        attname  = 'Foxx_rofFe'
        call metadata_set(attname, longname, stdname, units)
     endif !rof2ocn_nutrients
->>>>>>> d84a5e10
 
     !-----------------------------
     ! wav->ocn and ocn->wav
