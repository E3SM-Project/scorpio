--- conflicted
+++ resolved
@@ -1,9 +1,5 @@
 import cartopy.crs as ccrs
-<<<<<<< HEAD
-from cartopy import config
-=======
 import cartopy.feature as cfeature
->>>>>>> 9b19e527
 import matplotlib.pyplot as plt
 import numpy as np
 import jigsaw_to_MPAS.mesh_definition_tools as mdt
@@ -13,32 +9,6 @@
 import xarray
 import matplotlib
 matplotlib.use('Agg')
-<<<<<<< HEAD
-
-
-def plot_cartopy(nPlot, varName, var):
-    ax = plt.subplot(4, 2, nPlot, projection=ccrs.PlateCarree())
-    ax.set_global()
-    im = ax.imshow(var,
-                   origin='lower',
-                   transform=ccrs.PlateCarree(),
-                   extent=[-180, 180, -90, 90], cmap='jet')
-    ax.coastlines()
-    gl = ax.gridlines(
-        crs=ccrs.PlateCarree(),
-        draw_labels=True,
-        linewidth=1,
-        color='gray',
-        alpha=0.5,
-        linestyle='-')
-    gl.xlabels_top = False
-    gl.xlabels_bottom = False
-    gl.ylabels_right = False
-    gl.ylabels_left = False
-    plt.colorbar(im, shrink=.9)
-    plt.title(varName)
-=======
->>>>>>> 9b19e527
 
 
 def cellWidthVsLatLon():
@@ -58,18 +28,12 @@
     # To speed up for testing, set following line to 1.0 degrees
     dlon = 1.0
     dlat = dlon
-<<<<<<< HEAD
-=======
     print('\nCreating cellWidth on a lat-lon grid of: {0:.2f} x {0:.2f} degrees'.format(dlon,dlat))
     print('This can be set higher for faster test generation\n')
->>>>>>> 9b19e527
     nlon = int(360. / dlon) + 1
     nlat = int(180. / dlat) + 1
     lon = np.linspace(-180., 180., nlon)
     lat = np.linspace(-90., 90., nlat)
-<<<<<<< HEAD
-
-=======
     km = 1.0e3
 
     print('plotting ...')
@@ -78,7 +42,6 @@
     fig.set_size_inches(10.0, 10.0)
     mdt.register_sci_viz_colormaps()
 
->>>>>>> 9b19e527
     # Create cell width vs latitude for Atlantic and Pacific basins
     QU1 = np.ones(lat.size)
     EC60to30 = mdt.EC_CellWidthVsLat(lat)
@@ -87,27 +50,6 @@
     AtlVsLat = mdt.mergeCellWidthVsLat(lat, EC60to30, AtlNH, 0, 6)
     PacNH = mdt.mergeCellWidthVsLat(lat, 30 * QU1, RRS30to10, 50, 10)
     PacVsLat = mdt.mergeCellWidthVsLat(lat, EC60to30, PacNH, 0, 6)
-<<<<<<< HEAD
-
-    # Expand from 1D to 2D
-    _, AtlGrid = np.meshgrid(lon, AtlVsLat)
-    _, PacGrid = np.meshgrid(lon, PacVsLat)
-
-    # Signed distance of Atlantic region
-    fc = read_feature_collection('Atlantic_region.geojson')
-    signedDistance = signed_distance_from_geojson(fc, lon, lat,
-                                                 max_length=0.25)
-
-    # Merge Atlantic and Pacific distrubutions smoothly
-    transitionWidth = 500.0e3  # [m]
-    maskSmooth = 0.5 * (1 + np.tanh(signedDistance / transitionWidth))
-    cellWidthSmooth = PacGrid * maskSmooth + AtlGrid * (1 - maskSmooth)
-
-    # Merge Atlantic and Pacific distrubutions with step function
-    maskSharp = 0.5 * (1 + np.sign(signedDistance))
-    cellWidthSharp = PacGrid * maskSharp + AtlGrid * (1 - maskSharp)
-
-=======
 
     # Expand from 1D to 2D
     _, AtlGrid = np.meshgrid(lon, AtlVsLat)
@@ -127,7 +69,6 @@
     maskSharp = 0.5 * (1 + np.sign(signedDistance))
     cellWidthSharp = PacGrid * maskSharp + AtlGrid * (1 - maskSharp)
 
->>>>>>> 9b19e527
     # Create a land mask that is 1 over land
     fc = read_feature_collection('Americas_land_mask.geojson')
     Americas_land_mask = mask_from_geojson(fc, lon, lat)
@@ -146,38 +87,12 @@
     #cw_filename = 'signedDistance.nc'
     # da.to_netcdf(cw_filename)
 
-<<<<<<< HEAD
-    print('plotting ...')
-    fig = plt.figure()
-    plt.clf()
-    fig.set_size_inches(10.0, 10.0)
-
-=======
->>>>>>> 9b19e527
     ax = plt.subplot(4, 2, 1)
     ax.plot(lat, AtlVsLat, label='Atlantic')
     ax.plot(lat, PacVsLat, label='Pacific')
     ax.grid(True)
     plt.title('Grid cell size [km] versus latitude')
     plt.legend()
-<<<<<<< HEAD
-
-    varNames = [
-        'signedDistance',
-        'maskSmooth',
-        'cellWidthSmooth',
-        'maskSharp',
-        'cellWidthSharp',
-        'landMask',
-        'cellWidth']
-    j = 2
-    for varName in varNames:
-        plot_cartopy(j, varName, vars()[varName])
-        j += 1
-
-    plt.savefig('mesh_construction.png')
-=======
->>>>>>> 9b19e527
 
     varNames = [
         'signedDistance',
