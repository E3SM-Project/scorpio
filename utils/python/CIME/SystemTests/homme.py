--- conflicted
+++ resolved
@@ -61,10 +61,7 @@
         elif compare:
             run_cmd_no_fail("%s -j 4 check >& %s" % (gmake, log), from_dir=exeroot)
         else:
-<<<<<<< HEAD
             run_cmd_no_fail("%s -j 4 baseline >& %s" % (gmake, log), from_dir=exeroot)
-=======
-            run_cmd_no_fail("make -j 4 baseline >& %s" % log, from_dir=exeroot)
 
         # Add homme.log output to TestStatus.log so that it can
         # appear on the dashboard. Otherwise, the TestStatus.log
@@ -78,5 +75,4 @@
         pass
 
     def _compare_baseline(self):
-        pass
->>>>>>> 3ad0cf66
+        pass