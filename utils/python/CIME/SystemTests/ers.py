--- conflicted
+++ resolved
@@ -1,77 +1,46 @@
 """
-CIME restart test
+CIME restart test  This class inherits from SystemTestsCommon
 """
 from CIME.XML.standard_module_setup import *
-from CIME.SystemTests.system_tests_compare_two import SystemTestsCompareTwo
+from CIME.SystemTests.system_tests_common import SystemTestsCommon
 
 logger = logging.getLogger(__name__)
 
-class ERS(SystemTestsCompareTwo):
+class ERS(SystemTestsCommon):
 
     def __init__(self, case):
         """
         initialize an object interface to the ERS system test
         """
-        SystemTestsCompareTwo.__init__(self, case,
-                                       run_two_suffix = 'rest',
-                                       run_one_description = 'initial run',
-                                       run_two_description = 'restart test')
+        SystemTestsCommon.__init__(self, case)
 
-        self._stop_option = self._case.get_value("STOP_OPTION")
-        self._stop_n = self._case.get_value("STOP_N")
+    def _ers_first_phase(self):
+        stop_n      = self._case.get_value("STOP_N")
+        stop_option = self._case.get_value("STOP_OPTION")
+        expect(stop_n > 0, "Bad STOP_N: %d" % stop_n)
 
-        # Need stop_n > 2 in order to have at least one time unit both before
-        # and after restart
-        expect(self._stop_n > 2, "ERROR: stop_n value %d too short"%self._stop_n)
+        # Move to config_tests.xml once that's ready
+        rest_n = stop_n/2 + 1
+        self._case.set_value("REST_N", rest_n)
+        self._case.set_value("REST_OPTION", stop_option)
+        self._case.set_value("HIST_N", stop_n)
+        self._case.set_value("HIST_OPTION", stop_option)
+        self._case.set_value("CONTINUE_RUN", False)
+        self._case.flush()
 
-<<<<<<< HEAD
-        self._rest_n = self._get_rest_n()
-=======
         expect(stop_n > 2, "ERROR: stop_n value %d too short"%stop_n)
         logger.info("doing an %s %s initial test with restart file at %s %s"
                     %(str(stop_n), stop_option, str(rest_n), stop_option))
         self.run_indv()
->>>>>>> dea8a3a5
 
-    def _get_rest_n(self):
-        """
-        Return an int giving rest_n for this test.
+    def _ers_second_phase(self):
+        stop_n      = self._case.get_value("STOP_N")
+        stop_option = self._case.get_value("STOP_OPTION")
 
-        Assumes that self._stop_n is already set.
-        """
+        rest_n = stop_n/2 + 1
+        stop_new = stop_n - rest_n
+        expect(stop_new > 0, "ERROR: stop_n value %d too short %d %d"%(stop_new,stop_n,rest_n))
 
-<<<<<<< HEAD
-        rest_n = self._stop_n // 2 + 1
-        expect(rest_n > 0, "ERROR: stop_n value %d generates rest_n too short: %d"
-               %(self._stop_n, rest_n))
-        return rest_n
-
-    def _run_common_setup(self):
-        self._case.set_value("HIST_OPTION", self._stop_option)
-        self._case.set_value("HIST_N", self._stop_n)
-
-    def _run_one_setup(self):
-        # We shouldn't need to set STOP_N here, but we make this explicit for
-        # symmetry with _run_two_setup
-        self._case.set_value("STOP_N", self._stop_n)
-        self._case.set_value("CONTINUE_RUN", False)
-        self._case.set_value("REST_OPTION", self._stop_option)
-        self._case.set_value("REST_N", self._rest_n)
-        logger.info("doing a %d %s initial test with restart file at %d %s"
-                    %(self._stop_n, self._stop_option,
-                      self._rest_n, self._stop_option))
-
-    def _run_two_setup(self):
-        stop_new = self._stop_n - self._rest_n
-        expect(stop_new > 0, "ERROR: stop_n value %d too short %d %d"
-               %(stop_new, self._stop_n, self._rest_n))
-
-        self._case.set_value("STOP_N", stop_new)
-        self._case.set_value("CONTINUE_RUN", True)
-        self._case.set_value("REST_OPTION","never")
-        logger.info("doing a %d %s restart test"
-                    %(stop_new, self._stop_option))
-=======
         self._case.set_value("STOP_N", stop_new)
         self._case.set_value("CONTINUE_RUN", True)
         self._case.set_value("REST_OPTION","never")
@@ -85,5 +54,4 @@
 
     def run_phase(self):
         self._ers_first_phase()
-        self._ers_second_phase()
->>>>>>> dea8a3a5
+        self._ers_second_phase()