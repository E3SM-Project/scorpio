--- conflicted
+++ resolved
@@ -75,13 +75,7 @@
         self._din_loc_root = case.get_value('DIN_LOC_ROOT')
 
         # Create definition object.
-<<<<<<< HEAD
-        self._definition = NamelistDefinition(definition_files[0], config)
-        for file_ in definition_files[1:]:
-            self._definition.read(file_)
-=======
         self._definition = NamelistDefinition(definition_files[0], attributes=config)
->>>>>>> d2408d6c
 
         # Determine array of _stream_variables from definition object
         # This is only applicable to data models
@@ -229,12 +223,7 @@
            exists. This behavior is suppressed within single-quoted strings
            (similar to parameter expansion in shell scripts).
         """
-<<<<<<< HEAD
         default = self._definition.get_value_match(name, attributes=config, exact_match=True)
-
-=======
-        default = self._definition.get_default_value(name, attribute=config)
->>>>>>> d2408d6c
         if default is None:
             expect(allow_none, "No default value found for %s." % name)
             return None
@@ -557,8 +546,6 @@
         """Write input data files to list."""
         for group_name in self._namelist.get_group_names():
             for variable_name in self._namelist.get_variable_names(group_name):
-#                var_info = self._definition.get_value(variable_name)
-
                 input_pathname = self._definition.get_node_element_info(variable_name, "input_pathname")
                 if input_pathname is not None:
                     # This is where we end up for all variables that are paths
