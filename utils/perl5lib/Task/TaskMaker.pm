--- conflicted
+++ resolved
@@ -16,20 +16,20 @@
 #==============================================================================
 sub new
 {
-    my ($class, %params) = @_;
-    if(! defined $params{'caseroot'})
-    {
-	die "TaskMaker.pm: the caseroot must be set as an argument!";
-    }
-    
-    my $self = {
-	caseroot => $params{'caseroot'} || undef,
-	removedeadtasks => $params{'removedeadtasks'} || undef,
-    };
-    bless $self, $class;
-    
-    # Create a set of strings needed to pull layout information out of the config 
-    # object. 
+	my ($class, %params) = @_;
+	if(! defined $params{'caseroot'})
+	{
+		die "TaskMaker.pm: the caseroot must be set as an argument!";
+	}
+	
+	my $self = {
+		caseroot => $params{'caseroot'} || undef,
+		removedeadtasks => $params{'removedeadtasks'} || undef,
+	};
+	bless $self, $class;
+
+	# Create a set of strings needed to pull layout information out of the config 
+	# object. 
     my @layoutstrings = qw/ COMP_CPL NTASKS_CPL NTHRDS_CPL ROOTPE_CPL PSTRID_CPL
                      COMP_ATM NTASKS_ATM NTHRDS_ATM ROOTPE_ATM PSTRID_ATM NINST_ATM
                      COMP_LND NTASKS_LND NTHRDS_LND ROOTPE_LND PSTRID_LND NINST_LND
@@ -39,76 +39,77 @@
                      COMP_GLC NTASKS_GLC NTHRDS_GLC ROOTPE_GLC PSTRID_GLC NINST_GLC
                      COMP_WAV NTASKS_WAV NTHRDS_WAV ROOTPE_WAV PSTRID_WAV NINST_WAV
 					 MAX_TASKS_PER_NODE PES_PER_NODE PIO_NUMTASKS PIO_ASYNC_INTERFACE /;
-    $self->{'layoutstrings'} = \@layoutstrings;
-
-    # Either the config was passed in, otherwise pull it from within the caseroot
-    my %config;
-    if( defined $params{'config'})
-    {
-	%config = $params{'config'};
-	$self->{'config'} = $params{'config'};
-    }
-    else
-    {
+	$self->{'layoutstrings'} = \@layoutstrings;
+	# Either the config was passed in, otherwise pull it from within the caseroot
+	my %config;
+	if( defined $params{'config'})
+	{
+		%config = $params{'config'};
+		$self->{'config'} = $params{'config'};
+	}
+	else
+	{
+ 	    my $toolsdir = $self->{'caseroot'} . "/Tools";
+	    require SetupTools;
+	    %config = SetupTools::getAllResolved();
+	    $self->{'config'} = \%config;
+	}
+	
+	# Use the layout strings to pull the layout information out of the config
+	foreach my $layoutstring(@{$self->{'layoutstrings'}})
+	{
+		$self->{$layoutstring} = $config{$layoutstring};
+	}
+	
+	
+	# set the compiler, and MAX_TASKS_PER_NODE
+	$self->{'COMPILER'} = $config{'COMPILER'};
+	$self->{'MAX_TASKS_PER_NODE'} = 1 if $self->{'MAX_TASKS_PER_NODE'} < 1;
+	
+	# Set up arrays with the comps, tasks, threads, root PE, # instances, and pstrids 
+	my @mcomps= ( $config{'COMP_CPL'}, $config{'COMP_ATM'}, $config{'COMP_LND'}, $config{'COMP_ROF'}, $config{'COMP_ICE'}, $config{'COMP_OCN'}, 
+				       $config{'COMP_GLC'}, $config{'COMP_WAV'} );
+	$self->{'mcomps'} = \@mcomps;
+	
+	my @ntasks = ( $config{'NTASKS_CPL'}, $config{'NTASKS_ATM'}, $config{'NTASKS_LND'}, $config{'NTASKS_ROF'}, $config{'NTASKS_ICE'}, $config{'NTASKS_OCN'}, 
+				       $self->{'NTASKS_GLC'}, $self->{'NTASKS_WAV'} );
+	$self->{'ntasks'} = \@ntasks;
+
+	my @nthrds = ( $config{'NTHRDS_CPL'}, $config{'NTHRDS_ATM'}, $config{'NTHRDS_LND'}, $config{'NTHRDS_ROF'}, $config{'NTHRDS_ICE'}, $config{'NTHRDS_OCN'}, 
+				       $config{'NTHRDS_GLC'}, $config{'NTHRDS_WAV'} );
+	$self->{'nthrds'} = \@nthrds;
+
+	my @rootpe = ( $config{'ROOTPE_CPL'}, $config{'ROOTPE_ATM'}, $config{'ROOTPE_LND'}, $config{'ROOTPE_ROF'}, $config{'ROOTPE_ICE'}, $config{'ROOTPE_OCN'}, 
+				       $config{'ROOTPE_GLC'}, $config{'ROOTPE_WAV'} );
+	$self->{'rootpe'} = \@rootpe;
+
+	my @ninst = ( 1, $config{'NINST_ATM'}, $config{'NINST_LND'}, $config{'NINST_ROF'}, $config{'NINST_ICE'}, $config{'NINST_OCN'}, 
+				       $config{'NINST_GLC'}, $config{'NINST_WAV'} );
+	$self->{'ninst'} = \@ninst;
+	my @pstrid = ( $config{'PSTRID_CPL'}, $config{'PSTRID_ATM'}, $config{'PSTRID_LND'}, $config{'PSTRID_ROF'}, $config{'PSTRID_ICE'}, $config{'PSTRID_OCN'}, 
+				       $config{'PSTRID_GLC'}, $config{'PSTRID_WAV'} );
+	$self->{'pstrid'} = \@pstrid;
+
+	# At this point, we have only one method to compute the necessary values.  
+	$self->_computeValues();
+	return $self;
+
+}
+
+sub max ($$) { $_[$_[0] < $_[1]] }
+sub min ($$) { $_[$_[0] > $_[1]] }
+
+#==============================================================================
+# Resolve the case values
+#==============================================================================
+sub _getConfig
+{
+	my $self = shift;
+
 	my $toolsdir = $self->{'caseroot'} . "/Tools";
 	require SetupTools;
-	%config = SetupTools::getAllResolved();
-	$self->{'config'} = \%config;
-    }
-    
-    # Use the layout strings to pull the layout information out of the config
-    foreach my $layoutstring(@{$self->{'layoutstrings'}})
-    {
-	$self->{$layoutstring} = $config{$layoutstring};
-    }
-    
-    
-    # set the compiler, and MAX_TASKS_PER_NODE
-    $self->{'COMPILER'} = $config{'COMPILER'};
-    $self->{'MAX_TASKS_PER_NODE'} = 1 if $self->{'MAX_TASKS_PER_NODE'} < 1;
-    
-    # Set up arrays with the comps, tasks, threads, root PE, # instances, and pstrids 
-    my @mcomps= ( $config{'COMP_CPL'}, $config{'COMP_ATM'}, $config{'COMP_LND'}, $config{'COMP_ROF'}, $config{'COMP_ICE'}, $config{'COMP_OCN'}, 
-		  $config{'COMP_GLC'}, $config{'COMP_WAV'} );
-    $self->{'mcomps'} = \@mcomps;
-    
-    my @ntasks = ( $config{'NTASKS_CPL'}, $config{'NTASKS_ATM'}, $config{'NTASKS_LND'}, $config{'NTASKS_ROF'}, $config{'NTASKS_ICE'}, $config{'NTASKS_OCN'}, 
-		   $self->{'NTASKS_GLC'}, $self->{'NTASKS_WAV'} );
-    $self->{'ntasks'} = \@ntasks;
-    
-    my @nthrds = ( $config{'NTHRDS_CPL'}, $config{'NTHRDS_ATM'}, $config{'NTHRDS_LND'}, $config{'NTHRDS_ROF'}, $config{'NTHRDS_ICE'}, $config{'NTHRDS_OCN'}, 
-		   $config{'NTHRDS_GLC'}, $config{'NTHRDS_WAV'} );
-    $self->{'nthrds'} = \@nthrds;
-    
-    my @rootpe = ( $config{'ROOTPE_CPL'}, $config{'ROOTPE_ATM'}, $config{'ROOTPE_LND'}, $config{'ROOTPE_ROF'}, $config{'ROOTPE_ICE'}, $config{'ROOTPE_OCN'}, 
-		   $config{'ROOTPE_GLC'}, $config{'ROOTPE_WAV'} );
-    $self->{'rootpe'} = \@rootpe;
-    
-    my @ninst = ( 1, $config{'NINST_ATM'}, $config{'NINST_LND'}, $config{'NINST_ROF'}, $config{'NINST_ICE'}, $config{'NINST_OCN'}, 
-		  $config{'NINST_GLC'}, $config{'NINST_WAV'} );
-    $self->{'ninst'} = \@ninst;
-    my @pstrid = ( $config{'PSTRID_CPL'}, $config{'PSTRID_ATM'}, $config{'PSTRID_LND'}, $config{'PSTRID_ROF'}, $config{'PSTRID_ICE'}, $config{'PSTRID_OCN'}, 
-		   $config{'PSTRID_GLC'}, $config{'PSTRID_WAV'} );
-    $self->{'pstrid'} = \@pstrid;
-    
-    # At this point, we have only one method to compute the necessary values.  
-    $self->_computeValues();
-    return $self;
-}
-
-sub max ($$) { $_[$_[0] < $_[1]] }
-sub min ($$) { $_[$_[0] > $_[1]] }
-
-#==============================================================================
-# Resolve the case values. 
-#==============================================================================
-sub _getConfig
-{
-    my $self = shift;
-    my $toolsdir = $self->{'caseroot'} . "/Tools";
-    require SetupTools;
-    my %config = SetupTools::getAllResolved();
-    return %config;
+	my %config = SetupTools::getAllResolved();
+	return %config;
 }
 
 #==============================================================================
@@ -117,140 +118,111 @@
 sub _computeValues
 {
 
-    my $self = shift;
-    my $totaltasks = 0;
-    my @ntasks = @{$self->{ntasks}};
-    my @nthrds = @{$self->{nthrds}};
-    my @rootpe = @{$self->{rootpe}};
-    my @pstrid = @{$self->{pstrid}};
-
-    for(my $i = 0; $i <= $#ntasks; $i++)
-    {
-	my $n = $ntasks[$i]; 
-	my $t = $nthrds[$i]; 
-	my $r = $rootpe[$i]; 
-	my $p = $pstrid[$i]; 
-	my $tt = $r + ($n - 1) * $p + 1;
-	$totaltasks = $tt if $tt > $totaltasks;
-    }
-    
-    # Check if we need to add pio's tasks to the total task count 
-    if($self->{PIO_ASYNC_INTERFACE} eq "TRUE")
-    {
-	if($self->{PIO_NUMTASKS} > 0)
-	{
-	    $totaltasks += $self->{PIO_NUMTASKS};
-	}
-	else
-	{
-	    $totaltasks += $self->{PES_PER_NODE};
-	}
-    }
-    
-    # Compute max threads for each mpi task
-    my @maxt;
-    # first initialize maxt, max threads for each task
-    for(my $i = 0; $i < $totaltasks; $i++)
-    {
-	$maxt[$i] = 0;
-    }
-    
-    # calculate the max threads for each component
-    for(my $i = 0; $i < $#ntasks; $i++)
-    {
-	my $n = $ntasks[$i];
-	my $t = $nthrds[$i];
-	my $r = $rootpe[$i];
-	my $p = $pstrid[$i];
-	
-	my $c2 = 0;
+	my $self = shift;
+	my $totaltasks = 0;
+	my @ntasks = @{$self->{ntasks}};
+	my @nthrds = @{$self->{nthrds}};
+	my @rootpe = @{$self->{rootpe}};
+	my @pstrid = @{$self->{pstrid}};
+
+	for(my $i = 0; $i <= $#ntasks; $i++)
+	{
+		my $n = $ntasks[$i]; 
+		my $t = $nthrds[$i]; 
+		my $r = $rootpe[$i]; 
+		my $p = $pstrid[$i]; 
+		my $tt = $r + ($n - 1) * $p + 1;
+		$totaltasks = $tt if $tt > $totaltasks;
+	}
+	
+	# Check if we need to add pio's tasks to the total task count 
+	if($self->{PIO_ASYNC_INTERFACE} eq "TRUE")
+	{
+		if($self->{PIO_NUMTASKS} > 0)
+		{
+			$totaltasks += $self->{PIO_NUMTASKS};
+		}
+		else
+		{
+			$totaltasks += $self->{PES_PER_NODE};
+		}
+	}
+	
+	# Compute max threads for each mpi task
+	my @maxt;
+	# first initialize maxt, max threads for each task
+	for(my $i = 0; $i < $totaltasks; $i++)
+	{
+		$maxt[$i] = 0;
+	}
+	
+	# calculate the max threads for each component
+	for(my $i = 0; $i < $#ntasks; $i++)
+	{
+		my $n = $ntasks[$i];
+		my $t = $nthrds[$i];
+		my $r = $rootpe[$i];
+		my $p = $pstrid[$i];
+		
+		my $c2 = 0;
         # Should be $c2 < $n
-	#while($c2 > $n)
-	while($c2 < $n)
-	{
-	    my $s = $r + $c2 * $p;
-	    if($t > $maxt[$s]) { $maxt[$s] = $t; }
-	    $c2 = $c2 + 1;
-	}
-    }
-    # remove tasks with zero threads if requested
-    if(defined $self->{removedeadtasks})
-    {
-	my $alltasks = $totaltasks;
-	for(my $c1 = 0; $c1 < $alltasks; $c1++)
-	{
-	    if($c1 < $totaltasks && $maxt[$c1] < 1)
-	    {
-		for( my $c3 = $c1; $c3 < $totaltasks - 1; $c3++)
-		{
-		    $maxt[$c3] = $maxt[$c3+1];
-		}
-		$maxt[$totaltasks] = 0;
-		$totaltasks = $totaltasks - 1;
-	    }
-	}
-    }
-
-    # compute min/max threads over all mpi tasks and sum threads
-    # reset maxt values from zero to one after checking for min values 
-    # but before checking for max and summing..
-    my $minthreads = $maxt[0];
-    my $maxthreads = $maxt[0];
-    
-    my @sumthreads;
-    $sumthreads[0] = 0;
-    for(my $c1 = 1; $c1 < $totaltasks; $c1++)
-    {
-	if($maxt[$c1] < $minthreads) { $minthreads = $maxt[$c1];} 	
-	if($maxt[$c1] < 1)           { $maxt[$c1] = 1;} 	
-	if($maxt[$c1] > $maxthreads) { $maxthreads = $maxt[$c1] ;} 	
-	$sumthreads[$c1] = $sumthreads[($c1-1)] + $maxt[($c1-1)];
-    }
-    $self->{'sumthreads'} = \@sumthreads;
-    
+		#while($c2 > $n)
+		while($c2 < $n)
+		{
+			my $s = $r + $c2 * $p;
+			if($t > $maxt[$s]) { $maxt[$s] = $t; }
+			$c2 = $c2 + 1;
+		}
+	}
+	# remove tasks with zero threads if requested
+	if(defined $self->{removedeadtasks})
+	{
+		my $alltasks = $totaltasks;
+		for(my $c1 = 0; $c1 < $alltasks; $c1++)
+		{
+			if($c1 < $totaltasks && $maxt[$c1] < 1)
+			{
+				for( my $c3 = $c1; $c3 < $totaltasks - 1; $c3++)
+				{
+					$maxt[$c3] = $maxt[$c3+1];
+				}
+				$maxt[$totaltasks] = 0;
+				$totaltasks = $totaltasks - 1;
+			}
+		}
+	}
+
+	# compute min/max threads over all mpi tasks and sum threads
+	# reset maxt values from zero to one after checking for min values 
+	# but before checking for max and summing..
+	my $minthreads = $maxt[0];
+	my $maxthreads = $maxt[0];
+
+	my @sumthreads;
+	$sumthreads[0] = 0;
+	for(my $c1 = 1; $c1 < $totaltasks; $c1++)
+	{
+		if($maxt[$c1] < $minthreads) { $minthreads = $maxt[$c1];} 	
+		if($maxt[$c1] < 1)           { $maxt[$c1] = 1;} 	
+		if($maxt[$c1] > $maxthreads) { $maxthreads = $maxt[$c1] ;} 	
+		$sumthreads[$c1] = $sumthreads[($c1-1)] + $maxt[($c1-1)];
+	}
+	$self->{'sumthreads'} = \@sumthreads;
+	
     # Compute task and thread settings for batch commands 
-    my $fullsum = 0;
-    my $sum = $maxt[0];
-    my $taskgeom = "(0";
-    my $threadgeom = " $maxt[0]";
-    my $taskcount = 1;
-    my $threadcount = $maxt[0];
-    my $aprun = "";
-    my $pbsrs = "";
-    
-    my ($taskpernode, $nodecnt);
-    for (my $c1=1; $c1 < $totaltasks; $c1++)
-    {
-	$sum = $sum + $maxt[$c1];
-	
-	if($maxt[$c1] > $self->{'MAX_TASKS_PER_NODE'})
-	{
-	    $fullsum += $self->{'MAX_TASKS_PER_NODE'};
-	    $sum = $maxt[$c1];
-	    $taskgeom .= $taskgeom.")($c1";
-	}
-	else
-	{
-	    $taskgeom = $taskgeom.",$c1";
-	}
-	
-	$threadgeom = $threadgeom . ":$maxt[$c1]";
-	if($maxt[$c1]  != $threadcount)
-	{
-<<<<<<< HEAD
-	    print "self Max_TASKS_PER_NODE: $self->{'MAX_TASKS_PER_NODE'}\n";
-	    print "threadcount $threadcount\n";
-	    $taskpernode = $self->{'MAX_TASKS_PER_NODE'} / $threadcount;
-	    $taskpernode = ($taskpernode > $taskcount) ? $taskcount : $taskpernode;
-	    $aprun = $aprun . " -n $taskcount  -N $taskpernode -d $threadcount \${$self->{'EXEROOT'}/cesm.exe";
-	    my $nodecount = $taskcount / $taskpernode;
-	    $pbsrs = $pbsrs . "${nodecount}:ncpus=$self->{'MAX_TASKS_PER_NODE'}:mpiprocs=${taskpernode}:ompthreads=${threadcount}:model=";
-	    $threadcount = $maxt[$c1];
-	    $taskcount = 1;
-	}
-	else
-=======
-		$sum = $sum + $maxt[$c1];
+	my $fullsum = 0;
+	my $sum = $maxt[0];
+	my $taskgeom = "(0";
+	my $threadgeom = " $maxt[0]";
+	my $taskcount = 1;
+	my $threadcount = $maxt[0];
+	my $aprun = "";
+	my $pbsrs = "";
+
+	my ($taskpernode, $nodecnt);
+	for (my $c1=1; $c1 < $totaltasks; $c1++)
+	{
+	        $sum = $sum + $maxt[$c1];
 	
 		if($maxt[$c1] > $self->{'MAX_TASKS_PER_NODE'})
 		{
@@ -293,49 +265,37 @@
 	$taskpernode = min($self->{'PES_PER_NODE'},$self->{'MAX_TASKS_PER_NODE'} / $threadcount);
 	$taskpernode = ($taskpernode > $taskcount) ? $taskcount : $taskpernode;
 	if($self->{'COMPILER'} eq "intel" && $taskpernode > 1)
->>>>>>> 1d53e767
-	{
-	    $taskcount += 1;
-	}
-    }
-    
-    $fullsum = $fullsum + $sum;
-    $self->{'fullsum'} = $fullsum;
-    $taskgeom = $taskgeom.")";
-    $self->{'taskgeom'} = $taskgeom;
-    $taskpernode = $self->{'MAX_TASKS_PER_NODE'} / $threadcount;
-    $taskpernode = ($taskpernode > $taskcount) ? $taskcount : $taskpernode;
-    if($self->{'COMPILER'} eq "intel" && $taskpernode > 1)
-    {
-	my $taskpernuma = ceil($taskpernode / 2);
-	$aprun .= " -S $taskpernuma -cc numa_mode ";
-	}
-    
-    # add all the calculated numbers as instance data. 
-    $self->{'totaltasks'} = $totaltasks;
-    $self->{'taskpernode'} = $taskpernode;
+	{
+		my $taskpernuma = ceil($taskpernode / 2);
+		$aprun .= " -S $taskpernuma -cc numa_mode ";
+	}
+
+	# add all the calculated numbers as instance data. 
+	$self->{'totaltasks'} = $totaltasks;
+	$self->{'taskpernode'} = $taskpernode;
     $self->{'taskpernuma'}  = ceil($taskpernode / 2);
-    $self->{'maxthreads'} = $maxthreads;
-    $self->{'minthreads'} = $minthreads;
-    $self->{'taskgeom'} = $taskgeom;
-    $self->{'threadgeom'} = $threadgeom;
-    $self->{'taskcount'} = $taskcount;
-    $self->{'threadcount'} = $threadcount;
-    $self->{'aprun'}  .= " -S $taskpernode -d $threadcount \${EXEROOT}/cesm.exe";
-    $self->{'nodecount'} = $taskcount / $taskpernode; 
-    
-    # Make sure we have enough nodes to cover our task count..
-    $self->{'nodecount'} = ceil($self->{'nodecount'}) if ( $taskcount % $taskpernode != 0);
-    $self->{'pbsrs'} = $pbsrs . "$self->{nodecount}:ncpus=$self->{'MAX_TASKS_PER_NODE'}:mpiprocs=${taskpernode}:ompthreads=${threadcount}:model=";
-    
-    # calculate ptile..  
-    my $ptile = $self->{'MAX_TASKS_PER_NODE'} / 2;
-    if($self->{'maxthreads'} > 1)
-    {
-	$ptile = floor($self->{'MAX_TASKS_PER_NODE'} / $self->{'maxthreads'});
-    }
-    $self->{'ptile'} = $ptile;
-    
+	$self->{'maxthreads'} = $maxthreads;
+	$self->{'minthreads'} = $minthreads;
+	$self->{'taskgeom'} = $taskgeom;
+	$self->{'threadgeom'} = $threadgeom;
+	$self->{'taskcount'} = $taskcount;
+	$self->{'threadcount'} = $threadcount;
+	$self->{'aprun'}  .= " -S $taskpernode -d $threadcount \${EXEROOT}/cesm.exe";
+	$self->{'nodecount'} = $taskcount / $taskpernode; 
+
+	# Make sure we have enough nodes to cover our task count..
+	$self->{'nodecount'} = ceil($self->{'nodecount'}) if ( $taskcount % $taskpernode != 0);
+	$self->{'pbsrs'} = $pbsrs . "$self->{nodecount}:ncpus=$self->{'MAX_TASKS_PER_NODE'}:mpiprocs=${taskpernode}:ompthreads=${threadcount}:model=";
+
+	# calculate ptile..  
+	my $ptile = $self->{'MAX_TASKS_PER_NODE'} / 2;
+	if($self->{'maxthreads'} > 1)
+	{
+		$ptile = floor($self->{'MAX_TASKS_PER_NODE'} / $self->{'maxthreads'});
+	}
+	$self->{'ptile'} = $ptile;
+
+
 }
 
 #==============================================================================
@@ -343,8 +303,8 @@
 #==============================================================================
 sub sumPES
 {
-    my $self = shift;
-    return $self->{'fullsum'};
+	my $self = shift;
+	return $self->{'fullsum'};
 }
 
 #==============================================================================
@@ -352,8 +312,8 @@
 #==============================================================================
 sub sumOnly
 {
-    my $self = shift;
-    return $self->{'fullsum'};
+	my $self = shift;
+	return $self->{'fullsum'};
 }
 
 #==============================================================================
@@ -361,8 +321,8 @@
 #==============================================================================
 sub sumTasks
 {
-    my $self = shift;
-    return $self->{'totaltasks'};
+	my $self = shift;
+	return $self->{'totaltasks'};
 }
 
 #==============================================================================
@@ -370,8 +330,8 @@
 #==============================================================================
 sub maxThreads
 {
-    my $self = shift;
-    return $self->{'maxthreads'};
+	my $self = shift;
+	return $self->{'maxthreads'};
 }
 
 #==============================================================================
@@ -379,8 +339,8 @@
 #==============================================================================
 sub taskGeometry
 {
-    my $self = shift;
-    return $self->{'taskgeom'};
+	my $self = shift;
+	return $self->{'taskgeom'};
 }
 
 #==============================================================================
@@ -388,8 +348,8 @@
 #==============================================================================
 sub threadGeometry()
 {
-    my $self = shift;
-    return $self->{'threadgeom'};
+	my $self = shift;
+	return $self->{'threadgeom'};
 }
 
 #==============================================================================
@@ -397,24 +357,24 @@
 #==============================================================================
 sub taskCount()
 {
-    my $self = shift;
-    return $self->{'taskcount'};
+	my $self = shift;
+	return $self->{'taskcount'};
 }
 #==============================================================================
 # get the thread geometry string
 #==============================================================================
 sub threadCount()
 {
-    my $self = shift;
-    return $self->{'threadcount'};
+	my $self = shift;
+	return $self->{'threadcount'};
 }
 #==============================================================================
 # get the node count
 #==============================================================================
 sub nodeCount()
 {
-    my $self = shift;
-    return $self->{'nodecount'};
+	my $self = shift;
+	return $self->{'nodecount'};
 }
 
 #==============================================================================
@@ -423,8 +383,8 @@
 #==============================================================================
 sub APRun()
 {
-    my $self = shift;
-    return $self->{'aprun'};
+	my $self = shift;
+	return $self->{'aprun'};
 }
 
 #==============================================================================
@@ -433,8 +393,8 @@
 #==============================================================================
 sub PBSRS()
 {
-    my $self = shift;
-    return $self->{'pbsrs'};
+	my $self = shift;
+	return $self->{'pbsrs'};
 }
 
 #==============================================================================
@@ -442,8 +402,8 @@
 #==============================================================================
 sub ptile()
 {
-    my $self = shift;
-    return $self->{'ptile'};
+	my $self = shift;
+	return $self->{'ptile'};
 }
 
 #==============================================================================
@@ -451,8 +411,8 @@
 #==============================================================================
 sub taskPerNode()
 {
-    my $self = shift;
-    return $self->{'taskpernode'};
+	my $self = shift;
+	return $self->{'taskpernode'};
 }
 
 #==============================================================================
@@ -461,7 +421,7 @@
 sub taskPerNuma()
 {	
     my $self = shift;
-    return $self->{'taskpernuma'};
+	return $self->{'taskpernuma'};
 }
 
 #==============================================================================
@@ -469,8 +429,8 @@
 #==============================================================================
 sub maxTasksPerNode()
 {
-    my $self = shift;
-    return $self->{'MAX_TASKS_PER_NODE'};
+	my $self = shift;
+	return $self->{'MAX_TASKS_PER_NODE'};
 }
 
 #==============================================================================
@@ -478,45 +438,45 @@
 #==============================================================================
 sub document()
 {
-    my $self = shift;
-    my $doc = '';
-    $doc .=  "# ---------------------------------------- \n";
-    $doc .=  "# PE Layout: \n";
-    $doc .=  "#   Total number of tasks: $self->{'totaltasks'}\n";
-    $doc .=  "#   Maximum threads per task: $self->{'maxthreads'}\n";
-    for(my $c1 = 0; $c1 < $#{ $self->{'ntasks'}}; $c1++ )
-    {
-	my $n = ${$self->{'ntasks'}}[$c1];
-	my $t = ${$self->{'nthrds'}}[$c1];
-	my $r = ${$self->{'rootpe'}}[$c1];
-	my $i = ${$self->{'ninst'}}[$c1];
-	my $p = ${$self->{'pstrid'}}[$c1];
-	my $tt = $r + ($n -1) * $p;
-	$doc .=  "#     " . ${$self->{'mcomps'}}[$c1] . " ntasks=$n nthreads=$t rootpe=$r ninst=$i \n";
-    }
-    $doc .=  "#    \n";
-    $doc .=  "#    total number of hw pes = $self->{'fullsum'} \n";
-    for (my $c1 = 0; $c1 < $#{$self->{'ntasks'}}; $c1++)
-    {	
-	my $n  = ${$self->{'ntasks'}}[$c1];
-	my $t  = ${$self->{'nthrds'}}[$c1];
-	my $r  = ${$self->{'rootpe'}}[$c1];
-	my $p  = ${$self->{'pstrid'}}[$c1];
-	my $tt = $r + ($n -1) * $p;
-	my $tm = ${$self->{'sumthreads'}}[$tt] + $t + 1;
-	$doc .=  "#     " . ${$self->{'mcomps'}}[$c1] . " hw pe range ~ from " . ${$self->{'sumthreads'}}[$r] . " to $tm\n";
-    }
-
-    if($self->{'minthreads'} < 1)
-    {
-	$doc .=  "#   \n";
+	my $self = shift;
+	my $doc = '';
+	$doc .=  "# ---------------------------------------- \n";
+	$doc .=  "# PE Layout: \n";
+	$doc .=  "#   Total number of tasks: $self->{'totaltasks'}\n";
+	$doc .=  "#   Maximum threads per task: $self->{'maxthreads'}\n";
+	for(my $c1 = 0; $c1 < $#{ $self->{'ntasks'}}; $c1++ )
+	{
+		my $n = ${$self->{'ntasks'}}[$c1];
+		my $t = ${$self->{'nthrds'}}[$c1];
+		my $r = ${$self->{'rootpe'}}[$c1];
+		my $i = ${$self->{'ninst'}}[$c1];
+		my $p = ${$self->{'pstrid'}}[$c1];
+		my $tt = $r + ($n -1) * $p;
+		$doc .=  "#     " . ${$self->{'mcomps'}}[$c1] . " ntasks=$n nthreads=$t rootpe=$r ninst=$i \n";
+	}
+		$doc .=  "#    \n";
+		$doc .=  "#    total number of hw pes = $self->{'fullsum'} \n";
+	for (my $c1 = 0; $c1 < $#{$self->{'ntasks'}}; $c1++)
+	{	
+		my $n  = ${$self->{'ntasks'}}[$c1];
+		my $t  = ${$self->{'nthrds'}}[$c1];
+		my $r  = ${$self->{'rootpe'}}[$c1];
+		my $p  = ${$self->{'pstrid'}}[$c1];
+		my $tt = $r + ($n -1) * $p;
+		my $tm = ${$self->{'sumthreads'}}[$tt] + $t + 1;
+		$doc .=  "#     " . ${$self->{'mcomps'}}[$c1] . " hw pe range ~ from " . ${$self->{'sumthreads'}}[$r] . " to $tm\n";
+	}
+
+	if($self->{'minthreads'} < 1)
+	{
+		$doc .=  "#   \n";
     	$doc .=  "#   WARNING there appear to be some IDLE hw pes \n";
     	$doc .=  "#   Please consider reviewing your env_mach_pes.xml file \n";
-    }
-    $doc .=  "# ---------------------------------------- \n";
+	}
+	$doc .=  "# ---------------------------------------- \n";
+	
+	return $doc;
+}
     
-    return $doc;
-}
-    
 
 1;