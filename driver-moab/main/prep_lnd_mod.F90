--- conflicted
+++ resolved
@@ -599,22 +599,14 @@
     if (mblxid .ge. 0) then !  send because we are on coupler pes
 
       ! basically, use the initial partitioning
-<<<<<<< HEAD
        context_id = lndid1
-       ierr = iMOAB_SendElementTag(mblxid, tagName, mpicom_join, context_id)
-=======
-      ierr = iMOAB_SendElementTagFortran(mblxid, tagName, mpicom_join, context_id)
->>>>>>> a92f1375
+       ierr = iMOAB_SendElementTagFortran(mblxid, tagName, mpicom_join, context_id)
 
     endif
     if (mlnid .ge. 0 ) then !  we are on land pes, for sure
       ! receive on land pes, a tag that was computed on coupler pes
-<<<<<<< HEAD
        context_id = id_join
-       ierr = iMOAB_ReceiveElementTag(mlnid, tagName, mpicom_join, context_id)
-=======
        ierr = iMOAB_ReceiveElementTagFortran(mlnid, tagName, mpicom_join, context_id)
->>>>>>> a92f1375
     !CHECKRC(ierr, "cannot receive tag values")
     endif
 
