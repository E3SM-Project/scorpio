module prep_ocn_mod

  use shr_kind_mod,     only: r8 => SHR_KIND_R8
  use shr_kind_mod,     only: cs => SHR_KIND_CS
  use shr_kind_mod,     only: cl => SHR_KIND_CL
  use shr_sys_mod,      only: shr_sys_abort, shr_sys_flush
  use seq_comm_mct,     only: num_inst_atm, num_inst_rof, num_inst_ice
  use seq_comm_mct,     only: num_inst_glc, num_inst_wav, num_inst_ocn
  use seq_comm_mct,     only: num_inst_xao, num_inst_frc
  use seq_comm_mct,     only: num_inst_max
  use seq_comm_mct,     only: CPLID, OCNID, logunit
  use seq_comm_mct,     only: seq_comm_getData=>seq_comm_setptrs

  use seq_comm_mct,     only: mpoid  ! iMOAB pid for ocean mesh on component pes
  use seq_comm_mct,     only: mboxid ! iMOAB id for mpas ocean migrated mesh to coupler pes
  use seq_comm_mct,     only : seq_comm_getinfo => seq_comm_setptrs

  use seq_infodata_mod, only: seq_infodata_type, seq_infodata_getdata
  use seq_map_type_mod
  use seq_map_mod
  use seq_flds_mod
  use t_drv_timers_mod
  use mct_mod
  use perf_mod
  use component_type_mod, only: component_get_x2c_cx, component_get_c2x_cx
  use component_type_mod, only: ocn, atm, ice, rof, wav, glc

  implicit none
  save
  private

  !--------------------------------------------------------------------------
  ! Public interfaces
  !--------------------------------------------------------------------------

  public :: prep_ocn_init
  public :: prep_ocn_mrg

  public :: prep_ocn_accum
  public :: prep_ocn_accum_avg

  public :: prep_ocn_calc_a2x_ox
  public :: prep_ocn_calc_i2x_ox
  public :: prep_ocn_calc_r2x_ox
  public :: prep_ocn_calc_g2x_ox
  public :: prep_ocn_shelf_calc_g2x_ox
  public :: prep_ocn_calc_w2x_ox

  public :: prep_ocn_get_a2x_ox
  public :: prep_ocn_get_r2x_ox
  public :: prep_ocn_get_i2x_ox
  public :: prep_ocn_get_g2x_ox
  public :: prep_ocn_get_w2x_ox

  public :: prep_ocn_get_x2oacc_ox
  public :: prep_ocn_get_x2oacc_ox_cnt
#ifdef SUMMITDEV_PGI
  ! Sarat: Dummy variable added to workaround PGI compiler bug (PGI 17.9) as of Oct 23, 2017
  public :: dummy_pgibugfix
#endif

  public :: prep_ocn_get_mapper_Sa2o
  public :: prep_ocn_get_mapper_Va2o
  public :: prep_ocn_get_mapper_Fa2o
  public :: prep_ocn_get_mapper_Fr2o
  public :: prep_ocn_get_mapper_Rr2o_liq
  public :: prep_ocn_get_mapper_Rr2o_ice
  public :: prep_ocn_get_mapper_SFi2o
  public :: prep_ocn_get_mapper_Rg2o_liq
  public :: prep_ocn_get_mapper_Rg2o_ice
  public :: prep_ocn_get_mapper_Sg2o
  public :: prep_ocn_get_mapper_Fg2o
  public :: prep_ocn_get_mapper_Sw2o

  public :: prep_ocn_migrate_moab
  !--------------------------------------------------------------------------
  ! Private interfaces
  !--------------------------------------------------------------------------

  private :: prep_ocn_merge

  !--------------------------------------------------------------------------
  ! Private data
  !--------------------------------------------------------------------------

  ! mappers
  type(seq_map), pointer :: mapper_Sa2o
  type(seq_map), pointer :: mapper_Va2o
  type(seq_map), pointer :: mapper_Fa2o
  type(seq_map), pointer :: mapper_Fr2o
  type(seq_map), pointer :: mapper_Rr2o_liq
  type(seq_map), pointer :: mapper_Rr2o_ice
  type(seq_map), pointer :: mapper_SFi2o
  type(seq_map), pointer :: mapper_Rg2o_liq
  type(seq_map), pointer :: mapper_Rg2o_ice
  type(seq_map), pointer :: mapper_Fg2o
  type(seq_map), pointer :: mapper_Sg2o
  type(seq_map), pointer :: mapper_Sw2o

  ! attribute vectors
  type(mct_aVect), pointer :: a2x_ox(:) ! Atm export, ocn grid, cpl pes
  type(mct_aVect), pointer :: r2x_ox(:) ! Rof export, ocn grid, cpl pes
  type(mct_aVect), pointer :: i2x_ox(:) ! Ice export, ocn grid, cpl pes
  type(mct_aVect), pointer :: g2x_ox(:) ! Glc export, ocn grid, cpl pes
  type(mct_aVect), pointer :: w2x_ox(:) ! Wav export, ocn grid, cpl pes

  type(mct_aVect), target  :: x2o_ox_inst  ! multi instance for averaging

  ! accumulation variables
  type(mct_aVect), pointer :: x2oacc_ox(:)  ! Ocn import, ocn grid, cpl pes
  integer        , target  :: x2oacc_ox_cnt ! x2oacc_ox: number of time samples accumulated

  ! other module variables
  integer       :: mpicom_CPLID   ! MPI cpl communicator
  logical       :: flood_present  ! .true.  => rof is computing flood
  character(CS) :: vect_map       ! vector mapping type
  logical       :: x2o_average    ! logical for x2o averaging to 1 ocean instance from multi instances
#ifdef SUMMITDEV_PGI
  ! Sarat: Dummy variable added to workaround PGI compiler bug (PGI 17.9) as of Oct 23, 2017
  logical       :: dummy_pgibugfix
#endif
  !================================================================================================

#ifdef MOABDEBUG
  integer :: number_proj ! it is a static variable, used to count the number of projections
#endif

contains

  !================================================================================================

  subroutine prep_ocn_init(infodata, atm_c2_ocn, atm_c2_ice, ice_c2_ocn, rof_c2_ocn, &
       wav_c2_ocn, glc_c2_ocn, glcshelf_c2_ocn)

    !---------------------------------------------------------------
    ! Description
    ! Initialize module attribute vectors and all other non-mapping
    ! module variables except for accumulators
    !
    ! Arguments
    type(seq_infodata_type) , intent(in)    :: infodata
    logical                 , intent(in)    :: atm_c2_ocn ! .true.=>atm to ocn coupling on
    logical                 , intent(in)    :: atm_c2_ice ! .true.=>atm to ice coupling on
    logical                 , intent(in)    :: ice_c2_ocn ! .true.=>ice to ocn coupling on
    logical                 , intent(in)    :: rof_c2_ocn ! .true.=>rof to ocn coupling on
    logical                 , intent(in)    :: wav_c2_ocn ! .true.=>wav to ocn coupling on
    logical                 , intent(in)    :: glc_c2_ocn ! .true.=>glc to ocn coupling on
    logical                 , intent(in)    :: glcshelf_c2_ocn ! .true.=>glc ice shelf to ocn coupling on
    !
    ! Local Variables
    logical                  :: esmf_map_flag  ! .true. => use esmf for mapping
    logical                  :: ocn_present    ! .true.  => ocn is present
    logical                  :: atm_present    ! .true.  => atm is present
    logical                  :: ice_present    ! .true.  => ice is present
    logical                  :: iamroot_CPLID  ! .true. => CPLID masterproc
    logical                  :: samegrid_ao    ! samegrid atm and ocean
    logical                  :: samegrid_og    ! samegrid glc and ocean
    logical                  :: samegrid_ow    ! samegrid ocean and wave
    logical                  :: samegrid_ro    ! samegrid runoff and ocean
    integer                  :: atm_nx, atm_ny
    integer                  :: lsize_o
    integer                  :: egi, eri
    integer                  :: ewi, eai, eii, eoi
    character(CL)            :: ocn_gnam       ! ocn grid
    character(CL)            :: atm_gnam       ! atm grid
    character(CL)            :: rof_gnam       ! rof grid
    character(CL)            :: wav_gnam       ! wav grid
    character(CL)            :: glc_gnam       ! glc grid
    type(mct_avect), pointer :: o2x_ox
    type(mct_avect), pointer :: x2o_ox
    character(*), parameter  :: subname = '(prep_ocn_init)'
    character(*), parameter  :: F00 = "('"//subname//" : ', 4A )"
    character(*), parameter  :: F01 = "('"//subname//" : ', A, I8 )"
    !---------------------------------------------------------------

    call seq_infodata_getData(infodata , &
         ocn_present=ocn_present       , &
         atm_present=atm_present       , &
         ice_present=ice_present       , &
         flood_present=flood_present   , &
         vect_map=vect_map             , &
         atm_gnam=atm_gnam             , &
         ocn_gnam=ocn_gnam             , &
         rof_gnam=rof_gnam             , &
         wav_gnam=wav_gnam             , &
         atm_nx=atm_nx                 , &
         atm_ny=atm_ny                 , &
         glc_gnam=glc_gnam             , &
         esmf_map_flag=esmf_map_flag   )

    allocate(mapper_Sa2o)
    allocate(mapper_Va2o)
    allocate(mapper_Fa2o)
    allocate(mapper_Fr2o)
    allocate(mapper_Rr2o_liq)
    allocate(mapper_Rr2o_ice)
    allocate(mapper_SFi2o)
    allocate(mapper_Rg2o_liq)
    allocate(mapper_Rg2o_ice)
    allocate(mapper_Sg2o)
    allocate(mapper_Fg2o)
    allocate(mapper_Sw2o)

    if (ocn_present) then

       call seq_comm_getData(CPLID, &
            mpicom=mpicom_CPLID, iamroot=iamroot_CPLID)

       o2x_ox => component_get_c2x_cx(ocn(1))
       x2o_ox => component_get_x2c_cx(ocn(1))
       lsize_o = mct_aVect_lsize(o2x_ox)

       ! x2o_average setup logic
       if (num_inst_max == num_inst_ocn) then
          ! standard multi-instance merge
          x2o_average = .false.
       elseif (num_inst_max > 1 .and. num_inst_ocn == 1) then
          ! averaging ocean merge
          x2o_average = .true.
          if (iamroot_CPLID) then
             write(logunit,F01) 'x2o averaging on over instances =',num_inst_max
          end if
          call mct_aVect_init(x2o_ox_inst, x2o_ox, lsize_o)
          call mct_aVect_zero(x2o_ox_inst)
       else
          ! not allowed
          write(logunit,F00) ' ERROR in x2o_average setup logic '
          call shr_sys_abort(subname//' ERROR in x2o_average setup logic')
       endif

       allocate(a2x_ox(num_inst_atm))
       do eai = 1,num_inst_atm
          call mct_aVect_init(a2x_ox(eai), rList=seq_flds_a2x_fields, lsize=lsize_o)
          call mct_aVect_zero(a2x_ox(eai))
       enddo
       allocate(r2x_ox(num_inst_rof))
       do eri = 1,num_inst_rof
          call mct_aVect_init(r2x_ox(eri), rList=seq_flds_r2x_fields, lsize=lsize_o)
          call mct_aVect_zero(r2x_ox(eri))
       enddo
       allocate(g2x_ox(num_inst_glc))
       do egi = 1,num_inst_glc
          call mct_aVect_init(g2x_ox(egi), rList=seq_flds_g2x_fields, lsize=lsize_o)
          call mct_aVect_zero(g2x_ox(egi))
       end do
       allocate(w2x_ox(num_inst_wav))
       do ewi = 1,num_inst_wav
          call mct_aVect_init(w2x_ox(ewi), rList=seq_flds_w2x_fields, lsize=lsize_o)
          call mct_aVect_zero(w2x_ox(ewi))
       enddo
       allocate(i2x_ox(num_inst_ice))
       do eii = 1,num_inst_ice
          call mct_aVect_init(i2x_ox(eii), rList=seq_flds_i2x_fields, lsize=lsize_o)
          call mct_aVect_zero(i2x_ox(eii))
       enddo

       allocate(x2oacc_ox(num_inst_ocn))
       do eoi = 1,num_inst_ocn
          call mct_avect_init(x2oacc_ox(eoi), x2o_ox, lsize_o)
          call mct_aVect_zero(x2oacc_ox(eoi))
       end do
       x2oacc_ox_cnt = 0

       samegrid_ao = .true.
       samegrid_ro = .true.
       samegrid_ow = .true.
       samegrid_og = .true.
       if (trim(atm_gnam) /= trim(ocn_gnam)) samegrid_ao = .false.
       if (trim(rof_gnam) /= trim(ocn_gnam)) samegrid_ro = .false.
       if (trim(ocn_gnam) /= trim(wav_gnam)) samegrid_ow = .false.
       if (trim(ocn_gnam) /= trim(glc_gnam)) samegrid_og = .false.

       if (atm_present) then
          if (iamroot_CPLID) then
             write(logunit,*) ' '
             write(logunit,F00) 'Initializing mapper_Fa2o'
          end if
          call seq_map_init_rcfile(mapper_Fa2o, atm(1), ocn(1), &
               'seq_maps.rc','atm2ocn_fmapname:','atm2ocn_fmaptype:',samegrid_ao, &
               'mapper_Fa2o initialization',esmf_map_flag)
          call shr_sys_flush(logunit)
       end if

       ! atm_c2_ice flag is here because ice and ocn are constrained to be on the same
       ! grid so the atm->ice mapping is set to the atm->ocn mapping to improve performance
       if (atm_c2_ocn .or. atm_c2_ice) then
          if (iamroot_CPLID) then
             write(logunit,*) ' '
             write(logunit,F00) 'Initializing mapper_Sa2o'
          end if
          call seq_map_init_rcfile(mapper_Sa2o, atm(1), ocn(1), &
               'seq_maps.rc','atm2ocn_smapname:','atm2ocn_smaptype:',samegrid_ao, &
               'mapper_Sa2o initialization',esmf_map_flag)

          if (iamroot_CPLID) then
             write(logunit,*) ' '
             write(logunit,F00) 'Initializing mapper_Va2o'
          end if
          call seq_map_init_rcfile(mapper_Va2o, atm(1), ocn(1), &
               'seq_maps.rc','atm2ocn_vmapname:','atm2ocn_vmaptype:',samegrid_ao, &
               'mapper_Va2o initialization',esmf_map_flag)

          if (iamroot_CPLID) then
             write(logunit,*) ' '
             write(logunit,F00) 'Initializing mapper_Va2o vect with vect_map = ',trim(vect_map)
          end if
          call seq_map_initvect(mapper_Va2o, vect_map, atm(1), ocn(1), string='mapper_Va2o initvect')
       endif
       call shr_sys_flush(logunit)

       ! needed for domain checking
       if (ice_present) then
          if (iamroot_CPLID) then
             write(logunit,*) ' '
             write(logunit,F00) 'Initializing mapper_SFi2o'
          end if
          call seq_map_init_rearrolap(mapper_SFi2o, ice(1), ocn(1), 'mapper_SFi2o')
       endif
       call shr_sys_flush(logunit)

       if (rof_c2_ocn) then
          if (iamroot_CPLID) then
             write(logunit,*) ' '
             write(logunit,F00) 'Initializing mapper_Rr2o_liq'
          end if
          call seq_map_init_rcfile(mapper_Rr2o_liq, rof(1), ocn(1), &
               'seq_maps.rc', 'rof2ocn_liq_rmapname:', 'rof2ocn_liq_rmaptype:',samegrid_ro, &
               'mapper_Rr2o_liq  initialization',esmf_map_flag)

          if (iamroot_CPLID) then
             write(logunit,*) ' '
             write(logunit,F00) 'Initializing mapper_Rr2o_ice'
          end if
          call seq_map_init_rcfile(mapper_Rr2o_ice, rof(1), ocn(1), &
               'seq_maps.rc', 'rof2ocn_ice_rmapname:', 'rof2ocn_ice_rmaptype:',samegrid_ro, &
               'mapper_Rr2o_ice  initialization',esmf_map_flag)

          if (flood_present) then
             if (iamroot_CPLID) then
                write(logunit,*) ' '
                write(logunit,F00) 'Initializing mapper_Fr2o'
             end if
             call seq_map_init_rcfile( mapper_Fr2o, rof(1), ocn(1), &
                  'seq_maps.rc', 'rof2ocn_fmapname:', 'rof2ocn_fmaptype:',samegrid_ro, &
                  string='mapper_Fr2o initialization', esmf_map=esmf_map_flag)
          endif
       endif
       call shr_sys_flush(logunit)

       if (glc_c2_ocn) then
          if (iamroot_CPLID) then
             write(logunit,*) ' '
             write(logunit,F00) 'Initializing mapper_Rg2o_liq'
          end if
          call seq_map_init_rcfile(mapper_Rg2o_liq, glc(1), ocn(1), &
               'seq_maps.rc', 'glc2ocn_liq_rmapname:', 'glc2ocn_liq_rmaptype:',samegrid_og, &
               'mapper_Rg2o_liq initialization',esmf_map_flag)

          if (iamroot_CPLID) then
             write(logunit,*) ' '
             write(logunit,F00) 'Initializing mapper_Rg2o_ice'
          end if
          call seq_map_init_rcfile(mapper_Rg2o_ice, glc(1), ocn(1), &
               'seq_maps.rc', 'glc2ocn_ice_rmapname:', 'glc2ocn_ice_rmaptype:',samegrid_og, &
               'mapper_Rg2o_ice initialization',esmf_map_flag)
       endif
       call shr_sys_flush(logunit)

       if (glcshelf_c2_ocn) then !ice shelf coupled properties
          if (iamroot_CPLID) then
             write(logunit,*) ' '
             write(logunit,F00) 'Initializing mapper_Sg2o'
          end if
          call seq_map_init_rcfile(mapper_Sg2o, glc(1), ocn(1), &
               'seq_maps.rc', 'glc2ocn_smapname:', 'glc2ocn_smaptype:',samegrid_og, &
               'mapper_Sg2o initialization',esmf_map_flag)
          if (iamroot_CPLID) then
             write(logunit,*) ' '
             write(logunit,F00) 'Initializing mapper_Fg2o'
          end if
          call seq_map_init_rcfile(mapper_Fg2o, glc(1), ocn(1), &
               'seq_maps.rc', 'glc2ocn_fmapname:', 'glc2ocn_fmaptype:',samegrid_og, &
               'mapper_Fg2o initialization',esmf_map_flag)
       endif
       call shr_sys_flush(logunit)

       if (wav_c2_ocn) then
          if (iamroot_CPLID) then
             write(logunit,*) ' '
             write(logunit,F00) 'Initializing mapper_Sw2o'
          end if
          call seq_map_init_rcfile(mapper_Sw2o, wav(1), ocn(1), &
               'seq_maps.rc', 'wav2ocn_smapname:', 'wav2ocn_smaptype:',samegrid_ow, &
               'mapper_Sw2o initialization')
       endif
       call shr_sys_flush(logunit)

    end if
#ifdef MOABDEBUG
    number_proj = 0 ! it is a static variable, used to count the number of projections
#endif
  end subroutine prep_ocn_init

  !================================================================================================

  subroutine prep_ocn_accum(timer)
    !---------------------------------------------------------------
    ! Description
    ! Accumulate ocn inputs
    ! Form partial sum of tavg ocn inputs (virtual "send" to ocn)
    ! NOTE: this is done AFTER the call to the merge in prep_ocn_mrg
    !
    ! Arguments
    character(len=*)        , intent(in) :: timer
    !
    ! Local Variables
    integer :: eoi
    type(mct_avect) , pointer   :: x2o_ox
    character(*)    , parameter :: subname = '(prep_ocn_accum)'
    !---------------------------------------------------------------

    call t_drvstartf (trim(timer), barrier=mpicom_CPLID)
    do eoi = 1,num_inst_ocn
       x2o_ox => component_get_x2c_cx(ocn(eoi))

       if (x2oacc_ox_cnt == 0) then
          call mct_avect_copy(x2o_ox, x2oacc_ox(eoi))
       else
          call mct_avect_accum(x2o_ox, x2oacc_ox(eoi))
       endif
    enddo
    x2oacc_ox_cnt = x2oacc_ox_cnt + 1
    call t_drvstopf  (trim(timer))

  end subroutine prep_ocn_accum

  !================================================================================================

  subroutine prep_ocn_accum_avg(timer_accum)
    !---------------------------------------------------------------
    ! Description
    ! Finish accumulation ocn inputs
    !
    ! Arguments
    character(len=*), intent(in)    :: timer_accum
    !
    ! Local Variables
    integer :: eoi
    type(mct_avect), pointer :: x2o_ox
    character(*), parameter  :: subname = '(prep_ocn_accum_avg)'
    !---------------------------------------------------------------

    call t_drvstartf (trim(timer_accum), barrier=mpicom_CPLID)
    do eoi = 1,num_inst_ocn
       ! temporary formation of average
       if (x2oacc_ox_cnt > 1) then
          call mct_avect_avg(x2oacc_ox(eoi), x2oacc_ox_cnt)
       end if

       ! ***NOTE***THE FOLLOWING ACTUALLY MODIFIES x2o_ox
       x2o_ox   => component_get_x2c_cx(ocn(eoi))
       call mct_avect_copy(x2oacc_ox(eoi), x2o_ox)
    enddo
    x2oacc_ox_cnt = 0
    call t_drvstopf (trim(timer_accum))

  end subroutine prep_ocn_accum_avg

  !================================================================================================

  subroutine prep_ocn_mrg(infodata, fractions_ox, xao_ox, timer_mrg)

    !---------------------------------------------------------------
    ! Description
    ! Merge all ocn inputs
    !
    ! Arguments
    type(seq_infodata_type) , intent(in)    :: infodata
    type(mct_aVect)         , intent(in)    :: fractions_ox(:)
    type(mct_aVect)         , intent(in)    :: xao_ox(:) ! Atm-ocn fluxes, ocn grid, cpl pes
    character(len=*)        , intent(in)    :: timer_mrg
    !
    ! Local Variables
    integer                  :: eii, ewi, egi, eoi, eai, eri, exi, efi, emi
    real(r8)                 :: flux_epbalfact ! adjusted precip factor
    type(mct_avect), pointer :: x2o_ox
    integer                  :: cnt
    character(*), parameter  :: subname = '(prep_ocn_mrg)'
    !---------------------------------------------------------------

    call seq_infodata_GetData(infodata, &
         flux_epbalfact=flux_epbalfact)

    call t_drvstartf (trim(timer_mrg), barrier=mpicom_CPLID)

    ! Use emi here for instance averaging capability, num_inst_max = num_inst_ocn normally
    ! if NOT x2o_average, just fill each instance of component_get_x2c_cx(ocn(eoi))
    ! if     x2o_average, then computer merge into x2o_ox_inst and accumulate that to
    !                     component_get_x2c_cx(ocn(1)) and then average it at the end

    if (x2o_average) then
       x2o_ox   => component_get_x2c_cx(ocn(1))
       call mct_aVect_zero(x2o_ox)
    endif

    cnt = 0
    do emi = 1,num_inst_max
       ! Use fortran mod to address ensembles in merge
       eoi = mod((emi-1),num_inst_ocn) + 1
       eai = mod((emi-1),num_inst_atm) + 1
       eii = mod((emi-1),num_inst_ice) + 1
       eri = mod((emi-1),num_inst_rof) + 1
       ewi = mod((emi-1),num_inst_wav) + 1
       egi = mod((emi-1),num_inst_glc) + 1
       exi = mod((emi-1),num_inst_xao) + 1
       efi = mod((emi-1),num_inst_frc) + 1

       if (x2o_average) then
          x2o_ox   => x2o_ox_inst
       else
          x2o_ox   => component_get_x2c_cx(ocn(eoi))
       endif

       call prep_ocn_merge( flux_epbalfact, a2x_ox(eai), i2x_ox(eii), r2x_ox(eri),  &
            w2x_ox(ewi), g2x_ox(egi), xao_ox(exi), fractions_ox(efi), x2o_ox )

       if (x2o_average) then
          x2o_ox   => component_get_x2c_cx(ocn(1))
          call mct_aVect_accum(x2o_ox_inst, x2o_ox)
          cnt = cnt + 1
       endif
    enddo

    if (x2o_average) then
       x2o_ox   => component_get_x2c_cx(ocn(1))
       call mct_avect_avg(x2o_ox,cnt)
    endif

    call t_drvstopf  (trim(timer_mrg))

  end subroutine prep_ocn_mrg

  !================================================================================================

  subroutine prep_ocn_merge( flux_epbalfact, a2x_o, i2x_o, r2x_o, w2x_o, g2x_o, xao_o, &
       fractions_o, x2o_o )

    use prep_glc_mod, only: prep_glc_calculate_subshelf_boundary_fluxes

    !-----------------------------------------------------------------------
    !
    ! Arguments
    real(r8)       , intent(in)    :: flux_epbalfact
    type(mct_aVect), intent(in)    :: a2x_o
    type(mct_aVect), intent(in)    :: i2x_o
    type(mct_aVect), intent(in)    :: r2x_o
    type(mct_aVect), intent(in)    :: w2x_o
    type(mct_aVect), intent(in)    :: g2x_o
    type(mct_aVect), intent(in)    :: xao_o
    type(mct_aVect), intent(in)    :: fractions_o
    type(mct_aVect), intent(inout) :: x2o_o
    !
    ! Local variables
    integer  :: n,ka,ki,ko,kr,kw,kx,kir,kor,i,i1,o1
    integer  :: kof,kif
    integer  :: lsize
    integer  :: noflds,naflds,niflds,nrflds,nwflds,nxflds,ngflds
    real(r8) :: ifrac,ifracr
    real(r8) :: afrac,afracr
    real(r8) :: frac_sum
    real(r8) :: avsdr, anidr, avsdf, anidf   ! albedos
    real(r8) :: fswabsv, fswabsi             ! sw
    character(CL),allocatable :: field_ocn(:)   ! string converted to char
    character(CL),allocatable :: field_atm(:)   ! string converted to char
    character(CL),allocatable :: field_ice(:)   ! string converted to char
    character(CL),allocatable :: field_rof(:)   ! string converted to char
    character(CL),allocatable :: field_wav(:)   ! string converted to char
    character(CL),allocatable :: field_xao(:)   ! string converted to char
    character(CL),allocatable :: field_glc(:)   ! string converted to char
    character(CL),allocatable :: itemc_ocn(:)   ! string converted to char
    character(CL),allocatable :: itemc_atm(:)   ! string converted to char
    character(CL),allocatable :: itemc_ice(:)   ! string converted to char
    character(CL),allocatable :: itemc_rof(:)   ! string converted to char
    character(CL),allocatable :: itemc_wav(:)   ! string converted to char
    character(CL),allocatable :: itemc_xao(:)   ! string converted to char
    character(CL),allocatable :: itemc_g2x(:)   ! string converted to char
    integer, save :: index_a2x_Faxa_swvdr
    integer, save :: index_a2x_Faxa_swvdf
    integer, save :: index_a2x_Faxa_swndr
    integer, save :: index_a2x_Faxa_swndf
    integer, save :: index_i2x_Fioi_swpen
    integer, save :: index_xao_So_avsdr
    integer, save :: index_xao_So_anidr
    integer, save :: index_xao_So_avsdf
    integer, save :: index_xao_So_anidf
    integer, save :: index_a2x_Faxa_snowc
    integer, save :: index_a2x_Faxa_snowl
    integer, save :: index_a2x_Faxa_rainc
    integer, save :: index_a2x_Faxa_rainl
    integer, save :: index_r2x_Forr_rofl
    integer, save :: index_r2x_Forr_rofi
    integer, save :: index_r2x_Forr_rofl_16O
    integer, save :: index_r2x_Forr_rofi_16O
    integer, save :: index_r2x_Forr_rofl_18O
    integer, save :: index_r2x_Forr_rofi_18O
    integer, save :: index_r2x_Forr_rofl_HDO
    integer, save :: index_r2x_Forr_rofi_HDO
    integer, save :: index_r2x_Flrr_flood
    integer, save :: index_g2x_Fogg_rofl
    integer, save :: index_g2x_Fogg_rofi
    integer, save :: index_x2o_Foxx_swnet
    integer, save :: index_x2o_Faxa_snow
    integer, save :: index_x2o_Faxa_rain
    integer, save :: index_x2o_Faxa_prec
    integer, save :: index_x2o_Foxx_rofl
    integer, save :: index_x2o_Foxx_rofi
    integer, save :: index_x2o_Sf_afrac
    integer, save :: index_x2o_Sf_afracr
    integer, save :: index_x2o_Foxx_swnet_afracr
    integer, save :: index_x2o_Foxx_rofl_16O
    integer, save :: index_x2o_Foxx_rofi_16O
    integer, save :: index_x2o_Foxx_rofl_18O
    integer, save :: index_x2o_Foxx_rofi_18O
    integer, save :: index_x2o_Foxx_rofl_HDO
    integer, save :: index_x2o_Foxx_rofi_HDO
    integer, save :: index_a2x_Faxa_snowc_16O
    integer, save :: index_a2x_Faxa_snowl_16O
    integer, save :: index_a2x_Faxa_rainc_16O
    integer, save :: index_a2x_Faxa_rainl_16O
    integer, save :: index_x2o_Faxa_rain_16O
    integer, save :: index_x2o_Faxa_snow_16O
    integer, save :: index_x2o_Faxa_prec_16O
    integer, save :: index_a2x_Faxa_snowc_18O
    integer, save :: index_a2x_Faxa_snowl_18O
    integer, save :: index_a2x_Faxa_rainc_18O
    integer, save :: index_a2x_Faxa_rainl_18O
    integer, save :: index_x2o_Faxa_rain_18O
    integer, save :: index_x2o_Faxa_snow_18O
    integer, save :: index_x2o_Faxa_prec_18O
    integer, save :: index_a2x_Faxa_snowc_HDO
    integer, save :: index_a2x_Faxa_snowl_HDO
    integer, save :: index_a2x_Faxa_rainc_HDO
    integer, save :: index_a2x_Faxa_rainl_HDO
    integer, save :: index_x2o_Faxa_rain_HDO
    integer, save :: index_x2o_Faxa_snow_HDO
    integer, save :: index_x2o_Faxa_prec_HDO
    logical :: iamroot
    logical, save, pointer :: amerge(:),imerge(:),xmerge(:)
    integer, save, pointer :: aindx(:), iindx(:), xindx(:)
    character(CL),allocatable :: mrgstr(:)   ! temporary string
    type(mct_aVect_sharedindices),save :: a2x_sharedindices
    type(mct_aVect_sharedindices),save :: i2x_sharedindices
    type(mct_aVect_sharedindices),save :: r2x_sharedindices
    type(mct_aVect_sharedindices),save :: w2x_sharedindices
    type(mct_aVect_sharedindices),save :: xao_sharedindices
    type(mct_aVect_sharedindices),save :: g2x_sharedindices
    logical, save :: first_time = .true.
    character(*),parameter :: subName = '(prep_ocn_merge) '
    !-----------------------------------------------------------------------

    call seq_comm_setptrs(CPLID, iamroot=iamroot)

    noflds = mct_aVect_nRattr(x2o_o)
    naflds = mct_aVect_nRattr(a2x_o)
    niflds = mct_aVect_nRattr(i2x_o)
    nrflds = mct_aVect_nRattr(r2x_o)
    nwflds = mct_aVect_nRattr(w2x_o)
    nxflds = mct_aVect_nRattr(xao_o)
    ngflds = mct_aVect_nRattr(g2x_o)

    if (first_time) then
       index_a2x_Faxa_swvdr     = mct_aVect_indexRA(a2x_o,'Faxa_swvdr')
       index_a2x_Faxa_swvdf     = mct_aVect_indexRA(a2x_o,'Faxa_swvdf')
       index_a2x_Faxa_swndr     = mct_aVect_indexRA(a2x_o,'Faxa_swndr')
       index_a2x_Faxa_swndf     = mct_aVect_indexRA(a2x_o,'Faxa_swndf')
       index_i2x_Fioi_swpen     = mct_aVect_indexRA(i2x_o,'Fioi_swpen')
       index_xao_So_avsdr       = mct_aVect_indexRA(xao_o,'So_avsdr')
       index_xao_So_anidr       = mct_aVect_indexRA(xao_o,'So_anidr')
       index_xao_So_avsdf       = mct_aVect_indexRA(xao_o,'So_avsdf')
       index_xao_So_anidf       = mct_aVect_indexRA(xao_o,'So_anidf')
       index_x2o_Foxx_swnet     = mct_aVect_indexRA(x2o_o,'Foxx_swnet')

       index_a2x_Faxa_snowc     = mct_aVect_indexRA(a2x_o,'Faxa_snowc')
       index_a2x_Faxa_snowl     = mct_aVect_indexRA(a2x_o,'Faxa_snowl')
       index_a2x_Faxa_rainc     = mct_aVect_indexRA(a2x_o,'Faxa_rainc')
       index_a2x_Faxa_rainl     = mct_aVect_indexRA(a2x_o,'Faxa_rainl')
       index_r2x_Forr_rofl      = mct_aVect_indexRA(r2x_o,'Forr_rofl')
       index_r2x_Forr_rofi      = mct_aVect_indexRA(r2x_o,'Forr_rofi')
       index_r2x_Flrr_flood     = mct_aVect_indexRA(r2x_o,'Flrr_flood')
       index_g2x_Fogg_rofl      = mct_aVect_indexRA(g2x_o,'Fogg_rofl')
       index_g2x_Fogg_rofi      = mct_aVect_indexRA(g2x_o,'Fogg_rofi')
       index_x2o_Faxa_snow      = mct_aVect_indexRA(x2o_o,'Faxa_snow')
       index_x2o_Faxa_rain      = mct_aVect_indexRA(x2o_o,'Faxa_rain')
       index_x2o_Faxa_prec      = mct_aVect_indexRA(x2o_o,'Faxa_prec')
       index_x2o_Foxx_rofl      = mct_aVect_indexRA(x2o_o,'Foxx_rofl')
       index_x2o_Foxx_rofi      = mct_aVect_indexRA(x2o_o,'Foxx_rofi')

       if (seq_flds_i2o_per_cat) then
          index_x2o_Sf_afrac          = mct_aVect_indexRA(x2o_o,'Sf_afrac')
          index_x2o_Sf_afracr         = mct_aVect_indexRA(x2o_o,'Sf_afracr')
          index_x2o_Foxx_swnet_afracr = mct_aVect_indexRA(x2o_o,'Foxx_swnet_afracr')
       endif

       !wiso:
       ! H2_16O
       index_a2x_Faxa_snowc_16O = mct_aVect_indexRA(a2x_o,'Faxa_snowc_16O', perrWith='quiet')
       index_a2x_Faxa_snowl_16O = mct_aVect_indexRA(a2x_o,'Faxa_snowl_16O', perrWith='quiet')
       index_a2x_Faxa_rainc_16O = mct_aVect_indexRA(a2x_o,'Faxa_rainc_16O', perrWith='quiet')
       index_a2x_Faxa_rainl_16O = mct_aVect_indexRA(a2x_o,'Faxa_rainl_16O', perrWith='quiet')
       index_r2x_Forr_rofl_16O  = mct_aVect_indexRA(r2x_o,'Forr_rofl_16O' , perrWith='quiet')
       index_r2x_Forr_rofi_16O  = mct_aVect_indexRA(r2x_o,'Forr_rofi_16O' , perrWith='quiet')
       index_x2o_Faxa_rain_16O  = mct_aVect_indexRA(x2o_o,'Faxa_rain_16O' , perrWith='quiet')
       index_x2o_Faxa_snow_16O  = mct_aVect_indexRA(x2o_o,'Faxa_snow_16O' , perrWith='quiet')
       index_x2o_Faxa_prec_16O  = mct_aVect_indexRA(x2o_o,'Faxa_prec_16O' , perrWith='quiet')
       index_x2o_Foxx_rofl_16O  = mct_aVect_indexRA(x2o_o,'Foxx_rofl_16O' , perrWith='quiet')
       index_x2o_Foxx_rofi_16O  = mct_aVect_indexRA(x2o_o,'Foxx_rofi_16O' , perrWith='quiet')
       ! H2_18O
       index_a2x_Faxa_snowc_18O = mct_aVect_indexRA(a2x_o,'Faxa_snowc_18O', perrWith='quiet')
       index_a2x_Faxa_snowl_18O = mct_aVect_indexRA(a2x_o,'Faxa_snowl_18O', perrWith='quiet')
       index_a2x_Faxa_rainc_18O = mct_aVect_indexRA(a2x_o,'Faxa_rainc_18O', perrWith='quiet')
       index_a2x_Faxa_rainl_18O = mct_aVect_indexRA(a2x_o,'Faxa_rainl_18O', perrWith='quiet')
       index_r2x_Forr_rofl_18O  = mct_aVect_indexRA(r2x_o,'Forr_rofl_18O' , perrWith='quiet')
       index_r2x_Forr_rofi_18O  = mct_aVect_indexRA(r2x_o,'Forr_rofi_18O' , perrWith='quiet')
       index_x2o_Faxa_rain_18O  = mct_aVect_indexRA(x2o_o,'Faxa_rain_18O' , perrWith='quiet')
       index_x2o_Faxa_snow_18O  = mct_aVect_indexRA(x2o_o,'Faxa_snow_18O' , perrWith='quiet')
       index_x2o_Faxa_prec_18O  = mct_aVect_indexRA(x2o_o,'Faxa_prec_18O' , perrWith='quiet')
       index_x2o_Foxx_rofl_18O  = mct_aVect_indexRA(x2o_o,'Foxx_rofl_18O' , perrWith='quiet')
       index_x2o_Foxx_rofi_18O  = mct_aVect_indexRA(x2o_o,'Foxx_rofi_18O' , perrWith='quiet')
       ! HDO
       index_a2x_Faxa_snowc_HDO = mct_aVect_indexRA(a2x_o,'Faxa_snowc_HDO', perrWith='quiet')
       index_a2x_Faxa_snowl_HDO = mct_aVect_indexRA(a2x_o,'Faxa_snowl_HDO', perrWith='quiet')
       index_a2x_Faxa_rainc_HDO = mct_aVect_indexRA(a2x_o,'Faxa_rainc_HDO', perrWith='quiet')
       index_a2x_Faxa_rainl_HDO = mct_aVect_indexRA(a2x_o,'Faxa_rainl_HDO', perrWith='quiet')
       index_r2x_Forr_rofl_HDO  = mct_aVect_indexRA(r2x_o,'Forr_rofl_HDO' , perrWith='quiet')
       index_r2x_Forr_rofi_HDO  = mct_aVect_indexRA(r2x_o,'Forr_rofi_HDO' , perrWith='quiet')
       index_x2o_Faxa_rain_HDO  = mct_aVect_indexRA(x2o_o,'Faxa_rain_HDO' , perrWith='quiet')
       index_x2o_Faxa_snow_HDO  = mct_aVect_indexRA(x2o_o,'Faxa_snow_HDO' , perrWith='quiet')
       index_x2o_Faxa_prec_HDO  = mct_aVect_indexRA(x2o_o,'Faxa_prec_HDO' , perrWith='quiet')
       index_x2o_Foxx_rofl_HDO  = mct_aVect_indexRA(x2o_o,'Foxx_rofl_HDO' , perrWith='quiet')
       index_x2o_Foxx_rofi_HDO  = mct_aVect_indexRA(x2o_o,'Foxx_rofi_HDO' , perrWith='quiet')

       ! Compute all other quantities based on standardized naming convention (see below)
       ! Only ocn field states that have the name-prefix Sx_ will be merged
       ! Only field names have the same name-suffix (after the "_") will be merged
       !    (e.g. Si_fldname, Sa_fldname => merged to => Sx_fldname)
       ! All fluxes will be scaled by the corresponding afrac or ifrac
       !   EXCEPT for
       !    -- Faxa_snnet, Faxa_snow, Faxa_rain, Faxa_prec (derived)
       ! All i2x_o fluxes that have the name-suffix "Faii" (atm/ice fluxes) will be ignored
       ! - only ice fluxes that are Fioi_... will be used in the ocean merges

       allocate(aindx(noflds), amerge(noflds))
       allocate(iindx(noflds), imerge(noflds))
       allocate(xindx(noflds), xmerge(noflds))
       allocate(field_atm(naflds), itemc_atm(naflds))
       allocate(field_ice(niflds), itemc_ice(niflds))
       allocate(field_ocn(noflds), itemc_ocn(noflds))
       allocate(field_rof(nrflds), itemc_rof(nrflds))
       allocate(field_wav(nwflds), itemc_wav(nwflds))
       allocate(field_xao(nxflds), itemc_xao(nxflds))
       allocate(field_glc(ngflds), itemc_g2x(ngflds))
       allocate(mrgstr(noflds))
       aindx(:) = 0
       iindx(:) = 0
       xindx(:) = 0
       amerge(:) = .true.
       imerge(:) = .true.
       xmerge(:) = .true.

       do ko = 1,noflds
          field_ocn(ko) = mct_aVect_getRList2c(ko, x2o_o)
          itemc_ocn(ko) = trim(field_ocn(ko)(scan(field_ocn(ko),'_'):))
       enddo
       do ka = 1,naflds
          field_atm(ka) = mct_aVect_getRList2c(ka, a2x_o)
          itemc_atm(ka) = trim(field_atm(ka)(scan(field_atm(ka),'_'):))
       enddo
       do ki = 1,niflds
          field_ice(ki) = mct_aVect_getRList2c(ki, i2x_o)
          itemc_ice(ki) = trim(field_ice(ki)(scan(field_ice(ki),'_'):))
       enddo
       do kr = 1,nrflds
          field_rof(kr) = mct_aVect_getRList2c(kr, r2x_o)
          itemc_rof(kr) = trim(field_rof(kr)(scan(field_rof(kr),'_'):))
       enddo
       do kw = 1,nwflds
          field_wav(kw) = mct_aVect_getRList2c(kw, w2x_o)
          itemc_wav(kw) = trim(field_wav(kw)(scan(field_wav(kw),'_'):))
       enddo
       do kx = 1,nxflds
          field_xao(kx) = mct_aVect_getRList2c(kx, xao_o)
          itemc_xao(kx) = trim(field_xao(kx)(scan(field_xao(kx),'_'):))
       enddo
       do kx = 1,ngflds
          field_glc(kx) = mct_aVect_getRList2c(kx, g2x_o)
          itemc_g2x(kx) = trim(field_glc(kx)(scan(field_glc(kx),'_'):))
       enddo

       call mct_aVect_setSharedIndices(a2x_o, x2o_o, a2x_SharedIndices)
       call mct_aVect_setSharedIndices(i2x_o, x2o_o, i2x_SharedIndices)
       call mct_aVect_setSharedIndices(r2x_o, x2o_o, r2x_SharedIndices)
       call mct_aVect_setSharedIndices(w2x_o, x2o_o, w2x_SharedIndices)
       call mct_aVect_setSharedIndices(xao_o, x2o_o, xao_SharedIndices)
       call mct_aVect_setSharedIndices(g2x_o, x2o_o, g2x_SharedIndices)

       do ko = 1,noflds
          !--- document merge ---
          mrgstr(ko) = subname//'x2o%'//trim(field_ocn(ko))//' ='
          if (field_ocn(ko)(1:2) == 'PF') then
             cycle ! if flux has first character as P, pass straight through
          end if
          if (field_ocn(ko)(1:1) == 'S' .and. field_ocn(ko)(2:2) /= 'x') then
             cycle ! ignore all ocn states that do not have a Sx_ prefix
          end if
          if (trim(field_ocn(ko)) == 'Foxx_swnet' .or. &
               trim(field_ocn(ko)) == 'Faxa_snow'  .or. &
               trim(field_ocn(ko)) == 'Faxa_rain'  .or. &
               trim(field_ocn(ko)) == 'Faxa_prec'  )then
             cycle ! ignore swnet, snow, rain, prec - treated explicitly above
          end if
          if (index(field_ocn(ko), 'Faxa_snow_' ) == 1 .or. &
               index(field_ocn(ko), 'Faxa_rain_' ) == 1 .or. &
               index(field_ocn(ko), 'Faxa_prec_' ) == 1 )then
             cycle ! ignore isotope snow, rain, prec - treated explicitly above
          end if
          !          if (trim(field_ocn(ko)(1:5)) == 'Foxx_') then
          !             cycle ! ignore runoff fields from land - treated in coupler
          !          end if

          do ka = 1,naflds
             if (trim(itemc_ocn(ko)) == trim(itemc_atm(ka))) then
                if ((trim(field_ocn(ko)) == trim(field_atm(ka)))) then
                   if (field_atm(ka)(1:1) == 'F') amerge(ko) = .false.
                end if
                ! --- make sure only one field matches ---
                if (aindx(ko) /= 0) then
                   write(logunit,*) subname,' ERROR: found multiple ka field matches for ',trim(itemc_atm(ka))
                   call shr_sys_abort(subname//' ERROR multiple ka field matches')
                endif
                aindx(ko) = ka
             end if
          end do
          do ki = 1,niflds
             if (field_ice(ki)(1:1) == 'F' .and. field_ice(ki)(2:4) == 'aii') then
                cycle ! ignore all i2x_o fluxes that are ice/atm fluxes
             end if
             if (trim(itemc_ocn(ko)) == trim(itemc_ice(ki))) then
                if ((trim(field_ocn(ko)) == trim(field_ice(ki)))) then
                   if (field_ice(ki)(1:1) == 'F') imerge(ko) = .false.
                end if
                ! --- make sure only one field matches ---
                if (iindx(ko) /= 0) then
                   write(logunit,*) subname,' ERROR: found multiple ki field matches for ',trim(itemc_ice(ki))
                   call shr_sys_abort(subname//' ERROR multiple ki field matches')
                endif
                iindx(ko) = ki
             end if
          end do
          do kx = 1,nxflds
             if (trim(itemc_ocn(ko)) == trim(itemc_xao(kx))) then
                if ((trim(field_ocn(ko)) == trim(field_xao(kx)))) then
                   if (field_xao(kx)(1:1) == 'F') xmerge(ko) = .false.
                end if
                ! --- make sure only one field matches ---
                if (xindx(ko) /= 0) then
                   write(logunit,*) subname,' ERROR: found multiple kx field matches for ',trim(itemc_xao(kx))
                   call shr_sys_abort(subname//' ERROR multiple kx field matches')
                endif
                xindx(ko) = kx
             end if
          end do

          ! --- add some checks ---

          ! --- make sure no merge of BOTH atm and xao ---
          if (aindx(ko) > 0 .and. xindx(ko) > 0) then
             write(logunit,*) subname,' ERROR: aindx and xindx both non-zero, not allowed'
             call shr_sys_abort(subname//' ERROR aindx and xindx both non-zero')
          endif

          ! --- make sure all terms agree on merge or non-merge aspect ---
          if (aindx(ko) > 0 .and. iindx(ko) > 0 .and. (amerge(ko) .neqv. imerge(ko))) then
             write(logunit,*) subname,' ERROR: aindx and iindx merge logic error'
             call shr_sys_abort(subname//' ERROR aindx and iindx merge logic error')
          endif
          if (aindx(ko) > 0 .and. xindx(ko) > 0 .and. (amerge(ko) .neqv. xmerge(ko))) then
             write(logunit,*) subname,' ERROR: aindx and xindx merge logic error'
             call shr_sys_abort(subname//' ERROR aindx and xindx merge logic error')
          endif
          if (xindx(ko) > 0 .and. iindx(ko) > 0 .and. (xmerge(ko) .neqv. imerge(ko))) then
             write(logunit,*) subname,' ERROR: xindx and iindx merge logic error'
             call shr_sys_abort(subname//' ERROR xindx and iindx merge logic error')
          endif

       end do

    end if

    call mct_aVect_zero(x2o_o)

    !--- document copy operations ---
    if (first_time) then
       !--- document merge ---
       do i=1,a2x_SharedIndices%shared_real%num_indices
          i1=a2x_SharedIndices%shared_real%aVindices1(i)
          o1=a2x_SharedIndices%shared_real%aVindices2(i)
          mrgstr(o1) = trim(mrgstr(o1))//' = a2x%'//trim(field_atm(i1))
       enddo
       do i=1,i2x_SharedIndices%shared_real%num_indices
          i1=i2x_SharedIndices%shared_real%aVindices1(i)
          o1=i2x_SharedIndices%shared_real%aVindices2(i)
          mrgstr(o1) = trim(mrgstr(o1))//' = i2x%'//trim(field_ice(i1))
       enddo
       do i=1,r2x_SharedIndices%shared_real%num_indices
          i1=r2x_SharedIndices%shared_real%aVindices1(i)
          o1=r2x_SharedIndices%shared_real%aVindices2(i)
          mrgstr(o1) = trim(mrgstr(o1))//' = r2x%'//trim(field_rof(i1))
       enddo
       do i=1,w2x_SharedIndices%shared_real%num_indices
          i1=w2x_SharedIndices%shared_real%aVindices1(i)
          o1=w2x_SharedIndices%shared_real%aVindices2(i)
          mrgstr(o1) = trim(mrgstr(o1))//' = w2x%'//trim(field_wav(i1))
       enddo
       do i=1,xao_SharedIndices%shared_real%num_indices
          i1=xao_SharedIndices%shared_real%aVindices1(i)
          o1=xao_SharedIndices%shared_real%aVindices2(i)
          mrgstr(o1) = trim(mrgstr(o1))//' = xao%'//trim(field_xao(i1))
       enddo
       do i=1,g2x_SharedIndices%shared_real%num_indices
         i1=g2x_SharedIndices%shared_real%aVindices1(i)
         o1=g2x_SharedIndices%shared_real%aVindices2(i)
         mrgstr(o1) = trim(mrgstr(o1))//' = g2x%'//trim(field_glc(i1))
      enddo
    endif

    !    call mct_aVect_copy(aVin=a2x_o, aVout=x2o_o, vector=mct_usevector)
    !    call mct_aVect_copy(aVin=i2x_o, aVout=x2o_o, vector=mct_usevector)
    !    call mct_aVect_copy(aVin=r2x_o, aVout=x2o_o, vector=mct_usevector)
    !    call mct_aVect_copy(aVin=w2x_o, aVout=x2o_o, vector=mct_usevector)
    !    call mct_aVect_copy(aVin=xao_o, aVout=x2o_o, vector=mct_usevector)
    call mct_aVect_copy(aVin=a2x_o, aVout=x2o_o, vector=mct_usevector, sharedIndices=a2x_SharedIndices)
    call mct_aVect_copy(aVin=i2x_o, aVout=x2o_o, vector=mct_usevector, sharedIndices=i2x_SharedIndices)
    call mct_aVect_copy(aVin=r2x_o, aVout=x2o_o, vector=mct_usevector, sharedIndices=r2x_SharedIndices)
    call mct_aVect_copy(aVin=w2x_o, aVout=x2o_o, vector=mct_usevector, sharedIndices=w2x_SharedIndices)
    call mct_aVect_copy(aVin=xao_o, aVout=x2o_o, vector=mct_usevector, sharedIndices=xao_SharedIndices)
    call mct_aVect_copy(aVin=g2x_o, aVout=x2o_o, vector=mct_usevector, sharedIndices=g2x_SharedIndices)

    !--- document manual merges ---
    if (first_time) then
       mrgstr(index_x2o_Foxx_swnet) = trim(mrgstr(index_x2o_Foxx_swnet))//' = '// &
            'afracr*(a2x%Faxa_swvdr*(1.0-xao%So_avsdr) + '// &
            'a2x%Faxa_swvdf*(1.0-xao%So_avsdf) + '// &
            'a2x%Faxa_swndr*(1.0-xao%So_anidr) + '// &
            'a2x%Faxa_swndf*(1.0-xao%So_anidf)) + '// &
            'ifrac*i2x%Fioi_swpen'
       if (seq_flds_i2o_per_cat) then
          mrgstr(index_x2o_Foxx_swnet_afracr) = trim(mrgstr(index_x2o_Foxx_swnet_afracr))//' = '// &
               'afracr*(a2x%Faxa_swvdr*(1.0-xao%So_avsdr) + '// &
               'a2x%Faxa_swvdf*(1.0-xao%So_avsdf) + '// &
               'a2x%Faxa_swndr*(1.0-xao%So_anidr) + '// &
               'a2x%Faxa_swndf*(1.0-xao%So_anidf))'
       end if
       mrgstr(index_x2o_Faxa_snow) = trim(mrgstr(index_x2o_Faxa_snow))//' = '// &
            'afrac*(a2x%Faxa_snowc + a2x%Faxa_snowl)*flux_epbalfact'
       mrgstr(index_x2o_Faxa_rain) = trim(mrgstr(index_x2o_Faxa_rain))//' = '// &
            'afrac*(a2x%Faxa_rainc + a2x%Faxa_rainl)*flux_epbalfact'
       mrgstr(index_x2o_Faxa_prec) = trim(mrgstr(index_x2o_Faxa_prec))//' = '// &
            'afrac*(a2x%Faxa_snowc + a2x%Faxa_snowl + a2x%Faxa_rainc + a2x%Faxa_rainl)*flux_epbalfact'
       mrgstr(index_x2o_Foxx_rofl) = trim(mrgstr(index_x2o_Foxx_rofl))//' = '// &
            '(r2x%Forr_rofl + r2x%Flrr_flood + g2x%Fogg_rofl)*flux_epbalfact'
       mrgstr(index_x2o_Foxx_rofi) = trim(mrgstr(index_x2o_Foxx_rofi))//' = '// &
            '(r2x%Forr_rofi + g2x%Fogg_rofi)*flux_epbalfact'
       ! water isotope snow, rain prec
       if ( index_x2o_Faxa_snow_16O /= 0 )then
          mrgstr(index_x2o_Faxa_snow_16O) = trim(mrgstr(index_x2o_Faxa_snow_16O))//' = '// &
               'afrac*(a2x%Faxa_snowc_16O + a2x%Faxa_snowl_16O)*flux_epbalfact'
          mrgstr(index_x2o_Faxa_rain_16O) = trim(mrgstr(index_x2o_Faxa_rain_16O))//' = '// &
               'afrac*(a2x%Faxa_rainc_16O + a2x%Faxa_rainl_16O)*flux_epbalfact'
          mrgstr(index_x2o_Faxa_prec_16O) = trim(mrgstr(index_x2o_Faxa_prec_16O))//' = '// &
               'afrac*(a2x%Faxa_snowc_16O + a2x%Faxa_snowl_16O + a2x%Faxa_rainc_16O + '// &
               'a2x%Faxa_rainl_16O)*flux_epbalfact'
       end if
       if ( index_x2o_Faxa_snow_18O /= 0 )then
          mrgstr(index_x2o_Faxa_snow_18O) = trim(mrgstr(index_x2o_Faxa_snow_18O))//' = '// &
               'afrac*(a2x%Faxa_snowc_18O + a2x%Faxa_snowl_18O)*flux_epbalfact'
          mrgstr(index_x2o_Faxa_rain_18O) = trim(mrgstr(index_x2o_Faxa_rain_18O))//' = '// &
               'afrac*(a2x%Faxa_rainc_18O + a2x%Faxa_rainl_18O)*flux_epbalfact'
          mrgstr(index_x2o_Faxa_prec_18O) = trim(mrgstr(index_x2o_Faxa_prec_18O))//' = '// &
               'afrac*(a2x%Faxa_snowc_18O + a2x%Faxa_snowl_18O + a2x%Faxa_rainc_18O + '// &
               'a2x%Faxa_rainl_18O)*flux_epbalfact'
       end if
       if ( index_x2o_Faxa_snow_HDO /= 0 )then
          mrgstr(index_x2o_Faxa_snow_HDO) = trim(mrgstr(index_x2o_Faxa_snow_HDO))//' = '// &
               'afrac*(a2x%Faxa_snowc_HDO + a2x%Faxa_snowl_HDO)*flux_epbalfact'
          mrgstr(index_x2o_Faxa_rain_HDO) = trim(mrgstr(index_x2o_Faxa_rain_HDO))//' = '// &
               'afrac*(a2x%Faxa_rainc_HDO + a2x%Faxa_rainl_HDO)*flux_epbalfact'
          mrgstr(index_x2o_Faxa_prec_HDO) = trim(mrgstr(index_x2o_Faxa_prec_HDO))//' = '// &
               'afrac*(a2x%Faxa_snowc_HDO + a2x%Faxa_snowl_HDO + a2x%Faxa_rainc_HDO + '// &
               'a2x%Faxa_rainl_HDO)*flux_epbalfact'
       end if
    endif

    ! Compute input ocn state (note that this only applies to non-land portion of gridcell)

    kif = mct_aVect_indexRa(fractions_o,"ifrac",perrWith=subName)
    kof = mct_aVect_indexRa(fractions_o,"ofrac",perrWith=subName)
    kir = mct_aVect_indexRa(fractions_o,"ifrad",perrWith=subName)
    kor = mct_aVect_indexRa(fractions_o,"ofrad",perrWith=subName)
    lsize = mct_aVect_lsize(x2o_o)
    do n = 1,lsize

       ifrac = fractions_o%rAttr(kif,n)
       afrac = fractions_o%rAttr(kof,n)
       frac_sum = ifrac + afrac
       if ((frac_sum) /= 0._r8) then
          ifrac = ifrac / (frac_sum)
          afrac = afrac / (frac_sum)
       endif

       ifracr = fractions_o%rAttr(kir,n)
       afracr = fractions_o%rAttr(kor,n)
       frac_sum = ifracr + afracr
       if ((frac_sum) /= 0._r8) then
          ifracr = ifracr / (frac_sum)
          afracr = afracr / (frac_sum)
       endif

       ! Derived: compute net short-wave
       avsdr = xao_o%rAttr(index_xao_So_avsdr,n)
       anidr = xao_o%rAttr(index_xao_So_anidr,n)
       avsdf = xao_o%rAttr(index_xao_So_avsdf,n)
       anidf = xao_o%rAttr(index_xao_So_anidf,n)
       fswabsv  =  a2x_o%rAttr(index_a2x_Faxa_swvdr,n) * (1.0_R8 - avsdr) &
            + a2x_o%rAttr(index_a2x_Faxa_swvdf,n) * (1.0_R8 - avsdf)
       fswabsi  =  a2x_o%rAttr(index_a2x_Faxa_swndr,n) * (1.0_R8 - anidr) &
            + a2x_o%rAttr(index_a2x_Faxa_swndf,n) * (1.0_R8 - anidf)
       x2o_o%rAttr(index_x2o_Foxx_swnet,n) = (fswabsv + fswabsi)                 * afracr + &
            i2x_o%rAttr(index_i2x_Fioi_swpen,n) * ifrac

       if (seq_flds_i2o_per_cat) then
          x2o_o%rAttr(index_x2o_Sf_afrac,n)          = afrac
          x2o_o%rAttr(index_x2o_Sf_afracr,n)         = afracr
          x2o_o%rAttr(index_x2o_Foxx_swnet_afracr,n) = (fswabsv + fswabsi)       * afracr
       end if

       ! Derived: compute total precipitation - scale total precip and runoff

       x2o_o%rAttr(index_x2o_Faxa_snow ,n) = a2x_o%rAttr(index_a2x_Faxa_snowc,n) * afrac + &
            a2x_o%rAttr(index_a2x_Faxa_snowl,n) * afrac
       x2o_o%rAttr(index_x2o_Faxa_rain ,n) = a2x_o%rAttr(index_a2x_Faxa_rainc,n) * afrac + &
            a2x_o%rAttr(index_a2x_Faxa_rainl,n) * afrac

       x2o_o%rAttr(index_x2o_Faxa_snow ,n) = x2o_o%rAttr(index_x2o_Faxa_snow ,n) * flux_epbalfact
       x2o_o%rAttr(index_x2o_Faxa_rain ,n) = x2o_o%rAttr(index_x2o_Faxa_rain ,n) * flux_epbalfact

       x2o_o%rAttr(index_x2o_Faxa_prec ,n) = x2o_o%rAttr(index_x2o_Faxa_rain ,n) + &
            x2o_o%rAttr(index_x2o_Faxa_snow ,n)

       x2o_o%rAttr(index_x2o_Foxx_rofl, n) = (r2x_o%rAttr(index_r2x_Forr_rofl , n) + &
            r2x_o%rAttr(index_r2x_Flrr_flood, n) + &
            g2x_o%rAttr(index_g2x_Fogg_rofl , n)) * flux_epbalfact
       x2o_o%rAttr(index_x2o_Foxx_rofi, n) = (r2x_o%rAttr(index_r2x_Forr_rofi , n) + &
            g2x_o%rAttr(index_g2x_Fogg_rofi , n)) * flux_epbalfact


       if ( index_x2o_Foxx_rofl_16O /= 0 ) then
          x2o_o%rAttr(index_x2o_Foxx_rofl_16O, n) = (r2x_o%rAttr(index_r2x_Forr_rofl_16O, n) + &
               r2x_o%rAttr(index_r2x_Flrr_flood, n) + &
               g2x_o%rAttr(index_g2x_Fogg_rofl , n)) * flux_epbalfact
          x2o_o%rAttr(index_x2o_Foxx_rofi_16O, n) = (r2x_o%rAttr(index_r2x_Forr_rofi_16O , n) + &
               g2x_o%rAttr(index_g2x_Fogg_rofi , n)) * flux_epbalfact
          x2o_o%rAttr(index_x2o_Foxx_rofl_18O, n) = (r2x_o%rAttr(index_r2x_Forr_rofl_18O, n) + &
               r2x_o%rAttr(index_r2x_Flrr_flood, n) + &
               g2x_o%rAttr(index_g2x_Fogg_rofl , n)) * flux_epbalfact
          x2o_o%rAttr(index_x2o_Foxx_rofi_18O, n) = (r2x_o%rAttr(index_r2x_Forr_rofi_18O , n) + &
               g2x_o%rAttr(index_g2x_Fogg_rofi , n)) * flux_epbalfact
          x2o_o%rAttr(index_x2o_Foxx_rofl_HDO, n) = (r2x_o%rAttr(index_r2x_Forr_rofl_HDO, n) + &
               r2x_o%rAttr(index_r2x_Flrr_flood, n) + &
               g2x_o%rAttr(index_g2x_Fogg_rofl , n)) * flux_epbalfact
          x2o_o%rAttr(index_x2o_Foxx_rofi_HDO, n) = (r2x_o%rAttr(index_r2x_Forr_rofi_HDO , n) + &
               g2x_o%rAttr(index_g2x_Fogg_rofi , n)) * flux_epbalfact
       end if

       ! Derived: water isotopes total preciptiation and scaling

       if ( index_x2o_Faxa_snow_16O /= 0 )then
          x2o_o%rAttr(index_x2o_Faxa_snow_16O ,n) = a2x_o%rAttr(index_a2x_Faxa_snowc_16O,n) * afrac + &
               a2x_o%rAttr(index_a2x_Faxa_snowl_16O,n) * afrac
          x2o_o%rAttr(index_x2o_Faxa_rain_16O ,n) = a2x_o%rAttr(index_a2x_Faxa_rainc_16O,n) * afrac + &
               a2x_o%rAttr(index_a2x_Faxa_rainl_16O,n) * afrac

          x2o_o%rAttr(index_x2o_Faxa_snow_16O ,n) = x2o_o%rAttr(index_x2o_Faxa_snow_16O ,n) * flux_epbalfact
          x2o_o%rAttr(index_x2o_Faxa_rain_16O ,n) = x2o_o%rAttr(index_x2o_Faxa_rain_16O ,n) * flux_epbalfact

          x2o_o%rAttr(index_x2o_Faxa_prec_16O ,n) = x2o_o%rAttr(index_x2o_Faxa_rain_16O ,n) + &
               x2o_o%rAttr(index_x2o_Faxa_snow_16O ,n)
       end if

       if ( index_x2o_Faxa_snow_18O /= 0 )then
          x2o_o%rAttr(index_x2o_Faxa_snow_18O ,n) = a2x_o%rAttr(index_a2x_Faxa_snowc_18O,n) * afrac + &
               a2x_o%rAttr(index_a2x_Faxa_snowl_18O,n) * afrac
          x2o_o%rAttr(index_x2o_Faxa_rain_18O ,n) = a2x_o%rAttr(index_a2x_Faxa_rainc_18O,n) * afrac + &
               a2x_o%rAttr(index_a2x_Faxa_rainl_18O,n) * afrac

          x2o_o%rAttr(index_x2o_Faxa_snow_18O ,n) = x2o_o%rAttr(index_x2o_Faxa_snow_18O ,n) * flux_epbalfact
          x2o_o%rAttr(index_x2o_Faxa_rain_18O ,n) = x2o_o%rAttr(index_x2o_Faxa_rain_18O ,n) * flux_epbalfact

          x2o_o%rAttr(index_x2o_Faxa_prec_18O ,n) = x2o_o%rAttr(index_x2o_Faxa_rain_18O ,n) + &
               x2o_o%rAttr(index_x2o_Faxa_snow_18O ,n)
       end if

       if ( index_x2o_Faxa_snow_HDO /= 0 )then
          x2o_o%rAttr(index_x2o_Faxa_snow_HDO ,n) = a2x_o%rAttr(index_a2x_Faxa_snowc_HDO,n) * afrac + &
               a2x_o%rAttr(index_a2x_Faxa_snowl_HDO,n) * afrac
          x2o_o%rAttr(index_x2o_Faxa_rain_HDO ,n) = a2x_o%rAttr(index_a2x_Faxa_rainc_HDO,n) * afrac + &
               a2x_o%rAttr(index_a2x_Faxa_rainl_HDO,n) * afrac

          x2o_o%rAttr(index_x2o_Faxa_snow_HDO ,n) = x2o_o%rAttr(index_x2o_Faxa_snow_HDO ,n) * flux_epbalfact
          x2o_o%rAttr(index_x2o_Faxa_rain_HDO ,n) = x2o_o%rAttr(index_x2o_Faxa_rain_HDO ,n) * flux_epbalfact

          x2o_o%rAttr(index_x2o_Faxa_prec_HDO ,n) = x2o_o%rAttr(index_x2o_Faxa_rain_HDO ,n) + &
               x2o_o%rAttr(index_x2o_Faxa_snow_HDO ,n)
       end if
    end do

    do ko = 1,noflds
       !--- document merge ---
       if (first_time) then
          if (iindx(ko) > 0) then
             if (imerge(ko)) then
                mrgstr(ko) = trim(mrgstr(ko))//' + ifrac*i2x%'//trim(field_ice(iindx(ko)))
             else
                mrgstr(ko) = trim(mrgstr(ko))//' = ifrac*i2x%'//trim(field_ice(iindx(ko)))
             end if
          end if
          if (aindx(ko) > 0) then
             if (amerge(ko)) then
                mrgstr(ko) = trim(mrgstr(ko))//' + afrac*a2x%'//trim(field_atm(aindx(ko)))
             else
                mrgstr(ko) = trim(mrgstr(ko))//' = afrac*a2x%'//trim(field_atm(aindx(ko)))
             end if
          end if
          if (xindx(ko) > 0) then
             if (xmerge(ko)) then
                mrgstr(ko) = trim(mrgstr(ko))//' + afrac*xao%'//trim(field_xao(xindx(ko)))
             else
                mrgstr(ko) = trim(mrgstr(ko))//' = afrac*xao%'//trim(field_xao(xindx(ko)))
             end if
          end if
       endif

       do n = 1,lsize
          ifrac = fractions_o%rAttr(kif,n)
          afrac = fractions_o%rAttr(kof,n)
          frac_sum = ifrac + afrac
          if ((frac_sum) /= 0._r8) then
             ifrac = ifrac / (frac_sum)
             afrac = afrac / (frac_sum)
          endif
          if (iindx(ko) > 0) then
             if (imerge(ko)) then
                x2o_o%rAttr(ko,n) = x2o_o%rAttr(ko,n) + i2x_o%rAttr(iindx(ko),n) * ifrac
             else
                x2o_o%rAttr(ko,n) = i2x_o%rAttr(iindx(ko),n) * ifrac
             end if
          end if
          if (aindx(ko) > 0) then
             if (amerge(ko)) then
                x2o_o%rAttr(ko,n) = x2o_o%rAttr(ko,n) + a2x_o%rAttr(aindx(ko),n) * afrac
             else
                x2o_o%rAttr(ko,n) = a2x_o%rAttr(aindx(ko),n) * afrac
             end if
          end if
          if (xindx(ko) > 0) then
             if (xmerge(ko)) then
                x2o_o%rAttr(ko,n) = x2o_o%rAttr(ko,n) + xao_o%rAttr(xindx(ko),n) * afrac
             else
                x2o_o%rAttr(ko,n) = xao_o%rAttr(xindx(ko),n) * afrac
             end if
          end if
       end do
    end do

    if (first_time) then
       if (iamroot) then
          write(logunit,'(A)') subname//' Summary:'
          do ko = 1,noflds
             write(logunit,'(A)') trim(mrgstr(ko))
          enddo
       endif
       deallocate(mrgstr)
       deallocate(field_atm,itemc_atm)
       deallocate(field_ocn,itemc_ocn)
       deallocate(field_ice,itemc_ice)
       deallocate(field_rof,itemc_rof)
       deallocate(field_wav,itemc_wav)
       deallocate(field_xao,itemc_xao)
    endif

    first_time = .false.

  end subroutine prep_ocn_merge

  !================================================================================================

  subroutine prep_ocn_calc_a2x_ox(timer)
    !---------------------------------------------------------------
    !
    ! Arguments
    character(len=*)     , intent(in) :: timer
    !
    ! Local Variables
    integer :: eai
    type(mct_avect), pointer :: a2x_ax
    character(*), parameter  :: subname = '(prep_ocn_calc_a2x_ox)'
    !---------------------------------------------------------------

    call t_drvstartf (trim(timer),barrier=mpicom_CPLID)
    do eai = 1,num_inst_atm
       a2x_ax => component_get_c2x_cx(atm(eai))

       call seq_map_map(mapper_Sa2o, a2x_ax, a2x_ox(eai), fldlist=seq_flds_a2x_states, norm=.true.)

       call seq_map_map(mapper_Fa2o, a2x_ax, a2x_ox(eai), fldlist=seq_flds_a2x_fluxes, norm=.true.)

#ifdef COMPARE_TO_NUOPC
       call seq_map_mapvect(mapper_Va2o, vect_map, a2x_ax, a2x_ox(eai), 'Sa_u', 'Sa_v', norm=.true.)
#else 
       !--- tcx the norm should be true below, it's false for bfb backwards compatability
       call seq_map_mapvect(mapper_Va2o, vect_map, a2x_ax, a2x_ox(eai), 'Sa_u', 'Sa_v', norm=.false.)
#endif

    enddo
    call t_drvstopf  (trim(timer))

  end subroutine prep_ocn_calc_a2x_ox

  !================================================================================================

  subroutine prep_ocn_calc_i2x_ox(timer)
    !---------------------------------------------------------------
    ! Description
    ! Create i2x_ox (note that i2x_ox is a local module variable)
    !
    ! Arguments
    character(len=*)     , intent(in) :: timer
    !
    ! Local Variables
    integer :: eii
    type(mct_avect), pointer :: i2x_ix
    character(*), parameter  :: subname = '(prep_ocn_calc_i2x_ox)'
    !---------------------------------------------------------------

    call t_drvstartf (trim(timer),barrier=mpicom_CPLID)
    do eii = 1,num_inst_ice
       i2x_ix => component_get_c2x_cx(ice(eii))
       call seq_map_map(mapper_SFi2o, i2x_ix, i2x_ox(eii), norm=.true.)
    enddo
    call t_drvstopf  (trim(timer))

  end subroutine prep_ocn_calc_i2x_ox

  !================================================================================================

  subroutine prep_ocn_calc_r2x_ox(timer)
    !---------------------------------------------------------------
    ! Description
    ! Create r2x_ox (note that r2x_ox is a local module variable)
    !
    ! Arguments
    character(len=*), intent(in) :: timer
    !
    ! Local Variables
    integer :: eri
    type(mct_avect), pointer :: r2x_rx
    character(*), parameter  :: subname = '(prep_ocn_calc_r2x_ox)'
    !---------------------------------------------------------------

    call t_drvstartf (trim(timer),barrier=mpicom_CPLID)
    do eri = 1,num_inst_rof
       r2x_rx => component_get_c2x_cx(rof(eri))
       call seq_map_map(mapper_Rr2o_liq, r2x_rx, r2x_ox(eri), &
            fldlist=seq_flds_r2o_liq_fluxes, norm=.false.)

       call seq_map_map(mapper_Rr2o_ice, r2x_rx, r2x_ox(eri), &
            fldlist=seq_flds_r2o_ice_fluxes, norm=.false.)

       if (flood_present) then
          call seq_map_map(mapper_Fr2o, r2x_rx, r2x_ox(eri), &
               fldlist='Flrr_flood', norm=.true.)
       endif
    enddo
    call t_drvstopf  (trim(timer))

  end subroutine prep_ocn_calc_r2x_ox

  !================================================================================================

  subroutine prep_ocn_calc_g2x_ox(timer)
    !---------------------------------------------------------------
    ! Description
    ! Create g2x_ox (note that g2x_ox is a local module variable)
    !
    ! Arguments
    character(len=*), intent(in) :: timer
    !
    ! Local Variables
    integer :: egi
    type(mct_avect), pointer :: g2x_gx
    character(*),  parameter :: subname = '(prep_ocn_calc_g2x_ox)'
    !---------------------------------------------------------------

    call t_drvstartf (trim(timer),barrier=mpicom_CPLID)
    do egi = 1,num_inst_glc
       g2x_gx => component_get_c2x_cx(glc(egi))
       call seq_map_map(mapper_Rg2o_liq, g2x_gx, g2x_ox(egi), &
            fldlist=seq_flds_g2o_liq_fluxes, norm=.false.)

       call seq_map_map(mapper_Rg2o_ice, g2x_gx, g2x_ox(egi), &
            fldlist=seq_flds_g2o_ice_fluxes, norm=.false.)
    enddo
    call t_drvstopf  (trim(timer))
  end subroutine prep_ocn_calc_g2x_ox

  !================================================================================================

  subroutine prep_ocn_shelf_calc_g2x_ox(timer)
    !---------------------------------------------------------------
    ! Description
    ! Create g2x_ox (note that g2x_ox is a local module variable)
    !
    ! Arguments
    character(len=*), intent(in) :: timer
    !
    ! Local Variables
    integer :: egi
    type(mct_avect), pointer :: g2x_gx
    character(*),  parameter :: subname = '(prep_ocn_calc_g2x_ox)'
    !---------------------------------------------------------------

    call t_drvstartf (trim(timer),barrier=mpicom_CPLID)
    do egi = 1,num_inst_glc
       g2x_gx => component_get_c2x_cx(glc(egi))

       call seq_map_map(mapper_Sg2o, g2x_gx, g2x_ox(egi), norm=.true.)

       call seq_map_map(mapper_Fg2o, g2x_gx, g2x_ox(egi),norm=.true.)


    enddo
    call t_drvstopf  (trim(timer))
  end subroutine prep_ocn_shelf_calc_g2x_ox

  !================================================================================================

  subroutine prep_ocn_calc_w2x_ox(timer)
    !---------------------------------------------------------------
    ! Description
    ! Create w2x_ox (note that w2x_ox is a local module variable)
    !
    ! Arguments
    character(len=*), intent(in) :: timer
    !
    ! Local Variables
    integer :: ewi
    type(mct_avect), pointer :: w2x_wx
    character(*), parameter  :: subname = '(prep_ocn_calc_w2x_ox)'
    !---------------------------------------------------------------

    call t_drvstartf (trim(timer),barrier=mpicom_CPLID)
    do ewi = 1,num_inst_wav
       w2x_wx => component_get_c2x_cx(wav(ewi))
       call seq_map_map(mapper_Sw2o, w2x_wx, w2x_ox(ewi), norm=.true.)
    enddo
    call t_drvstopf  (trim(timer))
  end subroutine prep_ocn_calc_w2x_ox

  !================================================================================================

  function prep_ocn_get_a2x_ox()
    type(mct_aVect), pointer :: prep_ocn_get_a2x_ox(:)
    prep_ocn_get_a2x_ox => a2x_ox(:)
  end function prep_ocn_get_a2x_ox

  function prep_ocn_get_r2x_ox()
    type(mct_aVect), pointer :: prep_ocn_get_r2x_ox(:)
    prep_ocn_get_r2x_ox => r2x_ox(:)
  end function prep_ocn_get_r2x_ox

  function prep_ocn_get_i2x_ox()
    type(mct_aVect), pointer :: prep_ocn_get_i2x_ox(:)
    prep_ocn_get_i2x_ox => i2x_ox(:)
  end function prep_ocn_get_i2x_ox

  function prep_ocn_get_g2x_ox()
    type(mct_aVect), pointer :: prep_ocn_get_g2x_ox(:)
    prep_ocn_get_g2x_ox => g2x_ox(:)
  end function prep_ocn_get_g2x_ox

  function prep_ocn_get_w2x_ox()
    type(mct_aVect), pointer :: prep_ocn_get_w2x_ox(:)
    prep_ocn_get_w2x_ox => w2x_ox(:)
  end function prep_ocn_get_w2x_ox

  function prep_ocn_get_x2oacc_ox()
    type(mct_aVect), pointer :: prep_ocn_get_x2oacc_ox(:)
    prep_ocn_get_x2oacc_ox => x2oacc_ox(:)
  end function prep_ocn_get_x2oacc_ox

  function prep_ocn_get_x2oacc_ox_cnt()
    integer, pointer :: prep_ocn_get_x2oacc_ox_cnt
    prep_ocn_get_x2oacc_ox_cnt => x2oacc_ox_cnt
  end function prep_ocn_get_x2oacc_ox_cnt

  function prep_ocn_get_mapper_Sa2o()
    type(seq_map), pointer :: prep_ocn_get_mapper_Sa2o
    prep_ocn_get_mapper_Sa2o => mapper_Sa2o
  end function prep_ocn_get_mapper_Sa2o

  function prep_ocn_get_mapper_Va2o()
    type(seq_map), pointer :: prep_ocn_get_mapper_Va2o
    prep_ocn_get_mapper_Va2o => mapper_Va2o
  end function prep_ocn_get_mapper_Va2o

  function prep_ocn_get_mapper_Fa2o()
    type(seq_map), pointer :: prep_ocn_get_mapper_Fa2o
    prep_ocn_get_mapper_Fa2o => mapper_Fa2o
  end function prep_ocn_get_mapper_Fa2o

  function prep_ocn_get_mapper_Fr2o()
    type(seq_map), pointer :: prep_ocn_get_mapper_Fr2o
    prep_ocn_get_mapper_Fr2o => mapper_Fr2o
  end function prep_ocn_get_mapper_Fr2o

  function prep_ocn_get_mapper_Rr2o_liq()
    type(seq_map), pointer :: prep_ocn_get_mapper_Rr2o_liq
    prep_ocn_get_mapper_Rr2o_liq => mapper_Rr2o_liq
  end function prep_ocn_get_mapper_Rr2o_liq

  function prep_ocn_get_mapper_Rr2o_ice()
    type(seq_map), pointer :: prep_ocn_get_mapper_Rr2o_ice
    prep_ocn_get_mapper_Rr2o_ice => mapper_Rr2o_ice
  end function prep_ocn_get_mapper_Rr2o_ice

  function prep_ocn_get_mapper_SFi2o()
    type(seq_map), pointer :: prep_ocn_get_mapper_SFi2o
    prep_ocn_get_mapper_SFi2o => mapper_SFi2o
  end function prep_ocn_get_mapper_SFi2o

  function prep_ocn_get_mapper_Rg2o_liq()
    type(seq_map), pointer :: prep_ocn_get_mapper_Rg2o_liq
    prep_ocn_get_mapper_Rg2o_liq => mapper_Rg2o_liq
  end function prep_ocn_get_mapper_Rg2o_liq

  function prep_ocn_get_mapper_Rg2o_ice()
    type(seq_map), pointer :: prep_ocn_get_mapper_Rg2o_ice
    prep_ocn_get_mapper_Rg2o_ice => mapper_Rg2o_ice
  end function prep_ocn_get_mapper_Rg2o_ice

  function prep_ocn_get_mapper_Sg2o()
    type(seq_map), pointer :: prep_ocn_get_mapper_Sg2o
    prep_ocn_get_mapper_Sg2o => mapper_Sg2o
  end function prep_ocn_get_mapper_Sg2o

  function prep_ocn_get_mapper_Fg2o()
    type(seq_map), pointer :: prep_ocn_get_mapper_Fg2o
    prep_ocn_get_mapper_Fg2o => mapper_Fg2o
  end function prep_ocn_get_mapper_Fg2o

  function prep_ocn_get_mapper_Sw2o()
    type(seq_map), pointer :: prep_ocn_get_mapper_Sw2o
    prep_ocn_get_mapper_Sw2o => mapper_Sw2o
  end function prep_ocn_get_mapper_Sw2o


  ! exposed method to migrate projected tag from coupler pes to ocean pes
  subroutine prep_ocn_migrate_moab(infodata)
  !---------------------------------------------------------------
    ! Description
    ! After a2oTbot_proj, a2oVbot_proj, a2oUbot_proj were computed on ocn mesh on coupler, they need
    !   to be migrated to the ocean pes
    !  maybe the ocean solver will use it (later)?
    ! in this method, ocn values on coupler pes from atm are moved to ocean pes
    ! Arguments
    type(seq_infodata_type) , intent(in)    :: infodata

    integer :: ierr

    logical                          :: atm_present    ! .true.  => atm is present
    logical                          :: ocn_present    ! .true.  => ocn is present
    integer                  :: id_join
    integer                  :: mpicom_join
    integer                  :: ocnid1
    integer                  :: context_id
    character*32             :: dm1, dm2
    character*50             :: tagName
    character*32             :: outfile, wopts, lnum
    integer                  :: orderOCN, orderATM, volumetric, noConserve, validate

    integer, external :: iMOAB_SendElementTagFortran, iMOAB_ReceiveElementTagFortran, iMOAB_FreeSenderBuffers
    integer, external :: iMOAB_WriteMesh

    call seq_infodata_getData(infodata, &
         atm_present=atm_present,       &
         ocn_present=ocn_present)

  !  it involves initial ocn app; mpoid; also migrated ocn mesh mesh on coupler pes, mbaxid
  ! after this, the sending of tags from coupler pes to ocn pes will use initial graph
       !  (not processed for coverage)
  ! how to get mpicomm for joint ocn + coupler
    id_join = ocn(1)%cplcompid
    ocnid1   = ocn(1)%compid
    call seq_comm_getinfo(ID_join,mpicom=mpicom_join)
    context_id = -1
    ! now send the tag a2oTbot_proj, a2oUbot_proj, a2oVbot_proj from ocn on coupler pes towards original ocean mesh
    tagName = 'a2oTbot_proj;a2oUbot_proj;a2oVbot_proj;'//CHAR(0) !  defined in prep_atm_mod.F90!!!

    if (mboxid .ge. 0) then !  send because we are on coupler pes

      ! basically, use the initial partitioning
<<<<<<< HEAD
      context_id = ocnid1
      ierr = iMOAB_SendElementTag(mboxid, tagName, mpicom_join, context_id)
=======
      ierr = iMOAB_SendElementTagFortran(mboxid, tagName, mpicom_join, context_id)
>>>>>>> a92f1375

    endif
    if (mpoid .ge. 0 ) then !  we are on ocean pes, for sure
      ! receive on ocean pes, a tag that was computed on coupler pes
<<<<<<< HEAD
       context_id = id_join
       ierr = iMOAB_ReceiveElementTag(mpoid, tagName, mpicom_join, context_id)
=======
       ierr = iMOAB_ReceiveElementTagFortran(mpoid, tagName, mpicom_join, context_id)
>>>>>>> a92f1375
    !CHECKRC(ierr, "cannot receive tag values")
    endif

    ! we can now free the sender buffers
    if (mboxid .ge. 0) then
       context_id = ocnid1
       ierr = iMOAB_FreeSenderBuffers(mboxid, context_id)
       ! CHECKRC(ierr, "cannot free buffers used to send projected tag towards the ocean mesh")
    endif

#ifdef MOABDEBUG
    if (mpoid .ge. 0 ) then !  we are on ocean pes, for sure
      number_proj = number_proj+1 ! count the number of projections
      write(lnum,"(I0.2)") number_proj
      outfile = 'wholeMPAS_proj'//trim(lnum)//'.h5m'//CHAR(0)
      wopts   = ';PARALLEL=WRITE_PART'//CHAR(0) !
      ierr = iMOAB_WriteMesh(mpoid, trim(outfile), trim(wopts))

    !CHECKRC(ierr, "cannot receive tag values")
    endif
#endif

  end subroutine prep_ocn_migrate_moab

end module prep_ocn_mod<|MERGE_RESOLUTION|>--- conflicted
+++ resolved
@@ -1518,22 +1518,14 @@
     if (mboxid .ge. 0) then !  send because we are on coupler pes
 
       ! basically, use the initial partitioning
-<<<<<<< HEAD
       context_id = ocnid1
-      ierr = iMOAB_SendElementTag(mboxid, tagName, mpicom_join, context_id)
-=======
       ierr = iMOAB_SendElementTagFortran(mboxid, tagName, mpicom_join, context_id)
->>>>>>> a92f1375
 
     endif
     if (mpoid .ge. 0 ) then !  we are on ocean pes, for sure
       ! receive on ocean pes, a tag that was computed on coupler pes
-<<<<<<< HEAD
        context_id = id_join
-       ierr = iMOAB_ReceiveElementTag(mpoid, tagName, mpicom_join, context_id)
-=======
        ierr = iMOAB_ReceiveElementTagFortran(mpoid, tagName, mpicom_join, context_id)
->>>>>>> a92f1375
     !CHECKRC(ierr, "cannot receive tag values")
     endif
 
