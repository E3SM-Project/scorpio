###-------------------------------------------------------------------------###
### CMakeList.txt for adios2pio 
###-------------------------------------------------------------------------###

list (APPEND CMAKE_MODULE_PATH ${SCORPIO_SOURCE_DIR}/cmake)

# Adding PIO definitions - defined in the root directory
ADD_DEFINITIONS(${PIO_DEFINITIONS})

# Include PIO include and lib directories
INCLUDE_DIRECTORIES(${PIO_INCLUDE_DIRS})
LINK_DIRECTORIES(${PIO_LIB_DIR})

# Compiler-specific compiler options
string (TOUPPER "${CMAKE_CXX_COMPILER_ID}" CMAKE_CXX_COMPILER_NAME)
set(CMAKE_CXX_FLAGS "${CMAKE_CXX_FLAGS} -g -O0")
if (CMAKE_CXX_COMPILER_NAME STREQUAL "CRAY")
  set(CMAKE_CXX_FLAGS "${CMAKE_CXX_FLAGS} -h std=c++11")
else ()
  set(CMAKE_CXX_FLAGS "${CMAKE_CXX_FLAGS} -std=c++11")
endif ()

SET(SRC ${SCORPIO_SOURCE_DIR}/tools/util/argparser.cxx adios2pio-nm.cxx)
add_library(adios2pio-nm-lib adios2pio-nm-lib.cxx)
include_directories(
  "${PROJECT_SOURCE_DIR}"   # to find foo/foo.h
  "${PROJECT_BINARY_DIR}")  # to find foo/config.h

target_include_directories(adios2pio-nm-lib PUBLIC 
  ${SCORPIO_SOURCE_DIR}/src/clib
  ${SCORPIO_BINARY_DIR}/src/clib
  ${SCORPIO_SOURCE_DIR}/tools/util
<<<<<<< HEAD
  ${NETCDF_C_INCLUDE_DIRS} 
  ${PnetCDF_C_INCLUDE_DIRS} 
=======
  ${PnetCDF_C_INCLUDE_DIRS}
  ${NETCDF_C_INCLUDE_DIRS}
>>>>>>> 4a486c2d
  ${PIO_C_EXTRA_INCLUDE_DIRS})

# System and compiler CPP directives
target_compile_definitions (adios2pio-nm-lib
  PRIVATE ${CMAKE_SYSTEM_DIRECTIVE})
target_compile_definitions (adios2pio-nm-lib
  PUBLIC ${CMAKE_C_COMPILER_DIRECTIVE})
target_compile_definitions (adios2pio-nm-lib
  PUBLIC MPICH_SKIP_MPICXX)
target_compile_definitions (adios2pio-nm-lib
  PUBLIC OMPI_SKIP_MPICXX)

ADD_EXECUTABLE(adios2pio-nm.exe ${SRC})
TARGET_LINK_LIBRARIES(adios2pio-nm.exe adios2pio-nm-lib pioc)

# Library
install (TARGETS adios2pio-nm-lib DESTINATION lib)

# Include/Header File
install (FILES ${CMAKE_CURRENT_SOURCE_DIR}/adios2pio-nm-lib.h DESTINATION include)

# Binary utilities
install (TARGETS adios2pio-nm.exe DESTINATION bin)

#===== PnetCDF-C =====
if (WITH_PNETCDF)
  find_package (PnetCDF ${PNETCDF_MIN_VER_REQD} COMPONENTS C)
endif ()
if (PnetCDF_C_FOUND)
  target_include_directories (adios2pio-nm-lib
    PUBLIC ${PnetCDF_C_INCLUDE_DIRS})
  target_compile_definitions (adios2pio-nm-lib
    PUBLIC _PNETCDF)
  target_link_libraries (adios2pio-nm-lib
    PUBLIC ${PnetCDF_C_LIBRARIES})

  # Check library for varn functions
  set (CMAKE_REQUIRED_LIBRARIES ${PnetCDF_C_LIBRARY})
  check_function_exists (ncmpi_get_varn PnetCDF_C_HAS_VARN)
  if (PnetCDF_C_HAS_VARN)
    target_compile_definitions(adios2pio-nm-lib
      PUBLIC USE_PNETCDF_VARN
      PUBLIC USE_PNETCDF_VARN_ON_READ)
  endif()
else ()
  target_compile_definitions (adios2pio-nm-lib
    PUBLIC _NOPNETCDF)
endif ()

#===== NetCDF-C =====
if (WITH_NETCDF)
find_package (NetCDF ${NETCDF_C_MIN_VER_REQD} COMPONENTS C)
endif ()
if (NetCDF_C_FOUND)
  target_include_directories (adios2pio-nm-lib
    PUBLIC ${NetCDF_C_INCLUDE_DIRS})
  target_compile_definitions (adios2pio-nm-lib
    PUBLIC _NETCDF)
  target_link_libraries (adios2pio-nm-lib
    PUBLIC ${NetCDF_C_LIBRARIES})
  if (${NetCDF_C_HAS_PARALLEL})
    target_compile_definitions (adios2pio-nm-lib
      PUBLIC _NETCDF4)
  endif ()
  if (${NetCDF_C_LOGGING_ENABLED})
    target_compile_definitions (adios2pio-nm-lib
      PUBLIC NETCDF_C_LOGGING_ENABLED)
    # netcdf.h needs this to be defined to use netCDF logging.
    target_compile_definitions (adios2pio-nm-lib
      PUBLIC LOGGING)
  endif()
else ()
  target_compile_definitions (adios2pio-nm-lib
    PUBLIC _NONETCDF)
endif ()

#===== ADIOS-C =====
if ((WITH_ADIOS2) AND (NOT ADIOS2_FOUND))
  find_package (ADIOS2 ${ADIOS_MIN_VER_REQD})
endif ()
if (ADIOS2_FOUND)
  target_compile_definitions (adios2pio-nm-lib
    PUBLIC _ADIOS2)
  target_link_libraries (adios2pio-nm-lib
    PUBLIC adios2::adios2)
else ()
  target_compile_definitions (adios2pio-nm-lib
    PUBLIC _NOADIOS)
endif ()

#===== Add EXTRAs =====
target_include_directories (adios2pio-nm-lib
  PUBLIC ${PIO_C_EXTRA_INCLUDE_DIRS})
target_link_libraries (adios2pio-nm-lib
  PUBLIC ${PIO_C_EXTRA_LIBRARIES})
target_compile_options (adios2pio-nm-lib
  PRIVATE ${PIO_C_EXTRA_COMPILE_OPTIONS})
target_compile_definitions (adios2pio-nm-lib
  PUBLIC ${PIO_C_EXTRA_COMPILE_DEFINITIONS})
if (PIO_C_EXTRA_LINK_FLAGS)
  set_target_properties(adios2pio-nm-lib PROPERTIES
    LINK_FLAGS ${PIO_C_EXTRA_LINK_FLAGS})
endif ()

#===== Check for necessities =====
if (NOT PnetCDF_C_FOUND AND NOT NetCDF_C_FOUND)
  message (FATAL_ERROR "Must have PnetCDF and/or NetCDF C libraries")
endif ()<|MERGE_RESOLUTION|>--- conflicted
+++ resolved
@@ -30,13 +30,8 @@
   ${SCORPIO_SOURCE_DIR}/src/clib
   ${SCORPIO_BINARY_DIR}/src/clib
   ${SCORPIO_SOURCE_DIR}/tools/util
-<<<<<<< HEAD
-  ${NETCDF_C_INCLUDE_DIRS} 
-  ${PnetCDF_C_INCLUDE_DIRS} 
-=======
   ${PnetCDF_C_INCLUDE_DIRS}
   ${NETCDF_C_INCLUDE_DIRS}
->>>>>>> 4a486c2d
   ${PIO_C_EXTRA_INCLUDE_DIRS})
 
 # System and compiler CPP directives
