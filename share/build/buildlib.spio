#!/usr/bin/env python3
import sys, os, logging, argparse

cimeroot = os.getenv("CIMEROOT")
sys.path.append(os.path.join(cimeroot, "CIME", "Tools"))

import glob, re, shutil
from standard_script_setup import *
from CIME import utils
from CIME.utils import expect, run_bld_cmd_ensure_logging, safe_copy, run_cmd
from CIME.build import get_standard_makefile_args
from CIME.case import Case

sys.path.append(os.path.dirname(__file__))
from buildlib_util import extract_from_macros

<<<<<<< HEAD
logger = logging.getLogger(__name__)
=======
###############################################################################
def extract_from_macros(macro_dump, varname):
###############################################################################
    look_for = f"{varname} :="
    for line in macro_dump.splitlines():
        if line.startswith(look_for):
            return line.split(":=")[-1].strip()

    return ""
>>>>>>> 15fa673c

###############################################################################
def parse_command_line(args, description):
###############################################################################
    parser = argparse.ArgumentParser(
        usage="""\n{0} [--debug]
OR
{0} --verbose
OR
{0} --help

\033[1mEXAMPLES:\033[0m
    \033[1;32m# Run \033[0m
    > {0}
""".format(
            os.path.basename(args[0])
        ),
        description=description,
        formatter_class=argparse.ArgumentDefaultsHelpFormatter,
    )

    utils.setup_standard_logging_options(parser)

    parser.add_argument("buildroot", help="build path root")

    parser.add_argument("installpath", help="install path ")

    parser.add_argument(
        "caseroot", nargs="?", default=os.getcwd(), help="Case directory to build"
    )

    args = utils.parse_args_and_handle_standard_logging_options(args, parser)

    return args.buildroot, args.installpath, args.caseroot


###############################################################################
def buildlib(bldroot, installpath, case):
###############################################################################
    caseroot    = case.get_value("CASEROOT")
    exeroot     = case.get_value("EXEROOT")
    pio_version = case.get_value("PIO_VERSION")
    srcroot     = case.get_value("SRCROOT")
    debug       = case.get_value("DEBUG")
    mpilib      = case.get_value("MPILIB")
    gmake       = case.get_value("GMAKE")
    gmake_j     = case.get_value("GMAKE_J")

    scorpio_src_root_dir = os.path.join(srcroot, "externals")
    # Scorpio classic is derived from PIO1
    scorpio_classic_dir = "scorpio_classic"
    # Scorpio is derived from PIO2
    scorpio_dir = "scorpio"
    scorpio_classic_src_dir = os.path.join(scorpio_src_root_dir, scorpio_classic_dir)
    scorpio_new_src_dir = os.path.join(scorpio_src_root_dir, scorpio_dir)
    scorpio_src_dir = scorpio_classic_src_dir if pio_version == 1 else scorpio_new_src_dir
    expect(os.path.isdir(scorpio_src_dir), "Missing scorpio dir " + scorpio_src_dir)

    # find_package(ADIOS2) appears to work better with ADIOS2_DIR than
    # ADIOS2_ROOT. This is a workaround
    if "ADIOS2_ROOT" in os.environ:
        os.environ["ADIOS2_DIR"] = os.environ["ADIOS2_ROOT"]

    # If variable PIO_VERSION_MAJOR is defined in the environment then
    # we assume that PIO is installed on the system
    # and expect to find
    # PIO_LIBDIR, PIO_INCDIR, PIO_TYPENAME_VALID_VALUES
    # also defined in the environment.  In this case we
    # will use the installed pio and not build it here.
    installed_pio_version = os.environ.get("PIO_VERSION_MAJOR")
    logger.info(f"pio_version_major = {installed_pio_version} pio_version = {pio_version}")
    if installed_pio_version is not None and int(installed_pio_version) == pio_version:
        logger.info("Using installed PIO library")
        _set_pio_valid_values(case, os.environ.get("PIO_TYPENAME_VALID_VALUES"))
        return

    pio_model = "pio{}".format(pio_version)
    pio_bld_dir = os.path.join(bldroot, pio_model)
    if not os.path.isdir(pio_bld_dir):
        os.makedirs(pio_bld_dir)

    # Compute cmake args
    # Use old genf90 until "short" type is supported
    cmake_opts = "-Wno-dev "
    cmake_opts += f"-DGENF90_PATH={scorpio_src_dir}/src/genf90 "
    if "ADIOS2_ROOT" in os.environ:
        cmake_opts += "-DWITH_ADIOS2:BOOL=ON "
    if debug:
        cmake_opts += "-DPIO_ENABLE_LOGGING=ON "
    # Case changes for NetCDF/NETCDF forces us to do this. For other packages
    # what's already in the env should work
    if "NETCDF_PATH" in os.environ:
        cmake_opts += f"-DNetCDF_PATH:PATH={os.environ['NETCDF_PATH']} "
    if "NETCDF_C_PATH" in os.environ:
        cmake_opts += f"-DNetCDF_C_PATH:PATH={os.environ['NETCDF_C_PATH']} "
    if "NETCDF_FORTRAN_PATH" in os.environ:
        cmake_opts += f"-DNetCDF_Fortran_PATH:PATH={os.environ['NETCDF_FORTRAN_PATH']} "

    # scorpio needs a little help finding hdf5. The FindHDF5 in scopio uses the
    # env var "HDF5" instead of "HDF5_ROOT". If HDF5_ROOT is not set, but we have
    # h5dump in our path, we can use that info to set up HDF5. For now, we will
    # assume only HDF5_ROOT is what matters.
    which_h5dump = shutil.which('h5dump')
    if "HDF5_ROOT" in os.environ:
        os.environ["HDF5"] = os.environ["HDF5_ROOT"]
    # elif which_h5dump is not None:
    #     os.environ["HDF5"] = os.path.dirname(os.path.dirname(which_h5dump))

    if "WITH_HDF5_SCORPIO" in os.environ:
        cmake_opts += "-DWITH_HDF5:BOOL=ON "

    # Same deal with libz and szip
    if "ZLIB_ROOT" in os.environ:
        os.environ["LIBZ"] = os.environ["ZLIB_ROOT"] # LIBZ/ZLIB
    if "SZIP_ROOT" in os.environ:
        os.environ["SZIP"] = os.environ["SZIP_ROOT"]

    if "PNETCDF_PATH" in os.environ:
        cmake_opts += f"-DPnetCDF_PATH:PATH={os.environ['PNETCDF_PATH']} "
    else:
        cmake_opts += "-DWITH_PNETCDF:LOGICAL=FALSE -DPIO_USE_MPIIO:LOGICAL=FALSE "
    if mpilib == "mpi-serial":
        cmake_opts += f"-DPIO_USE_MPISERIAL=TRUE -DMPISERIAL_PATH={installpath} "
    cmake_opts += "-DCMAKE_VERBOSE_MAKEFILE:BOOL=ON "
    cmake_opts += f"-DGPTL_PATH:STRING={installpath} "
    cmake_opts += "-DPIO_ENABLE_TESTS:BOOL=OFF -DPIO_USE_MALLOC:BOOL=ON "
    cmake_opts += f"-DUSER_CMAKE_MODULE_PATH:LIST={cimeroot}/CIME/non_py/src/CMake "

    # Hacky way of getting stuff from Macros. Should scorpio just load the E3SM
    # macros once they are using cmake names for things?
    make_args = get_standard_makefile_args(case, shared_lib=True)
    macro_dump = run_cmd(f"make -f Macros.make COMP_NAME=spio {make_args} -p")[1]
    fflags = extract_from_macros(macro_dump, "FFLAGS")
    # Setting GPTL_PATH is currently insufficient scorpio to find gptl headers?
    cflags = extract_from_macros(macro_dump, "CFLAGS") + f" -I{installpath}/include"
    cxxflags = extract_from_macros(macro_dump, "CXXFLAGS") + f" -I{installpath}/include"
    cppdefs  = extract_from_macros(macro_dump, "CPPDEFS") + f" -I{installpath}/include"
    ldflags  = extract_from_macros(macro_dump, "LDFLAGS")
    if mpilib == "mpi-serial":
        fc = extract_from_macros(macro_dump, "SFC")
        cc = extract_from_macros(macro_dump, "SCC")
        cxx = extract_from_macros(macro_dump, "SCXX")
    else:
        fc = extract_from_macros(macro_dump, "MPIFC")
        cc = extract_from_macros(macro_dump, "MPICC")
        cxx = extract_from_macros(macro_dump, "MPICXX")

    cppdefs += " -DTIMING"
    cmake_opts += f"-DCMAKE_Fortran_FLAGS:STRING='{fflags} {cppdefs}' "
    cmake_opts += f"-DCMAKE_C_FLAGS:STRING='{cflags} {cppdefs}' "
    cmake_opts += f"-DCMAKE_CXX_FLAGS:STRING='{cxxflags} {cppdefs}' "

    # This runs the pio cmake command from the cime case Makefile
    logger.info("Configuring SCORPIO")
    cmd = f"FC={fc} CC={cc} CXX={cxx} LDFLAGS='{ldflags}' cmake {cmake_opts} {scorpio_src_dir}"
    run_bld_cmd_ensure_logging(cmd, logger, from_dir=pio_bld_dir)

    # This runs the pio make command from the cmake generated Makefile
    logger.info("Building SCORPIO")
    run_bld_cmd_ensure_logging(f"{gmake} -j {gmake_j}", logger, from_dir=pio_bld_dir)

    if pio_version == 1:
        expect_string = "D_NETCDF;"
        pnetcdf_string = "D_PNETCDF"
        netcdf4_string = "D_NETCDF4"
    else:
        expect_string = "NetCDF_C_LIBRARY-ADVANCED"
        # pnetcdf_string = "PnetCDF_C_LIBRARY-ADVANCED"
        pnetcdf_string = "WITH_PNETCDF:BOOL=ON"
        netcdf4_string = "NetCDF_C_HAS_PARALLEL:BOOL=TRUE"

    adios_string = "WITH_ADIOS2:BOOL=ON"
    expect_string_found = False
    pnetcdf_found = False
    netcdf4_parallel_found = False
    adios_found = False

    cache_file = open(os.path.join(pio_bld_dir,"CMakeCache.txt"), "r")
    for line in cache_file:
        if re.search(expect_string, line):
            expect_string_found = True
        if re.search(pnetcdf_string, line):
            pnetcdf_found = True
        if re.search(netcdf4_string, line):
            netcdf4_parallel_found = True
        if re.search(adios_string, line):
            adios_found = True

    if pio_version == 1:
        installed_lib = os.path.join(installpath, "lib", "libpio.a")
        installed_lib_time = 0
        if os.path.isfile(installed_lib):
            installed_lib_time = os.path.getmtime(installed_lib)
        newlib = os.path.join(pio_bld_dir, "pio", "libpio.a")
        newlib_time = os.path.getmtime(newlib)
        if newlib_time > installed_lib_time:
            logger.info("Installing pio version 1")
            safe_copy(newlib, installed_lib)
            for glob_to_copy in ("*.h", "*.mod"):
                for item in glob.glob(os.path.join(pio_bld_dir, "pio", glob_to_copy)):
                    safe_copy(item, "{}/include".format(installpath))
    else:
        globs_to_copy = [
            os.path.join("src", "clib", "libpioc.*"),
            os.path.join("src", "flib", "libpiof.*"),
            os.path.join("src", "flib_legacy", "libpiof.*"),
            os.path.join("src", "clib", "*.h"),
            os.path.join("src", "flib", "*.mod"),
            os.path.join("src", "flib_legacy", "*.mod"),
        ]
        # ADIOS requires an ADIOS to NetCDF conversion library/exe
        if adios_found:
            globs_to_copy.append(os.path.join("tools","adios2pio-nm","libadios2pio-nm-lib.*"))
            globs_to_copy.append(os.path.join("tools","adios2pio-nm","adios2pio-nm.exe"))
        for glob_to_copy in globs_to_copy:
            installed_file_time = 0
            for item in glob.glob(os.path.join(pio_bld_dir, glob_to_copy)):
                if item.endswith(".a") or item.endswith(".so"):
                    installdir = "lib"
                else:
                    installdir = "include"
                if item.endswith(".exe"):
                    # FIXME: Move executables into a bin/util dir
                    # Currently we are moving the SCORPIO util exes to the same
                    # dir as e3sm.exe (the EXEROOT) - ignoring installpath
                    installed_file = os.path.join(exeroot,os.path.basename(item))
                else:
                    installed_file = os.path.join(installpath,installdir,os.path.basename(item))
                item_time = os.path.getmtime(item)
                if os.path.isfile(installed_file):
                    installed_file_time = os.path.getmtime(installed_file)
                if item_time > installed_file_time:
                    safe_copy(item, installed_file)

    # make sure case pio_typename valid_values is set correctly
    expect(expect_string_found, "CIME models require NETCDF in PIO build")
    valid_values = "netcdf"
    if pnetcdf_found:
        valid_values += ",pnetcdf"
    if netcdf4_parallel_found:
        valid_values += ",netcdf4p,netcdf4c"
    if adios_found:
        valid_values += ",adios"

    _set_pio_valid_values(case, valid_values)


def _set_pio_valid_values(case, valid_values):
    # nothing means use the general default
    valid_values += ",nothing"
    logger.warning("Updating valid_values for PIO_TYPENAME: {}".format(valid_values))
    env_run = case.get_env("run")
    env_run.set_valid_values("PIO_TYPENAME", valid_values)

    for comp in case.get_values("COMP_CLASSES"):
        comp_pio_typename = "{}_PIO_TYPENAME".format(comp)
        current_value = case.get_value(comp_pio_typename)
        if current_value not in valid_values:
            logger.warning(
                "Resetting PIO_TYPENAME=netcdf for component {}".format(comp)
            )
            env_run.set_value(comp_pio_typename, "netcdf")


def _main(argv, documentation):
    bldroot, installpath, caseroot = parse_command_line(argv, documentation)
    with Case(caseroot, read_only=False) as case:
        buildlib(bldroot, installpath, case)


if __name__ == "__main__":
    _main(sys.argv, __doc__)<|MERGE_RESOLUTION|>--- conflicted
+++ resolved
@@ -14,19 +14,7 @@
 sys.path.append(os.path.dirname(__file__))
 from buildlib_util import extract_from_macros
 
-<<<<<<< HEAD
 logger = logging.getLogger(__name__)
-=======
-###############################################################################
-def extract_from_macros(macro_dump, varname):
-###############################################################################
-    look_for = f"{varname} :="
-    for line in macro_dump.splitlines():
-        if line.startswith(look_for):
-            return line.split(":=")[-1].strip()
-
-    return ""
->>>>>>> 15fa673c
 
 ###############################################################################
 def parse_command_line(args, description):
