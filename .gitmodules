--- conflicted
+++ resolved
@@ -1,13 +1,6 @@
 [submodule "components/clm/src/external_models/fates"]
 	path = components/elm/src/external_models/fates
 	url = git@github.com:NGEET/fates.git
-[submodule "alm-mpp"]
-	path = components/elm/src/external_models/mpp
-	url = git@github.com:MPP-LSM/MPP.git
-	branch = alm/develop
-[submodule "sbetr"]
-	path = components/elm/src/external_models/sbetr
-	url = git@github.com:BeTR-biogeochemistry-modeling/sbetr.git
 [submodule "components/mpas-source"]
 	path = components/mpas-source
 	url = git@github.com:MPAS-Dev/MPAS-Model.git
@@ -35,11 +28,9 @@
 	path = cime
 	url = git@github.com:ESMCI/cime.git
 	branch = master
-<<<<<<< HEAD
 [submodule "externals/ekat"]
 	path = externals/ekat
 	url = git@github.com:E3SM-Project/EKAT.git
-=======
 [submodule "externals/YAKL"]
 	path = externals/YAKL
 	url = git@github.com:mrnorman/YAKL.git
@@ -47,5 +38,4 @@
 	path = externals/cub
 	url = git@github.com:NVlabs/cub.git
 [submodule "Submod"]
-	branch = rljacob/e3smconfig/elm-name
->>>>>>> 2b2d993f
+	branch = rljacob/e3smconfig/elm-name