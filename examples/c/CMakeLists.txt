--- conflicted
+++ resolved
@@ -34,26 +34,15 @@
 
 #===== MPE =====
 find_package (MPE "2.4.8" COMPONENTS C)
-<<<<<<< HEAD
-if (MPE_C_FOUND)
-  SET(SRC example2.c)
-  ADD_EXECUTABLE(example2 ${SRC})
-  TARGET_LINK_LIBRARIES(example2 pioc)
-=======
 if (PIO_ENABLE_FORTRAN)
   if (MPE_C_FOUND)
     SET(SRC example2.c)
     ADD_EXECUTABLE(example2 ${SRC})
     TARGET_LINK_LIBRARIES(example2 pioc)
->>>>>>> 620632d3
-
     target_include_directories (example2
       PUBLIC ${MPE_C_INCLUDE_DIRS})
     target_compile_definitions (example2
       PUBLIC HAVE_MPE)
     target_link_libraries (example2 pioc lmpe mpe pthread m)
-<<<<<<< HEAD
-=======
   endif ()
->>>>>>> 620632d3
 endif ()
